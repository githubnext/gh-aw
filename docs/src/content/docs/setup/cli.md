--- conflicted
+++ resolved
@@ -267,11 +267,7 @@
 gh aw compile --validate --strict      # Validate schema and enforce strict mode
 ```
 
-<<<<<<< HEAD
 **Agentic campaign specs and generated workflows:** When agentic campaign spec files exist under `.github/workflows/*.campaign.md`, `gh aw compile` validates those specs (including referenced `workflows`) and fails if problems are found. By default, `compile` also synthesizes coordinator workflows for each valid spec that has meaningful details (e.g., `go-file-size-reduction.campaign.md` → `go-file-size-reduction.campaign.g.md` and `go-file-size-reduction.campaign.launcher.g.md`) and compiles each one to a corresponding `.lock.yml` file. Coordinator workflows are only generated when the agentic campaign spec includes tracker labels, workflows, memory paths, a metrics glob, or governance settings. See the [`campaign` command](#campaign) for management and inspection.
-=======
-**Agentic campaign specs and orchestrators:** When agentic campaign spec files exist under `.github/workflows/*.campaign.md`, `gh aw compile` validates those specs (including referenced `workflows`) and fails if problems are found. By default, `compile` also synthesizes an orchestrator workflow for each valid spec that has meaningful details (e.g., `go-file-size-reduction-project64.campaign.md` → `go-file-size-reduction-project64.campaign.g.md`) and compiles it to a corresponding `.lock.yml` file. Orchestrators are only generated when the agentic campaign spec includes tracker labels, workflows, memory paths, or a metrics glob. See the [`campaign` command](#campaign) for management and inspection.
->>>>>>> d52f02d2
 
 See [Strict Mode reference](/gh-aw/reference/frontmatter/#strict-mode-strict) for frontmatter configuration and [Security Guide](/gh-aw/guides/security/#strict-mode-validation) for best practices.
 
