---
title: Include Directives
description: Learn how to modularize and reuse workflow components across multiple workflows using include directives for better organization and maintainability.
sidebar:
  order: 4
---

Include directives allow you to modularize and reuse workflow components across multiple workflows.

## Basic Include Syntax

```markdown
@include relative/path/to/file.md
```

Includes files relative to the current markdown file's location.

## Optional Include Syntax

```markdown
@include? relative/path/to/file.md
```

Includes files optionally - if the file doesn't exist, no error occurs and a friendly informational comment is added to the workflow. The optional file will be watched for changes in `gh aw compile --watch` mode, so creating the file later will automatically include it.

## Section-Specific Includes

```markdown
@include filename.md#Section
```

Includes only a specific section from a markdown file using the section header.

## Frontmatter Merging

- **Only `tools:` frontmatter** is allowed in included files, other entries give a warning.
- **Tool merging**: `allowed:` tools are merged across all included files

### Example Tool Merging
```markdown
# Base workflow
---
tools:
  github:
    allowed: [get_issue]
---

@include shared/extra-tools.md  # Adds more GitHub tools
```

```markdown
# shared/extra-tools.md
---
tools:
  github:
    allowed: [add_issue_comment, update_issue]
  edit:
---
```

**Result**: Final workflow has `github.allowed: [get_issue, add_issue_comment, update_issue]` and Claude Edit tool.

## Include Path Resolution

- **Relative paths**: Resolved relative to the including file
- **Nested includes**: Included files can include other files
- **Circular protection**: System prevents infinite include loops

## Related Documentation

<<<<<<< HEAD
- [CLI Commands](../../tools/cli/) - CLI commands for workflow management
- [Workflow Structure](../reference/workflow-structure.md) - Directory layout and organization
- [Frontmatter Options](../../reference/frontmatter/) - All configuration options
- [Tools Configuration](../../reference/tools/) - GitHub and other tools setup
- [MCPs](../../guides/mcps/) - Model Context Protocol setup and configuration
=======
- [CLI Commands](/gh-aw/tools/cli/) - CLI commands for workflow management
- [Workflow Structure](/gh-aw/reference/workflow-structure/) - Directory layout and organization
- [Frontmatter Options](/gh-aw/reference/frontmatter/) - All configuration options
- [Tools Configuration](/gh-aw/reference/tools/) - GitHub and other tools setup
- [MCPs](/gh-aw/guides/mcps/) - Model Context Protocol setup and configuration
>>>>>>> 5a3abcd9
<|MERGE_RESOLUTION|>--- conflicted
+++ resolved
@@ -68,16 +68,8 @@
 
 ## Related Documentation
 
-<<<<<<< HEAD
-- [CLI Commands](../../tools/cli/) - CLI commands for workflow management
-- [Workflow Structure](../reference/workflow-structure.md) - Directory layout and organization
-- [Frontmatter Options](../../reference/frontmatter/) - All configuration options
-- [Tools Configuration](../../reference/tools/) - GitHub and other tools setup
-- [MCPs](../../guides/mcps/) - Model Context Protocol setup and configuration
-=======
 - [CLI Commands](/gh-aw/tools/cli/) - CLI commands for workflow management
 - [Workflow Structure](/gh-aw/reference/workflow-structure/) - Directory layout and organization
 - [Frontmatter Options](/gh-aw/reference/frontmatter/) - All configuration options
 - [Tools Configuration](/gh-aw/reference/tools/) - GitHub and other tools setup
-- [MCPs](/gh-aw/guides/mcps/) - Model Context Protocol setup and configuration
->>>>>>> 5a3abcd9
+- [MCPs](/gh-aw/guides/mcps/) - Model Context Protocol setup and configuration