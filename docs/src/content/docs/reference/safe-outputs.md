---
title: Safe Outputs
description: Learn about safe output processing features that enable creating GitHub issues, comments, and pull requests without giving workflows write permissions.
sidebar:
  order: 800
---

The `safe-outputs:` element of your workflow's frontmatter declares that your agentic workflow should conclude with optional automated actions based on the agentic workflow's output. This enables your workflow to write content that is then automatically processed to create GitHub issues, comments, pull requests, or add labels—all without giving the agentic portion of the workflow any write permissions.

**How It Works:**
1. The agentic part of your workflow runs with minimal read-only permissions. It is given additional prompting to write its output to the special known files
2. The compiler automatically generates additional jobs that read this output and perform the requested actions
3. Only these generated jobs receive the necessary write permissions

For example:

```yaml wrap
safe-outputs:
  create-issue:
```

This declares that the workflow should create at most one new issue.

## Available Safe Output Types

| Output Type | Key | Description | Max | Cross-Repo |
|-------------|-----|-------------|-----|-----------|
| **Create Issue** | `create-issue:` | Create GitHub issues | 1 | ✅ |
| **Add Comment** | `add-comment:` | Post comments on issues, PRs, or discussions | 1 | ✅ |
| **Update Issue** | `update-issue:` | Update issue status, title, or body | 1 | ✅ |
| **Update Project** | `update-project:` | Manage GitHub Projects boards and campaign labels | 10 | ❌ |
| **Add Labels** | `add-labels:` | Add labels to issues or PRs | 3 | ✅ |
| **Assign Milestone** | `assign-milestone:` | Assign issues to milestones | 1 | ✅ |
| **Create PR** | `create-pull-request:` | Create pull requests with code changes | 1 | ✅ |
| **PR Review Comments** | `create-pull-request-review-comment:` | Create review comments on code lines | 1 | ✅ |
| **Create Discussion** | `create-discussion:` | Create GitHub discussions | 1 | ✅ |
| **Close Discussion** | `close-discussion:` | Close discussions with comment and resolution | 1 | ✅ |
| **Create Agent Task** | `create-agent-task:` | Create Copilot agent tasks | 1 | ✅ |
| **Push to PR Branch** | `push-to-pull-request-branch:` | Push changes to PR branch | 1 | ❌ |
| **Update Release** | `update-release:` | Update GitHub release descriptions | 1 | ✅ |
| **Code Scanning Alerts** | `create-code-scanning-alert:` | Generate SARIF security advisories | unlimited | ❌ |
| **No-Op** | `noop:` | Log completion message for transparency (auto-enabled) | 1 | ❌ |
| **Missing Tool** | `missing-tool:` | Report missing tools (auto-enabled) | unlimited | ❌ |

Custom safe output types: [Custom Safe Output Jobs](/gh-aw/guides/custom-safe-outputs/).

### Custom Safe Output Jobs (`jobs:`)

The `jobs:` field creates custom post-processing jobs that execute after the main workflow. Custom jobs are registered as MCP tools for the agent to call.

```yaml wrap
safe-outputs:
  jobs:
    deploy-app:
      description: "Deploy application"
      runs-on: ubuntu-latest
      output: "Deployment completed!"
      permissions:
        contents: write
      inputs:
        environment:
          description: "Target environment"
          required: true
          type: choice
          options: ["staging", "production"]
      steps:
        - name: Deploy
          run: echo "Deploying to ${{ inputs.environment }}"
```

Jobs support standard GitHub Actions properties (`runs-on`, `permissions`, `env`, `if`, `timeout-minutes`) and automatically access agent output via `$GH_AW_AGENT_OUTPUT`. See [Custom Safe Output Jobs](/gh-aw/guides/custom-safe-outputs/).

### Issue Creation (`create-issue:`)

Creates GitHub issues based on workflow output.

```yaml wrap
safe-outputs:
  create-issue:
    title-prefix: "[ai] "            # prefix for titles
    labels: [automation, agentic]    # labels to attach
    assignees: [user1, copilot]      # assignees (use 'copilot' for bot)
    max: 5                           # max issues (default: 1)
    target-repo: "owner/repo"        # cross-repository
```

### Comment Creation (`add-comment:`)

Posts comments on issues, PRs, or discussions. Defaults to triggering item; configure `target` for specific items or `"*"` for any.

```yaml wrap
safe-outputs:
  add-comment:
    max: 3                    # max comments (default: 1)
    target: "*"               # "triggering" (default), "*", or number
    discussion: true          # target discussions
    target-repo: "owner/repo" # cross-repository
```

When combined with `create-issue`, `create-discussion`, or `create-pull-request`, comments automatically include a "Related Items" section.

### Add Labels (`add-labels:`)

Adds labels to issues or PRs. Specify `allowed` to restrict to specific labels.

```yaml wrap
safe-outputs:
  add-labels:
    allowed: [bug, enhancement]  # restrict to specific labels
    max: 3                       # max labels (default: 3)
    target: "*"                  # "triggering" (default), "*", or number
    target-repo: "owner/repo"    # cross-repository
```

### Assign Milestone (`assign-milestone:`)

Assigns issues to milestones. Specify `allowed` to restrict to specific milestone titles.

```yaml wrap
safe-outputs:
  assign-milestone:
    allowed: [v1.0, v2.0]    # restrict to specific milestone titles
    max: 1                   # max assignments (default: 1)
    target-repo: "owner/repo" # cross-repository
```

### Issue Updates (`update-issue:`)

Updates issue status, title, or body. Only explicitly enabled fields can be updated. Status must be "open" or "closed".

```yaml wrap
safe-outputs:
  update-issue:
    status:                   # enable status updates
    title:                    # enable title updates
    body:                     # enable body updates
    max: 3                    # max updates (default: 1)
    target: "*"               # "triggering" (default), "*", or number
    target-repo: "owner/repo" # cross-repository
```

### Project Board Updates (`update-project:`)

Manages GitHub Projects boards. Generated job runs with `projects: write` permissions, links the board to the repository, and maintains campaign metadata.

```yaml wrap
safe-outputs:
  update-project:
    max: 20                         # max project operations (default: 10)
    github-token: ${{ secrets.PROJECTS_PAT }} # token override with projects:write
```

Agent output must include a `project` identifier (name, number, or URL) and can supply `content_number`, `content_type`, `fields`, and `campaign_id`. The job adds the issue or PR to the board, updates custom fields, applies `campaign:<id>` labels, and exposes `project-id`, `project-number`, `project-url`, `campaign-id`, and `item-id` outputs. Cross-repository targeting not supported.

### Pull Request Creation (`create-pull-request:`)

Creates pull requests with code changes. Falls back to creating an issue if PR creation fails (e.g., organization settings block it).

```yaml wrap
safe-outputs:
  create-pull-request:
    title-prefix: "[ai] "         # prefix for titles
    labels: [automation]          # labels to attach
    reviewers: [user1, copilot]   # reviewers (use 'copilot' for bot)
    draft: true                   # create as draft (default: true)
    if-no-changes: "warn"         # "warn" (default), "error", or "ignore"
    target-repo: "owner/repo"     # cross-repository
```

:::note
PR creation may fail if "Allow GitHub Actions to create and approve pull requests" is disabled in Organization Settings → Actions → General → Workflow permissions. When fallback occurs, an issue is created with branch link and error details.
:::

### PR Review Comments (`create-pull-request-review-comment:`)

Creates review comments on specific code lines in PRs. Supports single-line and multi-line comments.

```yaml wrap
safe-outputs:
  create-pull-request-review-comment:
    max: 3                    # max comments (default: 1)
    side: "RIGHT"             # "LEFT" or "RIGHT" (default: "RIGHT")
    target: "*"               # "triggering" (default), "*", or number
    target-repo: "owner/repo" # cross-repository
```

### Code Scanning Alerts (`create-code-scanning-alert:`)

Creates security advisories in SARIF format and submits to GitHub Code Scanning. Supports severity: error, warning, info, note.

```yaml wrap
safe-outputs:
  create-code-scanning-alert:
    max: 50  # max findings (default: unlimited)
```

### Push to PR Branch (`push-to-pull-request-branch:`)

Pushes changes to a PR's branch. Validates via `title-prefix` and `labels` to ensure only approved PRs receive changes.

```yaml wrap
safe-outputs:
  push-to-pull-request-branch:
    target: "*"                 # "triggering" (default), "*", or number
    title-prefix: "[bot] "      # require title prefix
    labels: [automated]         # require all labels
    if-no-changes: "warn"       # "warn" (default), "error", or "ignore"
```

When `create-pull-request` or `push-to-pull-request-branch` are enabled, file editing tools (Edit, Write, NotebookEdit) and git commands are added.

### Release Updates (`update-release:`)

Updates GitHub release descriptions: replace (complete replacement), append (add to end), or prepend (add to start).

```yaml wrap
safe-outputs:
  update-release:
<<<<<<< HEAD
    max: 1                       # Optional: max releases (default: 1, max: 10)
    target-repo: "owner/repo"    # Optional: cross-repository
    github-token: ${{ secrets.CUSTOM_TOKEN }}  # Optional: custom token
```

**Operations:**
- **replace** - Completely replaces the release body
- **append** - Adds content to the end with separator and AI attribution
- **prepend** - Adds content to the start with AI attribution and separator

**Agent Output Format:**
```jsonl
{"type": "update_release", "tag": "v1.0.0", "operation": "replace", "body": "New content"}
{"type": "update_release", "tag": "v2.0.0", "operation": "append", "body": "Additional notes"}
{"type": "update_release", "tag": "v3.0.0", "operation": "prepend", "body": "Summary"}
```

The `tag` field is required. The workflow needs read access to releases; only the generated job receives write permissions.
=======
    max: 1                       # max releases (default: 1, max: 10)
    target-repo: "owner/repo"    # cross-repository
    github-token: ${{ secrets.CUSTOM_TOKEN }}  # custom token
```

Agent output format: `{"type": "update_release", "tag": "v1.0.0", "operation": "replace", "body": "..."}`. The `tag` field is optional for release events (inferred from context). Workflow needs read access; only the generated job receives write permissions.
>>>>>>> c8fe075f

### No-Op Logging (`noop:`)

Enabled by default. Allows agents to produce completion messages when no actions are needed, preventing silent workflow completion.

```yaml wrap
safe-outputs:
  create-issue:     # noop enabled automatically
  noop: false       # explicitly disable
```

Agent output: `{"type": "noop", "message": "Analysis complete - no issues found"}`. Messages appear in the workflow conclusion comment or step summary.

### Missing Tool Reporting (`missing-tool:`)

Enabled by default. Automatically detects and reports tools lacking permissions or unavailable functionality.

```yaml wrap
safe-outputs:
  create-issue:           # missing-tool enabled automatically
  missing-tool: false     # explicitly disable
```

### Discussion Creation (`create-discussion:`)

Creates GitHub discussions. The `category` accepts a slug, name, or ID (defaults to first available category if omitted).

```yaml wrap
safe-outputs:
  create-discussion:
    title-prefix: "[ai] "     # prefix for titles
    category: "general"       # category slug, name, or ID
    max: 3                    # max discussions (default: 1)
    target-repo: "owner/repo" # cross-repository
```

### Close Discussion (`close-discussion:`)

Closes GitHub discussions with optional comment and resolution reason. Filters by category, labels, and title prefix control which discussions can be closed.

```yaml wrap
safe-outputs:
  close-discussion:
    target: "triggering"         # "triggering" (default), "*", or number
    required-category: "Ideas"   # only close in category
    required-labels: [resolved]  # only close with labels
    required-title-prefix: "[ai]" # only close matching prefix
    max: 1                       # max closures (default: 1)
    target-repo: "owner/repo"    # cross-repository
```

**Target**: `"triggering"` (requires discussion event), `"*"` (any discussion), or number (specific discussion).

**Resolution Reasons**: `RESOLVED`, `DUPLICATE`, `OUTDATED`, `ANSWERED`.

### Agent Task Creation (`create-agent-task:`)

Creates GitHub Copilot agent tasks. Requires a PAT stored as `COPILOT_GITHUB_TOKEN` (recommended) or legacy `GH_AW_COPILOT_TOKEN` / `GH_AW_GITHUB_TOKEN`. The default `GITHUB_TOKEN` lacks agent task permissions.

```yaml wrap
safe-outputs:
  create-agent-task:
    base: main                # base branch (defaults to current)
    target-repo: "owner/repo" # cross-repository
```

## Cross-Repository Operations

Many safe outputs support `target-repo` for cross-repository operations. Requires a PAT (via `github-token` or `GH_AW_GITHUB_TOKEN`) with access to target repositories. The default `GITHUB_TOKEN` only has permissions for the current repository.

```yaml wrap
safe-outputs:
  github-token: ${{ secrets.CROSS_REPO_PAT }}
  create-issue:
    target-repo: "org/tracking-repo"
```

Use specific repository names (no wildcards).

## Automatically Added Tools

When `create-pull-request` or `push-to-pull-request-branch` are configured, file editing tools (Edit, MultiEdit, Write, NotebookEdit) and git commands (`checkout`, `branch`, `switch`, `add`, `rm`, `commit`, `merge`) are automatically enabled.

## Security and Sanitization

Agent output is automatically sanitized: XML escaped, HTTPS URIs only, domain allowlist (defaults to GitHub), content truncated at 0.5MB or 65k lines, control characters stripped.

```yaml wrap
safe-outputs:
  allowed-domains:        # additional trusted domains
    - api.github.com      # GitHub domains always included
```

## Global Configuration Options

### Custom GitHub Token (`github-token:`)

Token precedence: `GH_AW_GITHUB_TOKEN` → `GITHUB_TOKEN` (default). Override globally or per safe output:

```yaml wrap
safe-outputs:
  github-token: ${{ secrets.CUSTOM_PAT }}  # global
  create-issue:
  create-pull-request:
    github-token: ${{ secrets.PR_PAT }}    # per-output
```

### GitHub App Token (`app:`)

Use GitHub App installation tokens instead of PATs for enhanced security. Tokens are minted on-demand at job start and auto-revoked at job end, even on failure.

```yaml wrap
safe-outputs:
  app:
    app-id: ${{ vars.APP_ID }}                 # required
    private-key: ${{ secrets.APP_PRIVATE_KEY }} # required
    owner: "my-org"                             # installation owner
    repositories: ["repo1", "repo2"]            # scope to repositories
  create-issue:
```

**Benefits**: On-demand minting, automatic revocation, fine-grained permissions, better attribution, clear audit trail.

**Repository Scoping**: Not specified (current repo only), empty with `owner` (all repos in installation), or specified (listed repos only).

**Import Support**: App config can be imported from shared workflows. Local config takes precedence.

:::tip
Use GitHub App tokens for org-wide automation. Better security and audit capabilities than PATs.
:::

### Maximum Patch Size (`max-patch-size:`)

Limits git patch size for PR operations (1-10,240 KB, default: 1024 KB):

```yaml wrap
safe-outputs:
  max-patch-size: 512  # max patch size in KB
  create-pull-request:
```

## Assigning to Copilot

Use `assignees: copilot` or `reviewers: copilot` to assign to the Copilot bot. Requires a PAT stored as `COPILOT_GITHUB_TOKEN` (recommended) or legacy `GH_AW_COPILOT_TOKEN` / `GH_AW_GITHUB_TOKEN`. The default `GITHUB_TOKEN` lacks bot assignment permissions.

```yaml wrap
safe-outputs:
  create-issue:
    assignees: copilot
  create-pull-request:
    reviewers: copilot
```

## Custom Runner Image

Specify a custom runner image for safe output jobs (default: `ubuntu-slim`):

```yaml wrap
safe-outputs:
  runs-on: ubuntu-22.04
  create-issue:
```

## Threat Detection

Automatically enabled. Analyzes agent output for prompt injection, secret leaks, and malicious patches before applying safe outputs. See [Threat Detection Guide](/gh-aw/guides/threat-detection/) for details.

```yaml wrap
safe-outputs:
  create-pull-request:
  threat-detection: true              # explicit enable (default)
```

## Campaign Workflows

Combine `create-issue` with `update-project` to launch coordinated initiatives. The project job returns a campaign identifier, applies `campaign:<id>` labels, and keeps boards synchronized. See [Campaign Workflows](/gh-aw/guides/campaigns/).

## Related Documentation

- [Threat Detection Guide](/gh-aw/guides/threat-detection/) - Complete threat detection documentation and examples
- [Frontmatter](/gh-aw/reference/frontmatter/) - All configuration options for workflows
- [Workflow Structure](/gh-aw/reference/workflow-structure/) - Directory layout and organization
- [Command Triggers](/gh-aw/reference/command-triggers/) - Special /my-bot triggers and context text
- [CLI Commands](/gh-aw/setup/cli/) - CLI commands for workflow management<|MERGE_RESOLUTION|>--- conflicted
+++ resolved
@@ -216,33 +216,12 @@
 ```yaml wrap
 safe-outputs:
   update-release:
-<<<<<<< HEAD
-    max: 1                       # Optional: max releases (default: 1, max: 10)
-    target-repo: "owner/repo"    # Optional: cross-repository
-    github-token: ${{ secrets.CUSTOM_TOKEN }}  # Optional: custom token
-```
-
-**Operations:**
-- **replace** - Completely replaces the release body
-- **append** - Adds content to the end with separator and AI attribution
-- **prepend** - Adds content to the start with AI attribution and separator
-
-**Agent Output Format:**
-```jsonl
-{"type": "update_release", "tag": "v1.0.0", "operation": "replace", "body": "New content"}
-{"type": "update_release", "tag": "v2.0.0", "operation": "append", "body": "Additional notes"}
-{"type": "update_release", "tag": "v3.0.0", "operation": "prepend", "body": "Summary"}
-```
-
-The `tag` field is required. The workflow needs read access to releases; only the generated job receives write permissions.
-=======
     max: 1                       # max releases (default: 1, max: 10)
     target-repo: "owner/repo"    # cross-repository
     github-token: ${{ secrets.CUSTOM_TOKEN }}  # custom token
 ```
 
 Agent output format: `{"type": "update_release", "tag": "v1.0.0", "operation": "replace", "body": "..."}`. The `tag` field is optional for release events (inferred from context). Workflow needs read access; only the generated job receives write permissions.
->>>>>>> c8fe075f
 
 ### No-Op Logging (`noop:`)
 
