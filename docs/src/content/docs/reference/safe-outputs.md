--- conflicted
+++ resolved
@@ -572,14 +572,7 @@
 
 ## Related Documentation
 
-<<<<<<< HEAD
-- [Frontmatter Options](../../reference/frontmatter/) - All configuration options for workflows
-- [Workflow Structure](../reference/workflow-structure.md) - Directory layout and organization
-- [Command Triggers](../reference/command-triggers.md) - Special /my-bot triggers and context text
-- [CLI Commands](../../tools/cli/) - CLI commands for workflow management
-=======
 - [Frontmatter Options](/gh-aw/reference/frontmatter/) - All configuration options for workflows
 - [Workflow Structure](/gh-aw/reference/workflow-structure/) - Directory layout and organization
 - [Command Triggers](/gh-aw/reference/command-triggers/) - Special /my-bot triggers and context text
-- [CLI Commands](/gh-aw/tools/cli/) - CLI commands for workflow management
->>>>>>> 5a3abcd9
+- [CLI Commands](/gh-aw/tools/cli/) - CLI commands for workflow management