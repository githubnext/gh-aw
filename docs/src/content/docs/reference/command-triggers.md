---
title: Command Triggers
description: Learn about command triggers and context text functionality for agentic workflows, including special @mention triggers for interactive automation.
sidebar:
  order: 6
---

GitHub Agentic Workflows add the convenience `command:` trigger to create workflows that respond to `/my-bots` in issues and comments.

```yaml
on:
  command:
    name: my-bot  # Optional: defaults to filename without .md extension
```

This automatically creates:
- Issue and PR triggers (`opened`, `edited`, `reopened`)
- Comment triggers (`created`, `edited`)
- Conditional execution matching `/command-name` mentions

You can combine `command:` with other events like `workflow_dispatch` or `schedule`:

```yaml
on:
  command:
    name: my-bot
  workflow_dispatch:
  schedule:
    - cron: "0 9 * * 1"
```

**Note**: You cannot combine `command` with `issues`, `issue_comment`, or `pull_request` as they would conflict.

**Note**: Using this feature results in the addition of `.github/actions/check-team-member/action.yml` file to the repository when the workflow is compiled. This file is used to check if the user triggering the workflow has appropriate permissions to operate in the repository.

### Example command workflow

```markdown
---
on:
  command:
    name: summarize-issue
permissions:
  issues: write
tools:
  github:
    allowed: [add_issue_comment]
---

# Issue Summarizer

When someone mentions /summarize-issue in an issue or comment, 
analyze and provide a helpful summary.

The current context text is: "${{ needs.task.outputs.text }}"
```

## Context Text (`needs.task.outputs.text`)

All workflows have access to a special computed `needs.task.outputs.text` value that provides context based on the triggering event:

```markdown
# Analyze this content: "${{ needs.task.outputs.text }}"
```

**How `text` is computed:**
- **Issues**: `title + "\n\n" + body`
- **Pull Requests**: `title + "\n\n" + body`  
- **Issue Comments**: `comment.body`
- **PR Review Comments**: `comment.body`
- **PR Reviews**: `review.body`
- **Other events**: Empty string

**Note**: Using this feature results in the addition of `.github/actions/compute-text/action.yml` file to the repository when the workflow is compiled.

## Reactions

Command workflows can provide immediate visual feedback by adding reactions to triggering comments and automatically editing them with workflow run links:

```yaml
on:
  command:
    name: my-bot
  reaction: "eyes"
```

When someone mentions `/my-bot` in a comment, the workflow will:
1. Add the specified emoji reaction (👀) to the comment
2. Automatically edit the comment to include a link to the workflow run

This provides users with immediate feedback that their request was received and gives them easy access to monitor the workflow execution.

See [Reactions](/gh-aw/reference/frontmatter/) for the complete list of available reactions.

## Related Documentation

<<<<<<< HEAD
- [Frontmatter Options](../../reference/frontmatter/) - All configuration options for workflows
- [Workflow Structure](../reference/workflow-structure.md) - Directory layout and organization
- [CLI Commands](../../tools/cli/) - CLI commands for workflow management
=======
- [Frontmatter Options](/gh-aw/reference/frontmatter/) - All configuration options for workflows
- [Workflow Structure](/gh-aw/reference/workflow-structure/) - Directory layout and organization
- [CLI Commands](/gh-aw/tools/cli/) - CLI commands for workflow management
>>>>>>> 5a3abcd9
<|MERGE_RESOLUTION|>--- conflicted
+++ resolved
@@ -94,12 +94,6 @@
 
 ## Related Documentation
 
-<<<<<<< HEAD
-- [Frontmatter Options](../../reference/frontmatter/) - All configuration options for workflows
-- [Workflow Structure](../reference/workflow-structure.md) - Directory layout and organization
-- [CLI Commands](../../tools/cli/) - CLI commands for workflow management
-=======
 - [Frontmatter Options](/gh-aw/reference/frontmatter/) - All configuration options for workflows
 - [Workflow Structure](/gh-aw/reference/workflow-structure/) - Directory layout and organization
-- [CLI Commands](/gh-aw/tools/cli/) - CLI commands for workflow management
->>>>>>> 5a3abcd9
+- [CLI Commands](/gh-aw/tools/cli/) - CLI commands for workflow management