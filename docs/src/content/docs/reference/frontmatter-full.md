---
title: Frontmatter Reference
description: Complete JSON Schema-based reference for all GitHub Agentic Workflows frontmatter configuration options with YAML examples.
sidebar:
  order: 201
---

This document provides a comprehensive reference for all available frontmatter configuration options in GitHub Agentic Workflows. The examples below are generated from the JSON Schema and include inline comments describing each field.

:::note
This documentation is automatically generated from the JSON Schema. For a more user-friendly guide, see [Frontmatter](/gh-aw/reference/frontmatter/).
:::

## Complete Frontmatter Reference

```yaml wrap
---
# Workflow name that appears in the GitHub Actions interface. If not specified,
# defaults to the filename without extension.
# (optional)
name: "My Workflow"

# Optional workflow description that is rendered as a comment in the generated
# GitHub Actions YAML file (.lock.yml)
# (optional)
description: "Description of the workflow"

# Optional source reference indicating where this workflow was added from. Format:
# owner/repo/path@ref (e.g., githubnext/agentics/workflows/ci-doctor.md@v1.0.0).
# Rendered as a comment in the generated lock file.
# (optional)
source: "example-value"

# Optional array of workflow specifications to import (similar to @include
# directives but defined in frontmatter). Format: owner/repo/path@ref (e.g.,
# githubnext/agentics/workflows/shared/common.md@v1.0.0). Any markdown files under
# .github/agents directory are treated as custom agent files and only one agent
# file is allowed per workflow.
# (optional)
imports: []
  # Array of Workflow specification in format owner/repo/path@ref. Markdown files
  # under .github/agents/ are treated as agent configuration files.

# Workflow triggers that define when the agentic workflow should run. Supports
# standard GitHub Actions trigger events plus special command triggers for
# /commands (required)
# This field supports multiple formats (oneOf):

# Option 1: Simple trigger event name (e.g., 'push', 'issues', 'pull_request',
# 'discussion', 'schedule', 'fork', 'create', 'delete', 'public', 'watch',
# 'workflow_call')
on: "example-value"

# Option 2: Complex trigger configuration with event-specific filters and options
on:
  # Special command trigger for /command workflows (e.g., '/my-bot' in issue
  # comments). Creates conditions to match slash commands automatically.
  # (optional)
  # This field supports multiple formats (oneOf):

  # Option 1: Null command configuration - defaults to using the workflow filename
  # (without .md extension) as the command name
  command: null

  # Option 2: Command name as a string (shorthand format, e.g., 'customname' for
  # '/customname' triggers)
  command: "example-value"

  # Option 3: Command configuration object with custom command name
  command:
    # Custom command name for slash commands (e.g., 'helper-bot' for '/helper-bot'
    # triggers). Defaults to workflow filename without .md extension if not specified.
    # (optional)
    name: "My Workflow"

    # Events where the command should be active. Default is all comment-related events
    # ('*'). Use GitHub Actions event names.
    # (optional)
    # This field supports multiple formats (oneOf):

    # Option 1: Single event name or '*' for all events. Use GitHub Actions event
    # names: 'issues', 'issue_comment', 'pull_request_comment', 'pull_request',
    # 'pull_request_review_comment', 'discussion', 'discussion_comment'.
    events: "*"

    # Option 2: Array of event names where the command should be active. Use GitHub
    # Actions event names.
    events: []
      # Array items: GitHub Actions event name.

  # Push event trigger that runs the workflow when code is pushed to the repository
  # (optional)
  push:
    # Branches to filter on
    # (optional)
    branches: []
      # Array of strings

    # Branches to ignore
    # (optional)
    branches-ignore: []
      # Array of strings

    # Paths to filter on
    # (optional)
    paths: []
      # Array of strings

    # Paths to ignore
    # (optional)
    paths-ignore: []
      # Array of strings

    # List of git tag names or patterns to include for push events (supports
    # wildcards)
    # (optional)
    tags: []
      # Array of strings

    # List of git tag names or patterns to exclude from push events (supports
    # wildcards)
    # (optional)
    tags-ignore: []
      # Array of strings

  # Pull request event trigger that runs the workflow when pull requests are
  # created, updated, or closed
  # (optional)
  pull_request:
    # List of pull request event types to trigger on
    # (optional)
    types: []
      # Array of strings

    # Branches to filter on
    # (optional)
    branches: []
      # Array of strings

    # Branches to ignore
    # (optional)
    branches-ignore: []
      # Array of strings

    # Paths to filter on
    # (optional)
    paths: []
      # Array of strings

    # Paths to ignore
    # (optional)
    paths-ignore: []
      # Array of strings

    # Filter by draft pull request state. Set to false to exclude draft PRs, true to
    # include only drafts, or omit to include both
    # (optional)
    draft: true

    # (optional)
    # This field supports multiple formats (oneOf):

    # Option 1: Single fork pattern (e.g., '*' for all forks, 'org/*' for org glob,
    # 'org/repo' for exact match)
    forks: "example-value"

    # Option 2: List of allowed fork repositories with glob support (e.g., 'org/repo',
    # 'org/*', '*' for all forks)
    forks: []
      # Array items: Repository pattern with optional glob support

    # (optional)
    # This field supports multiple formats (oneOf):

    # Option 1: Single label name to filter labeled/unlabeled events (e.g., 'bug')
    names: "example-value"

    # Option 2: List of label names to filter labeled/unlabeled events. Only applies
    # when 'labeled' or 'unlabeled' is in the types array
    names: []
      # Array items: Label name

  # Issues event trigger that runs the workflow when repository issues are created,
  # updated, or managed
  # (optional)
  issues:
    # Types of issue events
    # (optional)
    types: []
      # Array of strings

    # (optional)
    # This field supports multiple formats (oneOf):

    # Option 1: Single label name to filter labeled/unlabeled events (e.g., 'bug')
    names: "example-value"

    # Option 2: List of label names to filter labeled/unlabeled events. Only applies
    # when 'labeled' or 'unlabeled' is in the types array
    names: []
      # Array items: Label name

  # Issue comment event trigger
  # (optional)
  issue_comment:
    # Types of issue comment events
    # (optional)
    types: []
      # Array of strings

  # Discussion event trigger that runs the workflow when repository discussions are
  # created, updated, or managed
  # (optional)
  discussion:
    # Types of discussion events
    # (optional)
    types: []
      # Array of strings

  # Discussion comment event trigger that runs the workflow when comments on
  # discussions are created, updated, or deleted
  # (optional)
  discussion_comment:
    # Types of discussion comment events
    # (optional)
    types: []
      # Array of strings

  # Scheduled trigger events
  # (optional)
  schedule: []
    # Array items:
      # Cron expression for schedule
      cron: "example-value"

  # Manual workflow dispatch trigger
  # (optional)
  # This field supports multiple formats (oneOf):

  # Option 1: Simple workflow dispatch trigger
  workflow_dispatch: null

  # Option 2: object
  workflow_dispatch:
    # Input parameters for manual dispatch
    # (optional)
    inputs:
      {}

  # Workflow run trigger
  # (optional)
  workflow_run:
    # List of workflows to trigger on
    # (optional)
    workflows: []
      # Array of strings

    # Types of workflow run events
    # (optional)
    types: []
      # Array of strings

    # Branches to filter on
    # (optional)
    branches: []
      # Array of strings

    # Branches to ignore
    # (optional)
    branches-ignore: []
      # Array of strings

  # Release event trigger
  # (optional)
  release:
    # Types of release events
    # (optional)
    types: []
      # Array of strings

  # Pull request review comment event trigger
  # (optional)
  pull_request_review_comment:
    # Types of pull request review comment events
    # (optional)
    types: []
      # Array of strings

  # Branch protection rule event trigger that runs when branch protection rules are
  # changed
  # (optional)
  branch_protection_rule:
    # Types of branch protection rule events
    # (optional)
    types: []
      # Array of strings

  # Check run event trigger that runs when a check run is created, rerequested,
  # completed, or has a requested action
  # (optional)
  check_run:
    # Types of check run events
    # (optional)
    types: []
      # Array of strings

  # Check suite event trigger that runs when check suite activity occurs
  # (optional)
  check_suite:
    # Types of check suite events
    # (optional)
    types: []
      # Array of strings

  # Create event trigger that runs when a Git reference (branch or tag) is created
  # (optional)
  # This field supports multiple formats (oneOf):

  # Option 1: Simple create event trigger
  create: null

  # Option 2: object
  create:
    {}

  # Delete event trigger that runs when a Git reference (branch or tag) is deleted
  # (optional)
  # This field supports multiple formats (oneOf):

  # Option 1: Simple delete event trigger
  delete: null

  # Option 2: object
  delete:
    {}

  # Deployment event trigger that runs when a deployment is created
  # (optional)
  # This field supports multiple formats (oneOf):

  # Option 1: Simple deployment event trigger
  deployment: null

  # Option 2: object
  deployment:
    {}

  # Deployment status event trigger that runs when a deployment status is updated
  # (optional)
  # This field supports multiple formats (oneOf):

  # Option 1: Simple deployment status event trigger
  deployment_status: null

  # Option 2: object
  deployment_status:
    {}

  # Fork event trigger that runs when someone forks the repository
  # (optional)
  # This field supports multiple formats (oneOf):

  # Option 1: Simple fork event trigger
  fork: null

  # Option 2: object
  fork:
    {}

  # Gollum event trigger that runs when someone creates or updates a Wiki page
  # (optional)
  # This field supports multiple formats (oneOf):

  # Option 1: Simple gollum event trigger
  gollum: null

  # Option 2: object
  gollum:
    {}

  # Label event trigger that runs when a label is created, edited, or deleted
  # (optional)
  label:
    # Types of label events
    # (optional)
    types: []
      # Array of strings

  # Merge group event trigger that runs when a pull request is added to a merge
  # queue
  # (optional)
  merge_group:
    # Types of merge group events
    # (optional)
    types: []
      # Array of strings

  # Milestone event trigger that runs when a milestone is created, closed, opened,
  # edited, or deleted
  # (optional)
  milestone:
    # Types of milestone events
    # (optional)
    types: []
      # Array of strings

  # Page build event trigger that runs when someone pushes to a GitHub Pages
  # publishing source branch
  # (optional)
  # This field supports multiple formats (oneOf):

  # Option 1: Simple page build event trigger
  page_build: null

  # Option 2: object
  page_build:
    {}

  # Public event trigger that runs when a repository changes from private to public
  # (optional)
  # This field supports multiple formats (oneOf):

  # Option 1: Simple public event trigger
  public: null

  # Option 2: object
  public:
    {}

  # Pull request target event trigger that runs in the context of the base
  # repository (secure for fork PRs)
  # (optional)
  pull_request_target:
    # List of pull request target event types to trigger on
    # (optional)
    types: []
      # Array of strings

    # Branches to filter on
    # (optional)
    branches: []
      # Array of strings

    # Branches to ignore
    # (optional)
    branches-ignore: []
      # Array of strings

    # Paths to filter on
    # (optional)
    paths: []
      # Array of strings

    # Paths to ignore
    # (optional)
    paths-ignore: []
      # Array of strings

    # Filter by draft pull request state
    # (optional)
    draft: true

    # (optional)
    # This field supports multiple formats (oneOf):

    # Option 1: Single fork pattern
    forks: "example-value"

    # Option 2: List of allowed fork repositories with glob support
    forks: []
      # Array items: string

  # Pull request review event trigger that runs when a pull request review is
  # submitted, edited, or dismissed
  # (optional)
  pull_request_review:
    # Types of pull request review events
    # (optional)
    types: []
      # Array of strings

  # Registry package event trigger that runs when a package is published or updated
  # (optional)
  registry_package:
    # Types of registry package events
    # (optional)
    types: []
      # Array of strings

  # Repository dispatch event trigger for custom webhook events
  # (optional)
  repository_dispatch:
    # Custom event types to trigger on
    # (optional)
    types: []
      # Array of strings

  # Status event trigger that runs when the status of a Git commit changes
  # (optional)
  # This field supports multiple formats (oneOf):

  # Option 1: Simple status event trigger
  status: null

  # Option 2: object
  status:
    {}

  # Watch event trigger that runs when someone stars the repository
  # (optional)
  watch:
    # Types of watch events
    # (optional)
    types: []
      # Array of strings

  # Workflow call event trigger that allows this workflow to be called by another
  # workflow
  # (optional)
  # This field supports multiple formats (oneOf):

  # Option 1: Simple workflow call event trigger
  workflow_call: null

  # Option 2: object
  workflow_call:
    # Input parameters that can be passed to the workflow when it is called
    # (optional)
    inputs:
      {}

    # Secrets that can be passed to the workflow when it is called
    # (optional)
    secrets:
      {}

  # Time when workflow should stop running. Supports multiple formats: absolute
  # dates (YYYY-MM-DD HH:MM:SS, June 1 2025, 1st June 2025, 06/01/2025, etc.) or
  # relative time deltas (+25h, +3d, +1d12h30m)
  # (optional)
  stop-after: "example-value"

  # Environment name that requires manual approval before the workflow can run. Must
  # match a valid environment configured in the repository settings.
  # (optional)
  manual-approval: "example-value"

  # AI reaction to add/remove on triggering item (one of: +1, -1, laugh, confused,
  # heart, hooray, rocket, eyes, none). Use 'none' to disable reactions. Defaults to
  # 'eyes' if not specified.
  # (optional)
  reaction: "+1"

# GitHub token permissions for the workflow. Controls what the GITHUB_TOKEN can
# access during execution. Use the principle of least privilege - only grant the
# minimum permissions needed.
# (optional)
# This field supports multiple formats (oneOf):

# Option 1: Simple permissions string: 'read-all' (all read permissions),
# 'write-all' (all write permissions), 'read' or 'write' (basic level)
permissions: "read-all"

# Option 2: Detailed permissions object with granular control over specific GitHub
# API scopes
permissions:
  # Permission for GitHub Actions workflows and runs (read: view workflows, write:
  # manage workflows, none: no access)
  # (optional)
  actions: "read"

  # Permission for artifact attestations (read: view attestations, write: create
  # attestations, none: no access)
  # (optional)
  attestations: "read"

  # Permission for repository checks and status checks (read: view checks, write:
  # create/update checks, none: no access)
  # (optional)
  checks: "read"

  # Permission for repository contents (read: view files, write: modify
  # files/branches, none: no access)
  # (optional)
  contents: "read"

  # Permission for repository deployments (read: view deployments, write:
  # create/update deployments, none: no access)
  # (optional)
  deployments: "read"

  # Permission for repository discussions (read: view discussions, write:
  # create/update discussions, none: no access)
  # (optional)
  discussions: "read"

  # (optional)
  id-token: "read"

  # Permission for repository issues (read: view issues, write: create/update/close
  # issues, none: no access)
  # (optional)
  issues: "read"

  # Permission for GitHub Copilot models (read: access AI models for agentic
  # workflows, none: no access)
  # (optional)
  models: "read"

  # (optional)
  packages: "read"

  # (optional)
  pages: "read"

  # (optional)
  pull-requests: "read"

  # (optional)
  repository-projects: "read"

  # (optional)
  security-events: "read"

  # (optional)
  statuses: "read"

  # Permission shorthand that applies read access to all permission scopes. Can be
  # combined with specific write permissions to override individual scopes. 'write'
  # is not allowed for all.
  # (optional)
  all: "read"

# Custom name for workflow runs that appears in the GitHub Actions interface
# (supports GitHub expressions like ${{ github.event.issue.title }})
# (optional)
run-name: "example-value"

# Groups together all the jobs that run in the workflow
# (optional)
jobs:
  {}

# Runner type for workflow execution (GitHub Actions standard field). Typically
# configured at the job level instead.
# (optional)
# This field supports multiple formats (oneOf):

# Option 1: Runner type as string
runs-on: "example-value"

# Option 2: Runner type as array
runs-on: []
  # Array items: string

# Option 3: Runner type as object
runs-on:
  # Runner group name for self-hosted runners
  # (optional)
  group: "example-value"

  # List of runner labels for self-hosted runners
  # (optional)
  labels: []
    # Array of strings

# Workflow timeout in minutes (GitHub Actions standard field). Defaults to 15
# minutes for agentic workflows. Has sensible defaults and can typically be
# omitted.
# (optional)
timeout-minutes: 1

<<<<<<< HEAD
# Deprecated: Use 'timeout-minutes' instead. Workflow timeout in minutes. Defaults
# to 15 minutes for agentic workflows.
# (optional)
timeout_minutes: 10

=======
>>>>>>> 3d58490a
# Concurrency control to limit concurrent workflow runs (GitHub Actions standard
# field). Agentic workflows use enhanced concurrency management.
# (optional)
# This field supports multiple formats (oneOf):

# Option 1: Simple concurrency group name to prevent multiple runs. Agentic
# workflows automatically generate enhanced concurrency policies.
concurrency: "example-value"

# Option 2: Concurrency configuration object with group isolation and cancellation
# control
concurrency:
  # Concurrency group name. Workflows in the same group cannot run simultaneously.
  group: "example-value"

  # Whether to cancel in-progress workflows in the same concurrency group when a new
  # one starts
  # (optional)
  cancel-in-progress: true

# Environment variables for the workflow
# (optional)
# This field supports multiple formats (oneOf):

# Option 1: object
env:
  {}

# Option 2: string
env: "example-value"

# Feature flags to enable experimental or optional features in the workflow. Each
# feature is specified as a key with a boolean value.
# (optional)
features:
  {}

# Environment that the job references (for protected environments and deployments)
# (optional)
# This field supports multiple formats (oneOf):

# Option 1: Environment name as a string
environment: "example-value"

# Option 2: Environment object with name and optional URL
environment:
  # The name of the environment configured in the repo
  name: "My Workflow"

  # A deployment URL
  # (optional)
  url: "example-value"

# Container to run the job steps in
# (optional)
# This field supports multiple formats (oneOf):

# Option 1: Docker image name (e.g., 'node:18', 'ubuntu:latest')
container: "example-value"

# Option 2: Container configuration object
container:
  # The Docker image to use as the container
  image: "example-value"

  # Credentials for private registries
  # (optional)
  credentials:
    # (optional)
    username: "example-value"

    # (optional)
    password: "example-value"

  # Environment variables for the container
  # (optional)
  env:
    {}

  # Ports to expose on the container
  # (optional)
  ports: []

  # Volumes for the container
  # (optional)
  volumes: []
    # Array of strings

  # Additional Docker container options
  # (optional)
  options: "example-value"

# Service containers for the job
# (optional)
services:
  {}

# Network access control for AI engines using ecosystem identifiers and domain
# allowlists. Controls web fetch and search capabilities.
# (optional)
# This field supports multiple formats (oneOf):

# Option 1: Use default network permissions (basic infrastructure: certificates,
# JSON schema, Ubuntu, etc.)
network: "defaults"

# Option 2: Custom network access configuration with ecosystem identifiers and
# specific domains
network:
  # List of allowed domains or ecosystem identifiers (e.g., 'defaults', 'python',
  # 'node', '*.example.com')
  # (optional)
  allowed: []
    # Array of Domain name or ecosystem identifier (supports wildcards like
    # '*.example.com' and ecosystem names like 'python', 'node')

  # AWF (Agent Workflow Firewall) configuration for network egress control. Only
  # supported for Copilot engine.
  # (optional)
  # This field supports multiple formats (oneOf):

  # Option 1: Enable AWF with default settings (equivalent to empty object)
  firewall: null

  # Option 2: Enable (true) or explicitly disable (false) AWF firewall
  firewall: true

  # Option 3: Disable AWF firewall (triggers warning if allowed != *, error in
  # strict mode if allowed is not * or engine does not support firewall)
  firewall: "disable"

  # Option 4: Custom AWF configuration with version and arguments
  firewall:
    # Optional additional arguments to pass to AWF wrapper
    # (optional)
    args: []
      # Array of strings

    # AWF version to use (empty = latest release)
    # (optional)
    version: "example-value"

    # AWF log level (default: info). Valid values: debug, info, warn, error
    # (optional)
    log-level: "debug"

# Conditional execution expression
# (optional)
if: "example-value"

# Custom workflow steps
# (optional)
# This field supports multiple formats (oneOf):

# Option 1: object
steps:
  {}

# Option 2: array
steps: []
  # Array items: undefined

# Custom workflow steps to run after AI execution
# (optional)
# This field supports multiple formats (oneOf):

# Option 1: object
post-steps:
  {}

# Option 2: array
post-steps: []
  # Array items: undefined

# AI engine configuration that specifies which AI processor interprets and
# executes the markdown content of the workflow. Defaults to 'claude'.
# (optional)
# This field supports multiple formats (oneOf):

# Option 1: Simple engine name: 'claude' (default, Claude Code), 'copilot' (GitHub
# Copilot CLI), 'codex' (OpenAI Codex CLI), or 'custom' (user-defined steps)
engine: "claude"

# Option 2: Extended engine configuration object with advanced options for model
# selection, turn limiting, environment variables, and custom steps
engine:
  # AI engine identifier: 'claude' (Claude Code), 'codex' (OpenAI Codex CLI),
  # 'copilot' (GitHub Copilot CLI), or 'custom' (user-defined GitHub Actions steps)
  id: "claude"

  # Optional version of the AI engine action (e.g., 'beta', 'stable'). Has sensible
  # defaults and can typically be omitted.
  # (optional)
  version: "example-value"

  # Optional specific LLM model to use (e.g., 'claude-3-5-sonnet-20241022',
  # 'gpt-4'). Has sensible defaults and can typically be omitted.
  # (optional)
  model: "example-value"

  # Maximum number of chat iterations per run. Helps prevent runaway loops and
  # control costs. Has sensible defaults and can typically be omitted.
  # (optional)
  max-turns: 1

  # Agent job concurrency configuration. Defaults to single job per engine across
  # all workflows (group: 'gh-aw-{engine-id}'). Supports full GitHub Actions
  # concurrency syntax.
  # (optional)
  # This field supports multiple formats (oneOf):

  # Option 1: Simple concurrency group name. Gets converted to GitHub Actions
  # concurrency format with the specified group.
  concurrency: "example-value"

  # Option 2: GitHub Actions concurrency configuration for the agent job. Controls
  # how many agentic workflow runs can run concurrently.
  concurrency:
    # Concurrency group identifier. Use GitHub Actions expressions like ${{
    # github.workflow }} or ${{ github.ref }}. Defaults to 'gh-aw-{engine-id}' if not
    # specified.
    group: "example-value"

    # Whether to cancel in-progress runs of the same concurrency group. Defaults to
    # false for agentic workflow runs.
    # (optional)
    cancel-in-progress: true

  # Custom user agent string for GitHub MCP server configuration (codex engine only)
  # (optional)
  user-agent: "example-value"

  # Custom environment variables to pass to the AI engine, including secret
  # overrides (e.g., OPENAI_API_KEY: ${{ secrets.CUSTOM_KEY }})
  # (optional)
  env:
    {}

  # Custom GitHub Actions steps for 'custom' engine. Define your own deterministic
  # workflow steps instead of using AI processing.
  # (optional)
  steps: []
    # Array items:

  # Custom error patterns for validating agent logs
  # (optional)
  error_patterns: []
    # Array items:
      # Unique identifier for this error pattern
      # (optional)
      id: "example-value"

      # Ecma script regular expression pattern to match log lines
      pattern: "example-value"

      # Capture group index (1-based) that contains the error level. Use 0 to infer from
      # pattern content.
      # (optional)
      level_group: 1

      # Capture group index (1-based) that contains the error message. Use 0 to use the
      # entire match.
      # (optional)
      message_group: 1

      # Human-readable description of what this pattern matches
      # (optional)
      description: "Description of the workflow"

  # Additional TOML configuration text that will be appended to the generated
  # config.toml in the action (codex engine only)
  # (optional)
  config: "example-value"

  # Optional array of command-line arguments to pass to the AI engine CLI. These
  # arguments are injected after all other args but before the prompt.
  # (optional)
  args: []
    # Array of strings

# MCP server definitions
# (optional)
mcp-servers:
  {}

# Tools and MCP (Model Context Protocol) servers available to the AI engine for
# GitHub API access, browser automation, file editing, and more
# (optional)
tools:
  # GitHub API tools for repository operations (issues, pull requests, content
  # management)
  # (optional)
  # This field supports multiple formats (oneOf):

  # Option 1: Empty GitHub tool configuration (enables all read-only GitHub API
  # functions)
  github: null

  # Option 2: Simple GitHub tool configuration (enables all GitHub API functions)
  github: "example-value"

  # Option 3: GitHub tools object configuration with restricted function access
  github:
    # List of allowed GitHub API functions (e.g., 'create_issue', 'update_issue',
    # 'add_comment')
    # (optional)
    allowed: []
      # Array of strings

    # MCP server mode: 'local' (Docker-based, default) or 'remote' (hosted at
    # api.githubcopilot.com)
    # (optional)
    mode: "local"

    # Optional version specification for the GitHub MCP server (used with 'local'
    # type)
    # (optional)
    version: "example-value"

    # Optional additional arguments to append to the generated MCP server command
    # (used with 'local' type)
    # (optional)
    args: []
      # Array of strings

    # Enable read-only mode to restrict GitHub MCP server to read-only operations only
    # (optional)
    read-only: true

    # Optional custom GitHub token (e.g., '${{ secrets.CUSTOM_PAT }}'). For 'remote'
    # type, defaults to GH_AW_GITHUB_TOKEN if not specified.
    # (optional)
    github-token: "${{ secrets.GITHUB_TOKEN }}"

    # Array of GitHub MCP server toolset names to enable specific groups of GitHub API
    # functionalities
    # (optional)
    toolsets: []
      # Array of Toolset name

  # Bash shell command execution tool for running command-line programs and scripts
  # (optional)
  # This field supports multiple formats (oneOf):

  # Option 1: Enable bash tool with all shell commands allowed (security
  # consideration: use restricted list in production)
  bash: null

  # Option 2: Enable bash tool - true allows all commands (equivalent to ['*']),
  # false disables the tool
  bash: true

  # Option 3: List of allowed bash commands and patterns (e.g., ['echo', 'ls', 'git
  # status', 'npm install'])
  bash: []
    # Array items: string

  # Web content fetching tool for downloading web pages and API responses (subject
  # to network permissions)
  # (optional)
  # This field supports multiple formats (oneOf):

  # Option 1: Enable web fetch tool with default configuration
  web-fetch: null

  # Option 2: Web fetch tool configuration object
  web-fetch:
    {}

  # Web search tool for performing internet searches and retrieving search results
  # (subject to network permissions)
  # (optional)
  # This field supports multiple formats (oneOf):

  # Option 1: Enable web search tool with default configuration
  web-search: null

  # Option 2: Web search tool configuration object
  web-search:
    {}

  # File editing tool for reading, creating, and modifying files in the repository
  # (optional)
  # This field supports multiple formats (oneOf):

  # Option 1: Enable edit tool
  edit: null

  # Option 2: Edit tool configuration object
  edit:
    {}

  # Playwright browser automation tool for web scraping, testing, and UI
  # interactions in containerized browsers
  # (optional)
  # This field supports multiple formats (oneOf):

  # Option 1: Enable Playwright tool with default settings (localhost access only
  # for security)
  playwright: null

  # Option 2: Playwright tool configuration with custom version and domain
  # restrictions
  playwright:
    # Optional Playwright container version (e.g., 'v1.41.0')
    # (optional)
    version: "example-value"

    # Domains allowed for Playwright browser network access. Defaults to localhost
    # only for security.
    # (optional)
    # This field supports multiple formats (oneOf):

    # Option 1: List of allowed domains or patterns (e.g., ['github.com',
    # '*.example.com'])
    allowed_domains: []
      # Array items: string

    # Option 2: Single allowed domain (e.g., 'github.com')
    allowed_domains: "example-value"

    # Optional additional arguments to append to the generated MCP server command
    # (optional)
    args: []
      # Array of strings

  # GitHub Agentic Workflows MCP server for workflow introspection and analysis.
  # Provides tools for checking status, compiling workflows, downloading logs, and
  # auditing runs.
  # (optional)
  # This field supports multiple formats (oneOf):

  # Option 1: Enable agentic-workflows tool with default settings
  agentic-workflows: true

  # Option 2: Enable agentic-workflows tool with default settings (same as true)
  agentic-workflows: null

  # Cache memory MCP configuration for persistent memory storage
  # (optional)
  # This field supports multiple formats (oneOf):

  # Option 1: Enable cache-memory with default settings
  cache-memory: true

  # Option 2: Enable cache-memory with default settings (same as true)
  cache-memory: null

  # Option 3: Cache-memory configuration object
  cache-memory:
    # Custom cache key for memory MCP data (restore keys are auto-generated by
    # splitting on '-')
    # (optional)
    key: "example-value"

    # Optional description for the cache that will be shown in the agent prompt
    # (optional)
    description: "Description of the workflow"

    # Docker image to use for the memory MCP server (default: mcp/memory)
    # (optional)
    docker-image: "example-value"

    # Number of days to retain uploaded artifacts (1-90 days, default: repository
    # setting)
    # (optional)
    retention-days: 1

  # Option 4: Array of cache-memory configurations for multiple caches
  cache-memory: []
    # Array items: object

  # Enable or disable XPIA (Cross-Prompt Injection Attack) security warnings in the
  # prompt. Defaults to true (enabled). Set to false to disable security warnings.
  # (optional)
  safety-prompt: true

  # Timeout in seconds for tool/MCP server operations. Applies to all tools and MCP
  # servers if supported by the engine. Default varies by engine (Claude: 60s,
  # Codex: 120s).
  # (optional)
  timeout: 1

  # Timeout in seconds for MCP server startup. Applies to MCP server initialization
  # if supported by the engine. Default: 120 seconds.
  # (optional)
  startup-timeout: 1

# Command name for the workflow
# (optional)
command: "example-value"

# Cache configuration for workflow (uses actions/cache syntax)
# (optional)
# This field supports multiple formats (oneOf):

# Option 1: Single cache configuration
cache:
  # An explicit key for restoring and saving the cache
  key: "example-value"

  # This field supports multiple formats (oneOf):

  # Option 1: A single path to cache
  path: "example-value"

  # Option 2: Multiple paths to cache
  path: []
    # Array items: string

  # (optional)
  # This field supports multiple formats (oneOf):

  # Option 1: A single restore key
  restore-keys: "example-value"

  # Option 2: Multiple restore keys
  restore-keys: []
    # Array items: string

  # The chunk size used to split up large files during upload, in bytes
  # (optional)
  upload-chunk-size: 1

  # Fail the workflow if cache entry is not found
  # (optional)
  fail-on-cache-miss: true

  # If true, only checks if cache entry exists and skips download
  # (optional)
  lookup-only: true

# Option 2: Multiple cache configurations
cache: []
  # Array items: object

# Safe output processing configuration that automatically creates GitHub issues,
# comments, and pull requests from AI workflow output without requiring write
# permissions in the main job
# (optional)
safe-outputs:
  # List of allowed domains for URI filtering in AI workflow output. URLs from other
  # domains will be replaced with '(redacted)' for security.
  # (optional)
  allowed-domains: []
    # Array of strings

  # (optional)
  # This field supports multiple formats (oneOf):

  # Option 1: Configuration for automatically creating GitHub issues from AI
  # workflow output. The main job does not need 'issues: write' permission.
  create-issue:
    # Optional prefix to add to the beginning of the issue title (e.g., '[ai] ' or
    # '[analysis] ')
    # (optional)
    title-prefix: "example-value"

    # Optional list of labels to automatically attach to created issues (e.g.,
    # ['automation', 'ai-generated'])
    # (optional)
    labels: []
      # Array of strings

    # (optional)
    # This field supports multiple formats (oneOf):

    # Option 1: Single GitHub username to assign the created issue to (e.g., 'user1'
    # or 'copilot'). Use 'copilot' to assign to GitHub Copilot using the @copilot
    # special value.
    assignees: "example-value"

    # Option 2: List of GitHub usernames to assign the created issue to (e.g.,
    # ['user1', 'user2', 'copilot']). Use 'copilot' to assign to GitHub Copilot using
    # the @copilot special value.
    assignees: []
      # Array items: string

    # Maximum number of issues to create (default: 1)
    # (optional)
    max: 1

    # Target repository in format 'owner/repo' for cross-repository issue creation.
    # Takes precedence over trial target repo settings.
    # (optional)
    target-repo: "example-value"

    # GitHub token to use for this specific output type. Overrides global github-token
    # if specified.
    # (optional)
    github-token: "${{ secrets.GITHUB_TOKEN }}"

  # Option 2: Enable issue creation with default configuration
  create-issue: null

  # (optional)
  # This field supports multiple formats (oneOf):

  # Option 1: Configuration for creating GitHub Copilot agent tasks from agentic
  # workflow output using gh agent-task CLI. The main job does not need write
  # permissions.
  create-agent-task:
    # Base branch for the agent task pull request. Defaults to the current branch or
    # repository default branch.
    # (optional)
    base: "example-value"

    # Maximum number of agent tasks to create (default: 1)
    # (optional)
    max: 1

    # Target repository in format 'owner/repo' for cross-repository agent task
    # creation. Takes precedence over trial target repo settings.
    # (optional)
    target-repo: "example-value"

    # GitHub token to use for this specific output type. Overrides global github-token
    # if specified.
    # (optional)
    github-token: "${{ secrets.GITHUB_TOKEN }}"

  # Option 2: Enable agent task creation with default configuration
  create-agent-task: null

  # (optional)
  # This field supports multiple formats (oneOf):

  # Option 1: Configuration for creating GitHub discussions from agentic workflow
  # output
  create-discussion:
    # Optional prefix for the discussion title
    # (optional)
    title-prefix: "example-value"

    # Optional discussion category. Can be a category ID (string or number), category
    # name, or category slug/route. If not specified, uses the first available
    # category. Matched first against category IDs, then against category names, then
    # against category slugs.
    # (optional)
    # This field supports multiple formats (oneOf):

    # Option 1: Discussion category name or ID
    category: "example-value"

    # Option 2: Discussion category ID as a number
    category: 1

    # Maximum number of discussions to create (default: 1)
    # (optional)
    max: 1

    # Target repository in format 'owner/repo' for cross-repository discussion
    # creation. Takes precedence over trial target repo settings.
    # (optional)
    target-repo: "example-value"

    # GitHub token to use for this specific output type. Overrides global github-token
    # if specified.
    # (optional)
    github-token: "${{ secrets.GITHUB_TOKEN }}"

  # Option 2: Enable discussion creation with default configuration
  create-discussion: null

  # (optional)
  # This field supports multiple formats (oneOf):

  # Option 1: Configuration for automatically creating GitHub issue or pull request
  # comments from AI workflow output. The main job does not need write permissions.
  add-comment:
    # Maximum number of comments to create (default: 1)
    # (optional)
    max: 1

    # Target for comments: 'triggering' (default), '*' (any issue), or explicit issue
    # number
    # (optional)
    target: "example-value"

    # Target repository in format 'owner/repo' for cross-repository comments. Takes
    # precedence over trial target repo settings.
    # (optional)
    target-repo: "example-value"

    # GitHub token to use for this specific output type. Overrides global github-token
    # if specified.
    # (optional)
    github-token: "${{ secrets.GITHUB_TOKEN }}"

    # Target discussion comments instead of issue/PR comments. Must be true if
    # present.
    # (optional)
    discussion: true

  # Option 2: Enable issue comment creation with default configuration
  add-comment: null

  # (optional)
  # This field supports multiple formats (oneOf):

  # Option 1: Configuration for creating GitHub pull requests from agentic workflow
  # output
  create-pull-request:
    # Optional prefix for the pull request title
    # (optional)
    title-prefix: "example-value"

    # Optional list of labels to attach to the pull request
    # (optional)
    labels: []
      # Array of strings

    # Optional reviewer(s) to assign to the pull request. Accepts either a single
    # string or an array of usernames. Use 'copilot' to request a code review from
    # GitHub Copilot.
    # (optional)
    # This field supports multiple formats (oneOf):

    # Option 1: Single reviewer username to assign to the pull request. Use 'copilot'
    # to request a code review from GitHub Copilot using the
    # copilot-pull-request-reviewer[bot].
    reviewers: "example-value"

    # Option 2: List of reviewer usernames to assign to the pull request. Use
    # 'copilot' to request a code review from GitHub Copilot using the
    # copilot-pull-request-reviewer[bot].
    reviewers: []
      # Array items: string

    # Whether to create pull request as draft (defaults to true)
    # (optional)
    draft: true

    # Behavior when no changes to push: 'warn' (default - log warning but succeed),
    # 'error' (fail the action), or 'ignore' (silent success)
    # (optional)
    if-no-changes: "warn"

    # Target repository in format 'owner/repo' for cross-repository pull request
    # creation. Takes precedence over trial target repo settings.
    # (optional)
    target-repo: "example-value"

    # GitHub token to use for this specific output type. Overrides global github-token
    # if specified.
    # (optional)
    github-token: "${{ secrets.GITHUB_TOKEN }}"

  # Option 2: Enable pull request creation with default configuration
  create-pull-request: null

  # (optional)
  # This field supports multiple formats (oneOf):

  # Option 1: Configuration for creating GitHub pull request review comments from
  # agentic workflow output
  create-pull-request-review-comment:
    # Maximum number of review comments to create (default: 1)
    # (optional)
    max: 1

    # Side of the diff for comments: 'LEFT' or 'RIGHT' (default: 'RIGHT')
    # (optional)
    side: "LEFT"

    # Target for review comments: 'triggering' (default, only on triggering PR), '*'
    # (any PR, requires pull_request_number in agent output), or explicit PR number
    # (optional)
    target: "example-value"

    # Target repository in format 'owner/repo' for cross-repository PR review
    # comments. Takes precedence over trial target repo settings.
    # (optional)
    target-repo: "example-value"

    # GitHub token to use for this specific output type. Overrides global github-token
    # if specified.
    # (optional)
    github-token: "${{ secrets.GITHUB_TOKEN }}"

  # Option 2: Enable PR review comment creation with default configuration
  create-pull-request-review-comment: null

  # (optional)
  # This field supports multiple formats (oneOf):

  # Option 1: Configuration for creating repository security advisories (SARIF
  # format) from agentic workflow output
  create-code-scanning-alert:
    # Maximum number of security findings to include (default: unlimited)
    # (optional)
    max: 1

    # Driver name for SARIF tool.driver.name field (default: 'GitHub Agentic Workflows
    # Security Scanner')
    # (optional)
    driver: "example-value"

    # GitHub token to use for this specific output type. Overrides global github-token
    # if specified.
    # (optional)
    github-token: "${{ secrets.GITHUB_TOKEN }}"

  # Option 2: Enable code scanning alert creation with default configuration
  # (unlimited findings)
  create-code-scanning-alert: null

  # (optional)
  # This field supports multiple formats (oneOf):

  # Option 1: Null configuration allows any labels
  add-labels: null

  # Option 2: Configuration for adding labels to issues/PRs from agentic workflow
  # output
  add-labels:
    # Optional list of allowed labels that can be added. If omitted, any labels are
    # allowed (including creating new ones).
    # (optional)
    allowed: []
      # Array of strings

    # Optional maximum number of labels to add (default: 3)
    # (optional)
    max: 1

    # Target for labels: 'triggering' (default), '*' (any issue/PR), or explicit
    # issue/PR number
    # (optional)
    target: "example-value"

    # Target repository in format 'owner/repo' for cross-repository label addition.
    # Takes precedence over trial target repo settings.
    # (optional)
    target-repo: "example-value"

    # GitHub token to use for this specific output type. Overrides global github-token
    # if specified.
    # (optional)
    github-token: "${{ secrets.GITHUB_TOKEN }}"

  # (optional)
  # This field supports multiple formats (oneOf):

  # Option 1: Configuration for updating GitHub issues from agentic workflow output
  update-issue:
    # Allow updating issue status (open/closed) - presence of key indicates field can
    # be updated
    # (optional)
    status: null

    # Target for updates: 'triggering' (default), '*' (any issue), or explicit issue
    # number
    # (optional)
    target: "example-value"

    # Allow updating issue title - presence of key indicates field can be updated
    # (optional)
    title: null

    # Allow updating issue body - presence of key indicates field can be updated
    # (optional)
    body: null

    # Maximum number of issues to update (default: 1)
    # (optional)
    max: 1

    # Target repository in format 'owner/repo' for cross-repository issue updates.
    # Takes precedence over trial target repo settings.
    # (optional)
    target-repo: "example-value"

    # GitHub token to use for this specific output type. Overrides global github-token
    # if specified.
    # (optional)
    github-token: "${{ secrets.GITHUB_TOKEN }}"

  # Option 2: Enable issue updating with default configuration
  update-issue: null

  # (optional)
  # This field supports multiple formats (oneOf):

  # Option 1: Use default configuration (branch: 'triggering', if-no-changes:
  # 'warn')
  push-to-pull-request-branch: null

  # Option 2: Configuration for pushing changes to a specific branch from agentic
  # workflow output
  push-to-pull-request-branch:
    # The branch to push changes to (defaults to 'triggering')
    # (optional)
    branch: "example-value"

    # Target for push operations: 'triggering' (default), '*' (any pull request), or
    # explicit pull request number
    # (optional)
    target: "example-value"

    # Required prefix for pull request title. Only pull requests with this prefix will
    # be accepted.
    # (optional)
    title-prefix: "example-value"

    # Required labels for pull request validation. Only pull requests with all these
    # labels will be accepted.
    # (optional)
    labels: []
      # Array of strings

    # Behavior when no changes to push: 'warn' (default - log warning but succeed),
    # 'error' (fail the action), or 'ignore' (silent success)
    # (optional)
    if-no-changes: "warn"

    # Optional suffix to append to generated commit titles (e.g., ' [skip ci]' to
    # prevent triggering CI on the commit)
    # (optional)
    commit-title-suffix: "example-value"

    # GitHub token to use for this specific output type. Overrides global github-token
    # if specified.
    # (optional)
    github-token: "${{ secrets.GITHUB_TOKEN }}"

  # (optional)
  # This field supports multiple formats (oneOf):

  # Option 1: Configuration for reporting missing tools from agentic workflow output
  missing-tool:
    # Maximum number of missing tool reports (default: unlimited)
    # (optional)
    max: 1

    # GitHub token to use for this specific output type. Overrides global github-token
    # if specified.
    # (optional)
    github-token: "${{ secrets.GITHUB_TOKEN }}"

  # Option 2: Enable missing tool reporting with default configuration
  missing-tool: null

  # Option 3: Explicitly disable missing tool reporting (false). Missing tool
  # reporting is enabled by default when safe-outputs is configured.
  missing-tool: true

  # (optional)
  # This field supports multiple formats (oneOf):

  # Option 1: Configuration for publishing assets to an orphaned git branch
  upload-assets:
    # Branch name (default: 'assets/${{ github.workflow }}')
    # (optional)
    branch: "example-value"

    # Maximum file size in KB (default: 10240 = 10MB)
    # (optional)
    max-size: 1

    # Allowed file extensions (default: common non-executable types)
    # (optional)
    allowed-exts: []
      # Array of strings

    # Maximum number of assets to upload (default: 10)
    # (optional)
    max: 1

    # GitHub token to use for this specific output type. Overrides global github-token
    # if specified.
    # (optional)
    github-token: "${{ secrets.GITHUB_TOKEN }}"

  # Option 2: Enable asset publishing with default configuration
  upload-assets: null

  # If true, emit step summary messages instead of making GitHub API calls (preview
  # mode)
  # (optional)
  staged: true

  # Environment variables to pass to safe output jobs
  # (optional)
  env:
    {}

  # GitHub token to use for safe output jobs. Typically a secret reference like ${{
  # secrets.GITHUB_TOKEN }} or ${{ secrets.CUSTOM_PAT }}
  # (optional)
  github-token: "${{ secrets.GITHUB_TOKEN }}"

  # Maximum allowed size for git patches in kilobytes (KB). Defaults to 1024 KB (1
  # MB). If patch exceeds this size, the job will fail.
  # (optional)
  max-patch-size: 1

  # (optional)
  # This field supports multiple formats (oneOf):

  # Option 1: Enable or disable threat detection for safe outputs (defaults to true
  # when safe-outputs are configured)
  threat-detection: true

  # Option 2: Threat detection configuration object
  threat-detection:
    # Whether threat detection is enabled
    # (optional)
    enabled: true

    # Additional custom prompt instructions to append to threat detection analysis
    # (optional)
    prompt: "example-value"

    # AI engine configuration specifically for threat detection (overrides main
    # workflow engine). Set to false to disable AI-based threat detection. Supports
    # same format as main engine field when not false.
    # (optional)
    # This field supports multiple formats (oneOf):

    # Option 1: Disable AI engine for threat detection (only run custom steps)
    engine: true

    # Option 2: undefined

    # Array of extra job steps to run after detection
    # (optional)
    steps: []

  # Custom safe-output jobs that can be executed based on agentic workflow output.
  # Job names containing dashes will be automatically normalized to underscores
  # (e.g., 'send-notification' becomes 'send_notification').
  # (optional)
  jobs:
    {}

  # Runner specification for all safe-outputs jobs (activation, create-issue,
  # add-comment, etc.). Single runner label (e.g., 'ubuntu-slim', 'ubuntu-latest',
  # 'windows-latest', 'self-hosted'). Defaults to 'ubuntu-slim'. See
  # https://github.blog/changelog/2025-10-28-1-vcpu-linux-runner-now-available-in-github-actions-in-public-preview/
  # (optional)
  runs-on: "example-value"

# Configuration for secret redaction behavior in workflow outputs and artifacts
# (optional)
secret-masking:
  # Additional secret redaction steps to inject after the built-in secret redaction.
  # Use this to mask secrets in generated files using custom patterns.
  # (optional)
  steps: []

# Repository access roles required to trigger agentic workflows. Defaults to
# ['admin', 'maintainer', 'write'] for security. Use 'all' to allow any
# authenticated user (⚠️ security consideration).
# (optional)
# This field supports multiple formats (oneOf):

# Option 1: Allow any authenticated user to trigger the workflow (⚠️ disables
# permission checking entirely - use with caution)
roles: "all"

# Option 2: List of repository permission levels that can trigger the workflow.
# Permission checks are automatically applied to potentially unsafe triggers.
roles: []
  # Array items: Repository permission level: 'admin' (full access),
  # 'maintainer'/'maintain' (repository management), 'write' (push access), 'triage'
  # (issue management)

# GitHub Actions workflow step
# (optional)
# This field supports multiple formats (anyOf):

# Option 1: undefined

# Option 2: undefined

# Enable strict mode validation: require timeout, refuse write permissions,
# require network configuration. Defaults to false.
# (optional)
strict: true

# Runtime environment version overrides. Allows customizing runtime versions
# (e.g., Node.js, Python) or defining new runtimes. Runtimes from imported shared
# workflows are also merged.
# (optional)
runtimes:
  {}

# GitHub token expression to use for all steps that require GitHub authentication.
# Typically a secret reference like ${{ secrets.GITHUB_TOKEN }} or ${{
# secrets.CUSTOM_PAT }}. If not specified, defaults to ${{
# secrets.GH_AW_GITHUB_TOKEN || secrets.GITHUB_TOKEN }}. This value can be
# overridden by safe-outputs github-token or individual safe-output github-token
# fields.
# (optional)
github-token: "${{ secrets.GITHUB_TOKEN }}"
---
```

## Additional Information

- Fields marked with `(optional)` are not required
- Fields with multiple options show all possible formats
- See the [Frontmatter guide](/gh-aw/reference/frontmatter/) for detailed explanations and examples
- See individual reference pages for specific topics like [Triggers](/gh-aw/reference/triggers/), [Tools](/gh-aw/reference/tools/), and [Safe Outputs](/gh-aw/reference/safe-outputs/)<|MERGE_RESOLUTION|>--- conflicted
+++ resolved
@@ -670,14 +670,6 @@
 # (optional)
 timeout-minutes: 1
 
-<<<<<<< HEAD
-# Deprecated: Use 'timeout-minutes' instead. Workflow timeout in minutes. Defaults
-# to 15 minutes for agentic workflows.
-# (optional)
-timeout_minutes: 10
-
-=======
->>>>>>> 3d58490a
 # Concurrency control to limit concurrent workflow runs (GitHub Actions standard
 # field). Agentic workflows use enhanced concurrency management.
 # (optional)
