# ⚙️ Frontmatter Options for GitHub Agentic Workflows

This guide covers all available frontmatter configuration options for GitHub Agentic Workflows.

## Overview

The YAML frontmatter supports standard GitHub Actions properties plus additional agentic-specific options:

**Standard GitHub Actions Properties:**
- `on`: Trigger events for the workflow
- `permissions`: Required permissions for the workflow
- `run-name`: Name of the workflow run
- `runs-on`: Runner environment for the workflow
- `timeout_minutes`: Workflow timeout
- `concurrency`: Concurrency settings for the workflow
- `env`: Environment variables for the workflow
- `if`: Conditional execution of the workflow
- `steps`: Custom steps for the job

**Properties specific to GitHub Agentic Workflows:**
- `engine`: AI engine configuration (claude/codex) with optional max-turns setting
- `network`: Network access control for AI engines
- `tools`: Available tools and MCP servers for the AI engine  
- `cache`: Cache configuration for workflow dependencies
- `safe-outputs`: [Safe Output Processing](safe-outputs.md) for automatic issue creation and comment posting.

## Trigger Events (`on:`)

The `on:` section uses standard GitHub Actions syntax to define workflow triggers. Here are some common examples:

```yaml
on:
  issues:
    types: [opened]
```

### Stop After Configuration (`stop-after:`)

You can add a `stop-after:` option within the `on:` section as a cost-control measure to automatically disable workflow triggering after a deadline:

```yaml
on:
  schedule:
    - cron: "0 9 * * 1"
  stop-after: "+25h"  # 25 hours from compilation time
```

**Relative time delta (calculated from compilation time):**
```yaml
on:
  issues:
    types: [opened]
  stop-after: "+25h"      # 25 hours from now
```

**Supported absolute date formats:**
- Standard: `YYYY-MM-DD HH:MM:SS`, `YYYY-MM-DD`
- US format: `MM/DD/YYYY HH:MM:SS`, `MM/DD/YYYY`  
- European: `DD/MM/YYYY HH:MM:SS`, `DD/MM/YYYY`
- Readable: `January 2, 2006`, `2 January 2006`, `Jan 2, 2006`
- Ordinals: `1st June 2025`, `June 1st 2025`, `23rd December 2025`
- ISO 8601: `2006-01-02T15:04:05Z`

**Supported delta units:**
- `d` - days
- `h` - hours
- `m` - minutes

Note that if you specify a relative time, it is calculated at the time of workflow compilation, not when the workflow runs. If you re-compile your workflow, e.g. after a change, the effective stop time will be reset.

### Visual Feedback (`reaction:`)

You can add a `reaction:` option within the `on:` section to enable emoji reactions on the triggering GitHub item (issue, PR, comment, discussion) to provide visual feedback about the workflow status:

```yaml
on:
  issues:
    types: [opened]
  reaction: "eyes"
```

**Available reactions:**
- `+1` (👍)
- `-1` (👎)
- `laugh` (😄)
- `confused` (😕)
- `heart` (❤️)
- `hooray` (🎉)
- `rocket` (🚀)
- `eyes` (👀)

**Enhanced functionality**: When using the `reaction:` feature with command workflows, the system will also automatically edit the triggering comment to include a link to the workflow run. This provides users with immediate feedback and easy access to view the workflow execution. For non-command workflows, only the reaction is added without comment editing.

**Note**: This feature uses inline JavaScript code with `actions/github-script@v7` to add reactions and edit comments, so no additional action files are created in the repository.

**Default behavior** (if no `on:` specified):
```yaml
on:
  # Semi-active agent - triggers frequently and on repository activity
  schedule:
    - cron: "0/10 * * * *"
  issues:
    types: [opened, edited, closed]
  issue_comment:
    types: [created, edited]
  pull_request:
    types: [opened, edited, closed]
  push:
    branches:
      - main
  workflow_dispatch:
```

An additional kind of trigger called `command:` is supported, see [Command Triggers](command-triggers.md) for special `/mention` triggers and context text functionality.

## Permissions (`permissions:`)

The `permissions:` section uses standard GitHub Actions permissions syntax to specify the permissions relevant to the agentic (natural language) part of the execution of the workflow. See [GitHub Actions permissions documentation](https://docs.github.com/en/actions/using-workflows/workflow-syntax-for-github-actions#permissions).

```yaml
# Specific permissions
permissions:
  issues: write
  contents: read
  pull-requests: write

# All permissions
permissions: write-all
permissions: read-all

# No permissions
permissions: {}
```

If you specify any permission, unspecified ones are set to `none`.

## AI Engine (`engine:`)

The `engine:` section specifies which AI engine to use to interpret the markdown section of the workflow, and controls options about how this execution proceeds. Defaults to `claude`.

```yaml
engine: claude  # Default: Claude Code
engine: codex   # Experimental: OpenAI Codex CLI with MCP support
```

**Engine Override**:
You can override the engine specified in frontmatter using CLI flags:
```bash
gh aw add weekly-research --engine codex
gh aw compile --engine claude
```

Simple format:

```yaml
engine: claude  # or codex
```

Extended format:

```yaml
engine:
  id: claude                        # Required: engine identifier
  version: beta                     # Optional: version of the action
  model: claude-3-5-sonnet-20241022 # Optional: specific LLM model
  max-turns: 5                      # Optional: maximum chat iterations per run
  env:                              # Optional: custom environment variables
    AWS_REGION: us-west-2
    CUSTOM_API_ENDPOINT: https://api.example.com
    DEBUG_MODE: "true"
```

**Fields:**
- **`id`** (required): Engine identifier (`claude`, `codex`)
- **`version`** (optional): Action version (`beta`, `stable`)
- **`model`** (optional): Specific LLM model to use
- **`max-turns`** (optional): Maximum number of chat iterations per run (cost-control option)
- **`env`** (optional): Custom environment variables to pass to the agentic engine as key-value pairs

**Model Defaults:**
- **Claude**: Uses the default model from the claude-code-base-action (typically latest Claude model)
- **Codex**: Defaults to `o4-mini` when no model is specified

## AI Engine (`engine:`)

**Max-turns Cost Control:**

The `max-turns` option is now configured within the engine configuration to limit the number of chat iterations within a single agentic run:

```yaml
engine:
  id: claude
  max-turns: 5
```

**Behavior:**
1. Passes the limit to the AI engine (e.g., Claude Code action)
2. Engine stops iterating when the turn limit is reached
3. Helps prevent runaway chat loops and control costs
4. Only applies to engines that support turn limiting (currently Claude)

**Custom Environment Variables (`env`):**

The `env` option allows you to pass custom environment variables to the agentic engine:

```yaml
engine:
  id: claude
  env:
    - "AWS_REGION=us-west-2"
    - "CUSTOM_API_ENDPOINT: https://api.example.com"  
    - "DEBUG_MODE: true"
```

**Format Options:**
- `KEY=value` - Standard environment variable format
- `KEY: value` - YAML-style format

**Behavior:**
1. Custom environment variables are added to the built-in engine variables
2. For Claude: Variables are passed via the `claude_env` input and GitHub Actions `env` section
3. For Codex: Variables are added to the command-based execution environment
4. Supports secrets and GitHub context variables: `"API_KEY: ${{ secrets.MY_SECRET }}"`
5. Useful for custom configurations like Claude on Amazon Vertex AI

**Use Cases:**
- Configure cloud provider regions: `AWS_REGION=us-west-2`
- Set custom API endpoints: `API_ENDPOINT: https://vertex-ai.googleapis.com`
- Pass authentication tokens: `API_TOKEN: ${{ secrets.CUSTOM_TOKEN }}`
- Enable debug modes: `DEBUG_MODE: true`

## Network Permissions (`network:`)

> This is only supported by the claude engine today.

Control network access for AI engines using the top-level `network` field. If no `network:` permission is specified, it defaults to `network: defaults` which uses a curated allow-list of common development and package manager domains.

### Supported Formats

```yaml
# Default allow-list (basic infrastructure only)
engine:
  id: claude

network: defaults

# Or use ecosystem identifiers + custom domains
engine:
  id: claude

network:
  allowed:
    - defaults              # Basic infrastructure (certs, JSON schema, Ubuntu, etc.)
    - python               # Python/PyPI ecosystem
    - node                 # Node.js/NPM ecosystem
    - "api.example.com"    # Custom domain

# Or allow specific domains only (no ecosystems)
engine:
  id: claude

network:
  allowed:
    - "api.example.com"      # Exact domain match
    - "*.trusted.com"        # Wildcard matches any subdomain (including nested subdomains)

# Or combine defaults with additional domains
engine:
  id: claude

network:
  allowed:
    - "defaults"             # Expands to the full default whitelist
    - "good.com"             # Add custom domain
    - "api.example.org"      # Add another custom domain

# Or deny all network access (empty object)
engine:
  id: claude

network: {}
```

### Security Model

<<<<<<< HEAD
- **Default Allow List**: When no network permissions are specified or `network: defaults` is used, access is restricted to basic infrastructure domains only (certificates, JSON schema, Ubuntu, common package mirrors, Microsoft sources)
- **Ecosystem Access**: Use ecosystem identifiers like `python`, `node`, `containers` to enable access to specific development ecosystems
- **Selective Access**: When `network: { allowed: [...] }` is specified, only listed domains/ecosystems are accessible
=======
- **Default Whitelist**: When no network permissions are specified or `network: defaults` is used, access is restricted to a curated whitelist of common development domains (package managers, container registries, etc.)
- **Selective Access**: When `network: { allowed: [...] }` is specified, only listed domains are accessible
- **Defaults Expansion**: When "defaults" appears in the allowed list, it expands to include all default whitelist domains plus any additional specified domains
>>>>>>> c1e9fcb3
- **No Access**: When `network: {}` is specified, all network access is denied
- **Engine vs Tools**: Engine permissions control the AI engine itself, separate from MCP tool permissions
- **Hook Enforcement**: Uses Claude Code's hook system for runtime network access control
- **Domain Validation**: Supports exact matches and wildcard patterns (`*` matches any characters including dots, allowing nested subdomains)

### Examples

```yaml
# Default infrastructure only (basic certificates, JSON schema, Ubuntu, etc.)
engine:
  id: claude

network: defaults

# Python development environment
engine:
  id: claude

network:
  allowed:
    - defaults             # Basic infrastructure
    - python              # Python/PyPI ecosystem
    - github              # GitHub domains

# Full-stack development with multiple ecosystems
engine:
  id: claude

network:
  allowed:
    - defaults
    - python
    - node
    - containers
    - dotnet
    - "api.custom.com"    # Custom domain

# Allow all subdomains of a trusted domain
# Note: "*.github.com" matches api.github.com, subdomain.github.com, and even nested.api.github.com
engine:
  id: claude

network:
  allowed:
    - "*.company-internal.com"
    - "public-api.service.com"

<<<<<<< HEAD
# Specific ecosystems only (no basic infrastructure)
=======
# Combine default whitelist with custom domains
# This gives access to all package managers, registries, etc. PLUS your custom domains
>>>>>>> c1e9fcb3
engine:
  id: claude

network:
  allowed:
<<<<<<< HEAD
    - java
    - rust
    # No "defaults" means no basic infrastructure access
=======
    - "defaults"                    # Expands to full default whitelist
    - "api.mycompany.com"           # Add custom API
    - "*.internal.mycompany.com"    # Add internal services
>>>>>>> c1e9fcb3

# Deny all network access (empty object)
engine:
  id: claude

network: {}
```

### Available Ecosystem Identifiers

The `network: { allowed: [...] }` format supports these ecosystem identifiers:

- **`defaults`**: Basic infrastructure (certificates, JSON schema, Ubuntu, common package mirrors, Microsoft sources)
- **`containers`**: Container registries (Docker Hub, GitHub Container Registry, Quay, etc.)
- **`dotnet`**: .NET and NuGet ecosystem
- **`dart`**: Dart and Flutter ecosystem  
- **`github`**: GitHub domains (api.github.com, github.com, etc.)
- **`go`**: Go ecosystem (golang.org, proxy.golang.org, etc.)
- **`terraform`**: HashiCorp and Terraform ecosystem
- **`haskell`**: Haskell ecosystem (hackage.haskell.org, etc.)
- **`java`**: Java ecosystem (Maven Central, Gradle, etc.)
- **`linux-distros`**: Linux distribution package repositories (Debian, Alpine, etc.)
- **`node`**: Node.js and NPM ecosystem (npmjs.org, nodejs.org, etc.)
- **`perl`**: Perl and CPAN ecosystem
- **`php`**: PHP and Composer ecosystem
- **`playwright`**: Playwright testing framework domains
- **`python`**: Python ecosystem (PyPI, Conda, etc.)
- **`ruby`**: Ruby and RubyGems ecosystem
- **`rust`**: Rust and Cargo ecosystem (crates.io, etc.)
- **`swift`**: Swift and CocoaPods ecosystem

You can mix ecosystem identifiers with specific domain names for fine-grained control:

<<<<<<< HEAD
```yaml
network:
  allowed:
    - defaults              # Basic infrastructure
    - python               # Python ecosystem
    - "api.custom.com"     # Custom domain
    - "*.internal.corp"    # Wildcard domain
```

### Migration from Previous Versions

The previous `strict:` mode has been removed. Network permissions now work as follows:
- **No `network:` field**: Defaults to `network: defaults` (basic infrastructure only)
- **`network: defaults`**: Basic infrastructure domains only (certificates, JSON schema, Ubuntu, etc.)
- **`network: {}`**: No network access  
- **`network: { allowed: [...] }`**: Only listed domains/ecosystems are accessible

**Important Change**: The `defaults` mode now includes **only basic infrastructure**, not all development tools. To access language-specific package managers, you must explicitly include the ecosystem identifiers like `python`, `node`, `java`, etc.


=======
The `network: defaults` mode includes access to these categories of domains:
- **Package Managers**
- **Container Registries**
- **Development Tools**
- **Certificate Authorities**
- **Language-specific Repositories**: For Go, Python, Node.js, Java, .NET, Rust, etc.

>>>>>>> c1e9fcb3
### Permission Modes

1. **Default allow-list**: Curated list of development domains (default when no `network:` field specified)
   ```yaml
   engine:
     id: claude
     # No network block - defaults to curated allow-list
   ```

2. **Explicit default allow-list**: Curated list of development domains (explicit)
   ```yaml
   engine:
     id: claude

   network: defaults  # Curated allow-list of development domains
   ```

3. **No network access**: Complete network access denial
   ```yaml
   engine:
     id: claude

   network: {}  # Deny all network access
   ```

4. **Specific domains**: Granular access control to listed domains only
   ```yaml
   engine:
     id: claude

   network:
     allowed:
       - "trusted-api.com"
       - "*.safe-domain.org"
   ```

## Safe Outputs Configuration (`safe-outputs:`)

See [Safe Outputs Processing](safe-outputs.md) for automatic issue creation, comment posting and other safe outputs.

## Run Configuration (`run-name:`, `runs-on:`, `timeout_minutes:`)

Standard GitHub Actions properties:
```yaml
run-name: "Custom workflow run name"  # Defaults to workflow name
runs-on: ubuntu-latest               # Defaults to ubuntu-latest
timeout_minutes: 30                  # Defaults to 15 minutes
```

## Concurrency Control (`concurrency:`)

GitHub Agentic Workflows automatically generates enhanced concurrency policies based on workflow trigger types to provide better isolation and resource management. For example, most workflows produce this:

```yaml
concurrency:
  group: ${{ github.workflow }}-${{ github.ref }}
  cancel-in-progress: true
```

Different workflow types receive different concurrency groups and cancellation behavior:

| Trigger Type | Concurrency Group | Cancellation | Description |
|--------------|-------------------|--------------|-------------|
| `issues` | `gh-aw-${{ github.workflow }}-${{ github.event.issue.number }}` | ❌ | Issue workflows include issue number for isolation |
| `pull_request` | `gh-aw-${{ github.workflow }}-${{ github.event.pull_request.number \|\| github.ref }}` | ✅ | PR workflows include PR number with cancellation |
| `discussion` | `gh-aw-${{ github.workflow }}-${{ github.event.discussion.number }}` | ❌ | Discussion workflows include discussion number |
| Mixed issue/PR | `gh-aw-${{ github.workflow }}-${{ github.event.issue.number \|\| github.event.pull_request.number }}` | ✅ | Mixed workflows handle both contexts with cancellation |
| Alias workflows | `gh-aw-${{ github.workflow }}-${{ github.event.issue.number \|\| github.event.pull_request.number }}` | ❌ | Alias workflows handle both contexts without cancellation |
| Other triggers | `gh-aw-${{ github.workflow }}` | ❌ | Default behavior for schedule, push, etc. |

**Benefits:**
- **Better Isolation**: Workflows operating on different issues/PRs can run concurrently
- **Conflict Prevention**: No interference between unrelated workflow executions  
- **Resource Management**: Pull request workflows can cancel previous runs when updated
- **Predictable Behavior**: Consistent concurrency rules based on trigger type

If you need custom concurrency behavior, you can override the automatic generation by specifying your own `concurrency` section in the frontmatter.

## Environment Variables (`env:`)

GitHub Actions standard `env:` syntax:

```yaml
env:
  CUSTOM_VAR: "value"
  SECRET_VAR: ${{ secrets.MY_SECRET }}
```

## Conditional Execution (`if:`)

Standard GitHub Actions `if:` syntax:

```yaml
if: github.event_name == 'push'
```

## Custom Steps (`steps:`)

Add custom steps before the agentic execution step using GitHub Actions standard `steps:` syntax:

```yaml
steps:
  - name: Custom setup
    run: echo "Custom step before agentic execution"
  - uses: actions/setup-node@v4
    with:
      node-version: '18'
```

If no custom steps are specified, a default step to checkout the repository is added automatically.

## Cache Configuration (`cache:`)

Cache configuration using standard GitHub Actions `actions/cache` syntax:

Single cache:
```yaml
cache:
  key: node-modules-${{ hashFiles('package-lock.json') }}
  path: node_modules
  restore-keys: |
    node-modules-
```

Multiple caches:
```yaml
cache:
  - key: node-modules-${{ hashFiles('package-lock.json') }}
    path: node_modules
    restore-keys: |
      node-modules-
  - key: build-cache-${{ github.sha }}
    path: 
      - dist
      - .cache
    restore-keys:
      - build-cache-
    fail-on-cache-miss: false
```

## Related Documentation

- [Commands](commands.md) - CLI commands for workflow management
- [Workflow Structure](workflow-structure.md) - Directory layout and organization
- [Alias Triggers](alias-triggers.md) - Special @mention triggers and context text
- [MCPs](mcps.md) - Model Context Protocol setup and configuration
- [Tools Configuration](tools.md) - GitHub and other tools setup
- [Include Directives](include-directives.md) - Modularizing workflows with includes
- [Secrets Management](secrets.md) - Managing secrets and environment variables<|MERGE_RESOLUTION|>--- conflicted
+++ resolved
@@ -283,18 +283,10 @@
 
 ### Security Model
 
-<<<<<<< HEAD
 - **Default Allow List**: When no network permissions are specified or `network: defaults` is used, access is restricted to basic infrastructure domains only (certificates, JSON schema, Ubuntu, common package mirrors, Microsoft sources)
 - **Ecosystem Access**: Use ecosystem identifiers like `python`, `node`, `containers` to enable access to specific development ecosystems
 - **Selective Access**: When `network: { allowed: [...] }` is specified, only listed domains/ecosystems are accessible
-=======
-- **Default Whitelist**: When no network permissions are specified or `network: defaults` is used, access is restricted to a curated whitelist of common development domains (package managers, container registries, etc.)
-- **Selective Access**: When `network: { allowed: [...] }` is specified, only listed domains are accessible
-- **Defaults Expansion**: When "defaults" appears in the allowed list, it expands to include all default whitelist domains plus any additional specified domains
->>>>>>> c1e9fcb3
 - **No Access**: When `network: {}` is specified, all network access is denied
-- **Engine vs Tools**: Engine permissions control the AI engine itself, separate from MCP tool permissions
-- **Hook Enforcement**: Uses Claude Code's hook system for runtime network access control
 - **Domain Validation**: Supports exact matches and wildcard patterns (`*` matches any characters including dots, allowing nested subdomains)
 
 ### Examples
@@ -339,26 +331,17 @@
     - "*.company-internal.com"
     - "public-api.service.com"
 
-<<<<<<< HEAD
 # Specific ecosystems only (no basic infrastructure)
-=======
-# Combine default whitelist with custom domains
-# This gives access to all package managers, registries, etc. PLUS your custom domains
->>>>>>> c1e9fcb3
-engine:
-  id: claude
-
-network:
-  allowed:
-<<<<<<< HEAD
+engine:
+  id: claude
+
+network:
+  allowed:
+    - "defaults"                    # Expands to full default whitelist
     - java
     - rust
-    # No "defaults" means no basic infrastructure access
-=======
-    - "defaults"                    # Expands to full default whitelist
     - "api.mycompany.com"           # Add custom API
     - "*.internal.mycompany.com"    # Add internal services
->>>>>>> c1e9fcb3
 
 # Deny all network access (empty object)
 engine:
@@ -392,7 +375,6 @@
 
 You can mix ecosystem identifiers with specific domain names for fine-grained control:
 
-<<<<<<< HEAD
 ```yaml
 network:
   allowed:
@@ -402,26 +384,6 @@
     - "*.internal.corp"    # Wildcard domain
 ```
 
-### Migration from Previous Versions
-
-The previous `strict:` mode has been removed. Network permissions now work as follows:
-- **No `network:` field**: Defaults to `network: defaults` (basic infrastructure only)
-- **`network: defaults`**: Basic infrastructure domains only (certificates, JSON schema, Ubuntu, etc.)
-- **`network: {}`**: No network access  
-- **`network: { allowed: [...] }`**: Only listed domains/ecosystems are accessible
-
-**Important Change**: The `defaults` mode now includes **only basic infrastructure**, not all development tools. To access language-specific package managers, you must explicitly include the ecosystem identifiers like `python`, `node`, `java`, etc.
-
-
-=======
-The `network: defaults` mode includes access to these categories of domains:
-- **Package Managers**
-- **Container Registries**
-- **Development Tools**
-- **Certificate Authorities**
-- **Language-specific Repositories**: For Go, Python, Node.js, Java, .NET, Rust, etc.
-
->>>>>>> c1e9fcb3
 ### Permission Modes
 
 1. **Default allow-list**: Curated list of development domains (default when no `network:` field specified)
