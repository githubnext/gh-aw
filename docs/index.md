--- conflicted
+++ resolved
@@ -17,8 +17,4 @@
 - **[Tools Configuration](tools.md)** - GitHub and other tools setup
 - **[MCPs](mcps.md)** - Model Context Protocol setup and configuration
 - **[Secrets Management](secrets.md)** - Managing secrets and environment variables
-<<<<<<< HEAD
-- **[Security Best Practices](security.md)** - Hardening agentic workflows and MCP tools
-=======
-- **[Security Notes](security-notes.md)** - Notes on the agentic workflows and security
->>>>>>> dd9e95ba
+- **[Security Notes](security-notes.md)** - Notes on the agentic workflows and security