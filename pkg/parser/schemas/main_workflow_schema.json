--- conflicted
+++ resolved
@@ -1957,11 +1957,7 @@
             },
             {
               "type": "boolean",
-<<<<<<< HEAD
-              "description": "Boolean GitHub tool configuration: false disables the tool, true enables all read-only GitHub API functions"
-=======
               "description": "Boolean to explicitly enable (true) or disable (false) the GitHub MCP server. When set to false, the GitHub MCP server is not mounted."
->>>>>>> b5904005
             },
             {
               "type": "string",
