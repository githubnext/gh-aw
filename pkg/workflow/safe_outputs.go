--- conflicted
+++ resolved
@@ -427,18 +427,17 @@
 				config.MaximumPatchSize = 1024 // Default to 1MB = 1024 KB
 			}
 
-<<<<<<< HEAD
 			// Handle threat-detection
 			threatDetectionConfig := c.parseThreatDetectionConfig(outputMap)
 			if threatDetectionConfig != nil {
 				config.ThreatDetection = threatDetectionConfig
-=======
+			}
+
 			// Handle runs-on configuration
 			if runsOn, exists := outputMap["runs-on"]; exists {
 				if runsOnStr, ok := runsOn.(string); ok {
 					config.RunsOn = runsOnStr
 				}
->>>>>>> fbbe4e4f
 			}
 
 			// Handle jobs (safe-jobs moved under safe-outputs)
