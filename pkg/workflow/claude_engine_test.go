package workflow

import (
	"strings"
	"testing"
)

func TestClaudeEngine(t *testing.T) {
	engine := NewClaudeEngine()

	// Test basic properties
	if engine.GetID() != "claude" {
		t.Errorf("Expected ID 'claude', got '%s'", engine.GetID())
	}

	if engine.GetDisplayName() != "Claude Code" {
		t.Errorf("Expected display name 'Claude Code', got '%s'", engine.GetDisplayName())
	}

	if engine.GetDescription() != "Uses Claude Code with full MCP tool support and allow-listing" {
		t.Errorf("Expected description 'Uses Claude Code with full MCP tool support and allow-listing', got '%s'", engine.GetDescription())
	}

	if engine.IsExperimental() {
		t.Error("Claude engine should not be experimental")
	}

	if !engine.SupportsToolsWhitelist() {
		t.Error("Claude engine should support MCP tools")
	}

	// Test installation steps (should be empty for Claude)
	installSteps := engine.GetInstallationSteps(&WorkflowData{})
	if len(installSteps) != 0 {
		t.Errorf("Expected no installation steps for Claude, got %v", installSteps)
	}

	// Test execution steps
	workflowData := &WorkflowData{
		Name: "test-workflow",
	}
	steps := engine.GetExecutionSteps(workflowData, "test-log")
	if len(steps) != 2 {
		t.Fatalf("Expected 2 steps (execution + log capture), got %d", len(steps))
	}

	// Check the main execution step
	executionStep := steps[0]
	stepLines := []string(executionStep)

	// Check step name
	found := false
	for _, line := range stepLines {
		if strings.Contains(line, "name: Execute Claude Code CLI") {
			found = true
			break
		}
	}
	if !found {
		t.Errorf("Expected step name 'Execute Claude Code CLI' in step lines: %v", stepLines)
	}

	// Check npx usage instead of GitHub Action
	found = false
	for _, line := range stepLines {
		if strings.Contains(line, "npx @anthropic-ai/claude-code@latest") {
			found = true
			break
		}
	}
	if !found {
		t.Errorf("Expected npx @anthropic-ai/claude-code@latest in step lines: %v", stepLines)
	}

	// Check that required CLI arguments are present
	stepContent := strings.Join(stepLines, "\n")
	if !strings.Contains(stepContent, "--print") {
		t.Errorf("Expected --print flag in step: %s", stepContent)
	}

	if !strings.Contains(stepContent, "--permission-mode bypassPermissions") {
		t.Errorf("Expected --permission-mode bypassPermissions in CLI args: %s", stepContent)
	}

	if !strings.Contains(stepContent, "--output-format json") {
		t.Errorf("Expected --output-format json in CLI args: %s", stepContent)
	}

	if !strings.Contains(stepContent, "ANTHROPIC_API_KEY: ${{ secrets.ANTHROPIC_API_KEY }}") {
		t.Errorf("Expected ANTHROPIC_API_KEY environment variable in step: %s", stepContent)
	}

	if !strings.Contains(stepContent, "--mcp-config /tmp/mcp-config/mcp-servers.json") {
		t.Errorf("Expected MCP config in CLI args: %s", stepContent)
	}

	if !strings.Contains(stepContent, "--allowed-tools") {
		t.Errorf("Expected allowed-tools in CLI args: %s", stepContent)
	}

	// timeout should now be at step level, not input level
	if !strings.Contains(stepContent, "timeout-minutes:") {
		t.Errorf("Expected timeout-minutes at step level: %s", stepContent)
	}
}

func TestClaudeEngineWithOutput(t *testing.T) {
	engine := NewClaudeEngine()

	// Test execution steps with hasOutput=true
	workflowData := &WorkflowData{
		Name:        "test-workflow",
		SafeOutputs: &SafeOutputsConfig{}, // non-nil means hasOutput=true
	}
	steps := engine.GetExecutionSteps(workflowData, "test-log")
	if len(steps) != 2 {
		t.Fatalf("Expected 2 steps (execution + log capture), got %d", len(steps))
	}

	// Check the main execution step
	executionStep := steps[0]
	stepContent := strings.Join([]string(executionStep), "\n")

<<<<<<< HEAD
	// Should include GITHUB_AW_SAFE_OUTPUTS and MCP debugging when hasOutput=true
	expectedClaudeEnv := "claude_env: |\n            GITHUB_AW_SAFE_OUTPUTS: ${{ env.GITHUB_AW_SAFE_OUTPUTS }}"
	if !strings.Contains(stepContent, expectedClaudeEnv) {
		t.Errorf("Expected claude_env input with output '%s' in step content:\n%s", expectedClaudeEnv, stepContent)
=======
	// Should include GITHUB_AW_SAFE_OUTPUTS when hasOutput=true in environment section
	if !strings.Contains(stepContent, "GITHUB_AW_SAFE_OUTPUTS: ${{ env.GITHUB_AW_SAFE_OUTPUTS }}") {
		t.Errorf("Expected GITHUB_AW_SAFE_OUTPUTS in env section when hasOutput=true in step content:\n%s", stepContent)
>>>>>>> c1291129
	}

	// Should also include MCP debug flag
	expectedMCPDebug := "mcp_debug: true"
	if !strings.Contains(stepContent, expectedMCPDebug) {
		t.Errorf("Expected MCP debug flag '%s' in step content:\n%s", expectedMCPDebug, stepContent)
	}
}

func TestClaudeEngineConfiguration(t *testing.T) {
	engine := NewClaudeEngine()

	// Test different workflow names and log files
	testCases := []struct {
		workflowName string
		logFile      string
	}{
		{"simple-workflow", "simple-log"},
		{"complex workflow with spaces", "complex-log"},
		{"workflow-with-hyphens", "workflow-log"},
	}

	for _, tc := range testCases {
		t.Run(tc.workflowName, func(t *testing.T) {
			workflowData := &WorkflowData{
				Name: tc.workflowName,
			}
			steps := engine.GetExecutionSteps(workflowData, tc.logFile)
			if len(steps) != 2 {
				t.Fatalf("Expected 2 steps (execution + log capture), got %d", len(steps))
			}

			// Check the main execution step
			executionStep := steps[0]
			stepContent := strings.Join([]string(executionStep), "\n")

			// Verify the step contains expected content regardless of input
			if !strings.Contains(stepContent, "name: Execute Claude Code CLI") {
				t.Errorf("Expected step name 'Execute Claude Code CLI' in step content")
			}

			if !strings.Contains(stepContent, "npx @anthropic-ai/claude-code@latest") {
				t.Errorf("Expected npx @anthropic-ai/claude-code@latest in step content")
			}

			// Verify all required CLI elements are present
			requiredElements := []string{"--print", "ANTHROPIC_API_KEY", "--mcp-config", "--permission-mode", "--output-format"}
			for _, element := range requiredElements {
				if !strings.Contains(stepContent, element) {
					t.Errorf("Expected element '%s' to be present in step content", element)
				}
			}

			// timeout should be at step level, not input level
			if !strings.Contains(stepContent, "timeout-minutes:") {
				t.Errorf("Expected timeout-minutes at step level")
			}
		})
	}
}

func TestClaudeEngineWithVersion(t *testing.T) {
	engine := NewClaudeEngine()

	// Test with custom version
	engineConfig := &EngineConfig{
		ID:      "claude",
		Version: "v1.2.3",
		Model:   "claude-3-5-sonnet-20241022",
	}

	workflowData := &WorkflowData{
		Name:         "test-workflow",
		EngineConfig: engineConfig,
	}

	steps := engine.GetExecutionSteps(workflowData, "test-log")
	if len(steps) != 2 {
		t.Fatalf("Expected 2 steps (execution + log capture), got %d", len(steps))
	}

	// Check the main execution step
	executionStep := steps[0]
	stepContent := strings.Join([]string(executionStep), "\n")

	// Check that npx uses the custom version specified in engine config
	if !strings.Contains(stepContent, "npx @anthropic-ai/claude-code@v1.2.3") {
		t.Errorf("Expected npx @anthropic-ai/claude-code@v1.2.3 in step content:\n%s", stepContent)
	}

	// Check that model is set in CLI args
	if !strings.Contains(stepContent, "--model claude-3-5-sonnet-20241022") {
		t.Errorf("Expected model 'claude-3-5-sonnet-20241022' in CLI args:\n%s", stepContent)
	}
}

func TestClaudeEngineWithoutVersion(t *testing.T) {
	engine := NewClaudeEngine()

	// Test without version (should use default)
	engineConfig := &EngineConfig{
		ID:    "claude",
		Model: "claude-3-5-sonnet-20241022",
	}

	workflowData := &WorkflowData{
		Name:         "test-workflow",
		EngineConfig: engineConfig,
	}

	steps := engine.GetExecutionSteps(workflowData, "test-log")
	if len(steps) != 2 {
		t.Fatalf("Expected 2 steps (execution + log capture), got %d", len(steps))
	}

	// Check the main execution step
	executionStep := steps[0]
	stepContent := strings.Join([]string(executionStep), "\n")

	// Check that npx uses the default latest version when no version specified
	if !strings.Contains(stepContent, "npx @anthropic-ai/claude-code@latest") {
		t.Errorf("Expected npx @anthropic-ai/claude-code@latest when no version specified in step content:\n%s", stepContent)
	}
}

func TestClaudeEngineWithNilConfig(t *testing.T) {
	engine := NewClaudeEngine()

	// Test with nil engine config (should use default latest)
	workflowData := &WorkflowData{
		Name:         "test-workflow",
		EngineConfig: nil,
	}

	steps := engine.GetExecutionSteps(workflowData, "test-log")
	if len(steps) != 2 {
		t.Fatalf("Expected 2 steps (execution + log capture), got %d", len(steps))
	}

	// Check the main execution step
	executionStep := steps[0]
	stepContent := strings.Join([]string(executionStep), "\n")

	// Check that npx uses the default latest version when no engine config
	if !strings.Contains(stepContent, "npx @anthropic-ai/claude-code@latest") {
		t.Errorf("Expected npx @anthropic-ai/claude-code@latest when no engine config in step content:\n%s", stepContent)
	}
}

func TestClaudeEngineConvertStepToYAMLWithSection(t *testing.T) {
	engine := NewClaudeEngine()

	// Test step with 'with' section to ensure keys are sorted
	stepMap := map[string]any{
		"name": "Test step with sorted with section",
		"uses": "actions/checkout@v4",
		"with": map[string]any{
			"zebra": "value-z",
			"alpha": "value-a",
			"beta":  "value-b",
			"gamma": "value-g",
		},
	}

	yaml, err := engine.convertStepToYAML(stepMap)
	if err != nil {
		t.Errorf("Unexpected error: %v", err)
	}

	// Verify that the with keys are in alphabetical order
	lines := strings.Split(yaml, "\n")
	withSection := false
	withKeyOrder := []string{}

	for _, line := range lines {
		if strings.TrimSpace(line) == "with:" {
			withSection = true
			continue
		}
		if withSection && strings.HasPrefix(strings.TrimSpace(line), "- ") {
			// End of with section if we hit another top-level key
			break
		}
		if withSection && strings.Contains(line, ":") {
			// Extract the key (before the colon)
			parts := strings.SplitN(strings.TrimSpace(line), ":", 2)
			if len(parts) > 0 {
				withKeyOrder = append(withKeyOrder, strings.TrimSpace(parts[0]))
			}
		}
	}

	expectedOrder := []string{"alpha", "beta", "gamma", "zebra"}
	if len(withKeyOrder) != len(expectedOrder) {
		t.Errorf("Expected %d with keys, got %d", len(expectedOrder), len(withKeyOrder))
	}

	for i, key := range expectedOrder {
		if i >= len(withKeyOrder) || withKeyOrder[i] != key {
			t.Errorf("Expected with key at position %d to be '%s', got '%s'. Full order: %v", i, key, withKeyOrder[i], withKeyOrder)
		}
	}
}<|MERGE_RESOLUTION|>--- conflicted
+++ resolved
@@ -121,22 +121,9 @@
 	executionStep := steps[0]
 	stepContent := strings.Join([]string(executionStep), "\n")
 
-<<<<<<< HEAD
-	// Should include GITHUB_AW_SAFE_OUTPUTS and MCP debugging when hasOutput=true
-	expectedClaudeEnv := "claude_env: |\n            GITHUB_AW_SAFE_OUTPUTS: ${{ env.GITHUB_AW_SAFE_OUTPUTS }}"
-	if !strings.Contains(stepContent, expectedClaudeEnv) {
-		t.Errorf("Expected claude_env input with output '%s' in step content:\n%s", expectedClaudeEnv, stepContent)
-=======
 	// Should include GITHUB_AW_SAFE_OUTPUTS when hasOutput=true in environment section
 	if !strings.Contains(stepContent, "GITHUB_AW_SAFE_OUTPUTS: ${{ env.GITHUB_AW_SAFE_OUTPUTS }}") {
 		t.Errorf("Expected GITHUB_AW_SAFE_OUTPUTS in env section when hasOutput=true in step content:\n%s", stepContent)
->>>>>>> c1291129
-	}
-
-	// Should also include MCP debug flag
-	expectedMCPDebug := "mcp_debug: true"
-	if !strings.Contains(stepContent, expectedMCPDebug) {
-		t.Errorf("Expected MCP debug flag '%s' in step content:\n%s", expectedMCPDebug, stepContent)
 	}
 }
 
