--- conflicted
+++ resolved
@@ -67,15 +67,9 @@
 	}
 
 	job := &Job{
-<<<<<<< HEAD
 		Name:           "add_comment",
 		If:             jobCondition.Render(),
-		RunsOn:         "runs-on: ubuntu-latest",
-=======
-		Name:           "create_issue_comment",
-		If:             jobCondition,
 		RunsOn:         c.formatSafeOutputsRunsOn(data.SafeOutputs),
->>>>>>> d1f12981
 		Permissions:    "permissions:\n      contents: read\n      issues: write\n      pull-requests: write",
 		TimeoutMinutes: 10, // 10-minute timeout as required
 		Steps:          steps,
