--- conflicted
+++ resolved
@@ -169,11 +169,7 @@
 	return ConvertStepToYAML(stepMap)
 }
 
-<<<<<<< HEAD
-func (e *CodexEngine) RenderMCPConfig(yaml *strings.Builder, tools map[string]any, mcpTools []string, networkPermissions *NetworkPermissions) {
-=======
 func (e *CodexEngine) RenderMCPConfig(yaml *strings.Builder, tools map[string]any, mcpTools []string, workflowData *WorkflowData) {
->>>>>>> e76cfef7
 	yaml.WriteString("          cat > /tmp/mcp-config/config.toml << EOF\n")
 
 	// Add history configuration to disable persistence
@@ -185,14 +181,10 @@
 		switch toolName {
 		case "github":
 			githubTool := tools["github"]
-<<<<<<< HEAD
-			e.renderGitHubCodexMCPConfig(yaml, githubTool)
+			e.renderGitHubCodexMCPConfig(yaml, githubTool, workflowData)
 		case "playwright":
 			playwrightTool := tools["playwright"]
-			e.renderPlaywrightCodexMCPConfig(yaml, playwrightTool, networkPermissions)
-=======
-			e.renderGitHubCodexMCPConfig(yaml, githubTool, workflowData)
->>>>>>> e76cfef7
+			e.renderPlaywrightCodexMCPConfig(yaml, playwrightTool, workflowData.networkPermissions)
 		default:
 			// Handle custom MCP tools (those with MCP-compatible type)
 			if toolConfig, ok := tools[toolName].(map[string]any); ok {
