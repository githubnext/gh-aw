--- conflicted
+++ resolved
@@ -299,9 +299,6 @@
 		}
 	}
 
-<<<<<<< HEAD
-	return "" // No tool call found
-=======
 	// Parse duration from success/failure lines: "] success in 0.2s" or "] failure in 1.5s"
 	if strings.Contains(line, "success in") || strings.Contains(line, "failure in") || strings.Contains(line, "failed in") {
 		// Extract duration pattern like "in 0.2s", "in 1.5s"
@@ -316,6 +313,8 @@
 			}
 		}
 	}
+  
+	return "" // No tool call found  
 }
 
 // updateMostRecentToolWithDuration updates the tool with maximum duration
@@ -330,7 +329,6 @@
 			break
 		}
 	}
->>>>>>> 9c9fc3e8
 }
 
 // shortenCommand creates a short identifier for bash commands
