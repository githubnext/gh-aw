--- conflicted
+++ resolved
@@ -544,13 +544,8 @@
 			yaml.WriteString("          url = \"https://api.githubcopilot.com/mcp/\"\n")
 		}
 
-<<<<<<< HEAD
-		// Generate tools array from allowed list (TOML format)
-		e.renderToolsArrayTOML(yaml, allowed, "          ")
-=======
 		// Use bearer_token_env_var for authentication
 		yaml.WriteString("          bearer_token_env_var = \"GH_AW_GITHUB_TOKEN\"\n")
->>>>>>> b3dbf186
 	} else {
 		// Local mode - use Docker-based GitHub MCP server (default)
 		githubDockerImageVersion := getGitHubDockerImageVersion(githubTool)
@@ -594,40 +589,6 @@
 		} else {
 			yaml.WriteString("          GITHUB_PERSONAL_ACCESS_TOKEN = \"${{ secrets.GH_AW_GITHUB_TOKEN || secrets.GITHUB_TOKEN }}\"\n")
 		}
-<<<<<<< HEAD
-
-		// Add toolsets if configured
-		if toolsets != "" {
-			yaml.WriteString("          GITHUB_TOOLSETS = \"" + toolsets + "\"\n")
-		} else {
-			yaml.WriteString("          GITHUB_TOOLSETS = \"all\"\n")
-
-		}
-
-		// Generate tools array from allowed list (TOML format)
-		e.renderToolsArrayTOML(yaml, allowed, "          ")
-	}
-}
-
-// renderToolsArrayTOML generates the "tools" array in TOML format
-// If allowed is nil or empty, outputs tools = ["*"] for all tools
-// Otherwise, outputs the specific allowed tool names
-func (e *CodexEngine) renderToolsArrayTOML(yaml *strings.Builder, allowed []string, indent string) {
-	if allowed == nil || len(allowed) == 0 {
-		// Default to all tools if no allowed list specified
-		yaml.WriteString(indent + "tools = [\"*\"]\n")
-	} else {
-		// Generate array with specific tool names
-		yaml.WriteString(indent + "tools = [")
-		for i, tool := range allowed {
-			if i > 0 {
-				yaml.WriteString(", ")
-			}
-			yaml.WriteString("\"" + tool + "\"")
-		}
-		yaml.WriteString("]\n")
-=======
->>>>>>> b3dbf186
 	}
 }
 
