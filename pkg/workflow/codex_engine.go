--- conflicted
+++ resolved
@@ -632,11 +632,7 @@
 // GetErrorPatterns returns regex patterns for extracting error messages from Codex logs
 func (e *CodexEngine) GetErrorPatterns() []ErrorPattern {
 	patterns := GetCommonErrorPatterns()
-<<<<<<< HEAD
-
-=======
 	
->>>>>>> 27922b2e
 	// Add Codex-specific error patterns
 	patterns = append(patterns, []ErrorPattern{
 		// Rust format patterns (without brackets, with milliseconds and Z timezone)
@@ -731,11 +727,7 @@
 			Description:  "Codex tool error due to permission issue",
 		},
 	}...)
-<<<<<<< HEAD
-
-=======
 	
->>>>>>> 27922b2e
 	return patterns
 }
 
