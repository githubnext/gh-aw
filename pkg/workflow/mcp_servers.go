--- conflicted
+++ resolved
@@ -230,7 +230,10 @@
 		}
 		yaml.WriteString("          EOF\n")
 
-<<<<<<< HEAD
+		// Step 2: Write JavaScript files
+		yaml.WriteString("      - name: Write Safe Outputs JavaScript Files\n")
+		yaml.WriteString("        run: |\n")
+
 		// Get the list of required JavaScript dependencies dynamically
 		dependencies, err := getSafeOutputsDependencies()
 		if err != nil {
@@ -247,73 +250,6 @@
 				mcpServersLog.Printf("Error getting content for %s: %v", filename, err)
 				continue
 			}
-=======
-		// Step 2: Write JavaScript files
-		yaml.WriteString("      - name: Write Safe Outputs JavaScript Files\n")
-		yaml.WriteString("        run: |\n")
-
-		// Write the safe-outputs utility modules
-		yaml.WriteString("          cat > /tmp/gh-aw/safeoutputs/safe_outputs_config.cjs << 'EOF_CONFIG'\n")
-		for _, line := range FormatJavaScriptForYAML(GetSafeOutputsConfigScript()) {
-			yaml.WriteString(line)
-		}
-		yaml.WriteString("          EOF_CONFIG\n")
-
-		yaml.WriteString("          cat > /tmp/gh-aw/safeoutputs/safe_outputs_append.cjs << 'EOF_APPEND'\n")
-		for _, line := range FormatJavaScriptForYAML(GetSafeOutputsAppendScript()) {
-			yaml.WriteString(line)
-		}
-		yaml.WriteString("          EOF_APPEND\n")
-
-		yaml.WriteString("          cat > /tmp/gh-aw/safeoutputs/safe_outputs_handlers.cjs << 'EOF_HANDLERS'\n")
-		for _, line := range FormatJavaScriptForYAML(GetSafeOutputsHandlersScript()) {
-			yaml.WriteString(line)
-		}
-		yaml.WriteString("          EOF_HANDLERS\n")
-
-		yaml.WriteString("          cat > /tmp/gh-aw/safeoutputs/safe_outputs_tools_loader.cjs << 'EOF_TOOLS_LOADER'\n")
-		for _, line := range FormatJavaScriptForYAML(GetSafeOutputsToolsLoaderScript()) {
-			yaml.WriteString(line)
-		}
-		yaml.WriteString("          EOF_TOOLS_LOADER\n")
-
-		// Write required dependencies
-		yaml.WriteString("          cat > /tmp/gh-aw/safeoutputs/normalize_branch_name.cjs << 'EOF_NORMALIZE_BRANCH'\n")
-		for _, line := range FormatJavaScriptForYAML(normalizeBranchNameScript) {
-			yaml.WriteString(line)
-		}
-		yaml.WriteString("          EOF_NORMALIZE_BRANCH\n")
-
-		yaml.WriteString("          cat > /tmp/gh-aw/safeoutputs/estimate_tokens.cjs << 'EOF_ESTIMATE_TOKENS'\n")
-		for _, line := range FormatJavaScriptForYAML(estimateTokensScript) {
-			yaml.WriteString(line)
-		}
-		yaml.WriteString("          EOF_ESTIMATE_TOKENS\n")
-
-		yaml.WriteString("          cat > /tmp/gh-aw/safeoutputs/write_large_content_to_file.cjs << 'EOF_WRITE_LARGE'\n")
-		for _, line := range FormatJavaScriptForYAML(writeLargeContentToFileScript) {
-			yaml.WriteString(line)
-		}
-		yaml.WriteString("          EOF_WRITE_LARGE\n")
-
-		yaml.WriteString("          cat > /tmp/gh-aw/safeoutputs/get_current_branch.cjs << 'EOF_CURRENT_BRANCH'\n")
-		for _, line := range FormatJavaScriptForYAML(getCurrentBranchScript) {
-			yaml.WriteString(line)
-		}
-		yaml.WriteString("          EOF_CURRENT_BRANCH\n")
-
-		yaml.WriteString("          cat > /tmp/gh-aw/safeoutputs/get_base_branch.cjs << 'EOF_BASE_BRANCH'\n")
-		for _, line := range FormatJavaScriptForYAML(getBaseBranchScript) {
-			yaml.WriteString(line)
-		}
-		yaml.WriteString("          EOF_BASE_BRANCH\n")
-
-		yaml.WriteString("          cat > /tmp/gh-aw/safeoutputs/generate_git_patch.cjs << 'EOF_GIT_PATCH'\n")
-		for _, line := range FormatJavaScriptForYAML(generateGitPatchJSScript) {
-			yaml.WriteString(line)
-		}
-		yaml.WriteString("          EOF_GIT_PATCH\n")
->>>>>>> 6f97e5b1
 
 			// Generate a unique EOF marker based on filename
 			// Remove extension and convert to uppercase for marker
