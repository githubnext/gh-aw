package workflow

import (
	_ "embed"
	"fmt"
	"strings"
	"sync"
)

//go:embed js/create_pull_request.cjs
var createPullRequestScript string

//go:embed js/create_agent_task.cjs
var createAgentTaskScript string

//go:embed js/create_discussion.cjs
var createDiscussionScript string

//go:embed js/add_comment.cjs
var createCommentScript string

//go:embed js/create_pr_review_comment.cjs
var createPRReviewCommentScript string

//go:embed js/create_code_scanning_alert.cjs
var createCodeScanningAlertScript string

//go:embed js/assign_issue.cjs
var assignIssueScript string

//go:embed js/update_issue.cjs
var updateIssueScript string

//go:embed js/push_to_pull_request_branch.cjs
var pushToBranchScript string

//go:embed js/upload_assets.cjs
var uploadAssetsScript string

//go:embed js/add_reaction_and_edit_comment.cjs
var addReactionAndEditCommentScript string

//go:embed js/check_membership.cjs
var checkMembershipScript string

//go:embed js/check_stop_time.cjs
var checkStopTimeScript string

//go:embed js/check_command_position.cjs
var checkCommandPositionScript string

//go:embed js/check_workflow_timestamp.cjs
var checkWorkflowTimestampScript string

//go:embed js/parse_claude_log.cjs
var parseClaudeLogScript string

//go:embed js/parse_codex_log.cjs
var parseCodexLogScript string

//go:embed js/parse_copilot_log.cjs
var parseCopilotLogScript string

//go:embed js/validate_errors.cjs
var validateErrorsScript string

//go:embed js/missing_tool.cjs
var missingToolScript string

//go:embed js/safe_outputs_mcp_server.cjs
var safeOutputsMCPServerScript string

//go:embed js/render_template.cjs
var renderTemplateScript string

//go:embed js/checkout_pr_branch.cjs
var checkoutPRBranchScript string

//go:embed js/redact_secrets.cjs
var redactSecretsScript string

//go:embed js/notify_comment_error.cjs
var notifyCommentErrorScript string

//go:embed js/sanitize.cjs
var sanitizeLibScript string

<<<<<<< HEAD
//go:embed js/sanitize_label_content.cjs
var sanitizeLabelContentScript string
=======
//go:embed js/sanitize_workflow_name.cjs
var sanitizeWorkflowNameScript string
>>>>>>> 2ca0632d

// Source scripts that may contain local requires
//
//go:embed js/collect_ndjson_output.cjs
var collectJSONLOutputScriptSource string

//go:embed js/compute_text.cjs
var computeTextScriptSource string

//go:embed js/sanitize_output.cjs
var sanitizeOutputScriptSource string

<<<<<<< HEAD
//go:embed js/create_issue.cjs
var createIssueScriptSource string

//go:embed js/add_labels.cjs
var addLabelsScriptSource string
=======
//go:embed js/parse_firewall_logs.cjs
var parseFirewallLogsScriptSource string
>>>>>>> 2ca0632d

// Bundled scripts (lazily bundled on-demand and cached)
var (
	collectJSONLOutputScript     string
	collectJSONLOutputScriptOnce sync.Once

	computeTextScript     string
	computeTextScriptOnce sync.Once

	sanitizeOutputScript     string
	sanitizeOutputScriptOnce sync.Once

<<<<<<< HEAD
	createIssueScript     string
	createIssueScriptOnce sync.Once

	addLabelsScript     string
	addLabelsScriptOnce sync.Once
=======
	parseFirewallLogsScript     string
	parseFirewallLogsScriptOnce sync.Once
>>>>>>> 2ca0632d
)

// getCollectJSONLOutputScript returns the bundled collect_ndjson_output script
// Bundling is performed on first access and cached for subsequent calls
func getCollectJSONLOutputScript() string {
	collectJSONLOutputScriptOnce.Do(func() {
		sources := GetJavaScriptSources()
		bundled, err := BundleJavaScriptFromSources(collectJSONLOutputScriptSource, sources, "")
		if err != nil {
			// If bundling fails, use the source as-is
			collectJSONLOutputScript = collectJSONLOutputScriptSource
		} else {
			collectJSONLOutputScript = bundled
		}
	})
	return collectJSONLOutputScript
}

// getComputeTextScript returns the bundled compute_text script
// Bundling is performed on first access and cached for subsequent calls
func getComputeTextScript() string {
	computeTextScriptOnce.Do(func() {
		sources := GetJavaScriptSources()
		bundled, err := BundleJavaScriptFromSources(computeTextScriptSource, sources, "")
		if err != nil {
			// If bundling fails, use the source as-is
			computeTextScript = computeTextScriptSource
		} else {
			computeTextScript = bundled
		}
	})
	return computeTextScript
}

// getSanitizeOutputScript returns the bundled sanitize_output script
// Bundling is performed on first access and cached for subsequent calls
func getSanitizeOutputScript() string {
	sanitizeOutputScriptOnce.Do(func() {
		sources := GetJavaScriptSources()
		bundled, err := BundleJavaScriptFromSources(sanitizeOutputScriptSource, sources, "")
		if err != nil {
			// If bundling fails, use the source as-is
			sanitizeOutputScript = sanitizeOutputScriptSource
		} else {
			sanitizeOutputScript = bundled
		}
	})
	return sanitizeOutputScript
}

<<<<<<< HEAD
// getCreateIssueScript returns the bundled create_issue script
// Bundling is performed on first access and cached for subsequent calls
func getCreateIssueScript() string {
	createIssueScriptOnce.Do(func() {
		sources := GetJavaScriptSources()
		bundled, err := BundleJavaScriptFromSources(createIssueScriptSource, sources, "")
		if err != nil {
			// If bundling fails, use the source as-is
			createIssueScript = createIssueScriptSource
		} else {
			createIssueScript = bundled
		}
	})
	return createIssueScript
}

// getAddLabelsScript returns the bundled add_labels script
// Bundling is performed on first access and cached for subsequent calls
func getAddLabelsScript() string {
	addLabelsScriptOnce.Do(func() {
		sources := GetJavaScriptSources()
		bundled, err := BundleJavaScriptFromSources(addLabelsScriptSource, sources, "")
		if err != nil {
			// If bundling fails, use the source as-is
			addLabelsScript = addLabelsScriptSource
		} else {
			addLabelsScript = bundled
		}
	})
	return addLabelsScript
=======
// getParseFirewallLogsScript returns the bundled parse_firewall_logs script
// Bundling is performed on first access and cached for subsequent calls
func getParseFirewallLogsScript() string {
	parseFirewallLogsScriptOnce.Do(func() {
		sources := GetJavaScriptSources()
		bundled, err := BundleJavaScriptFromSources(parseFirewallLogsScriptSource, sources, "")
		if err != nil {
			// If bundling fails, use the source as-is
			parseFirewallLogsScript = parseFirewallLogsScriptSource
		} else {
			parseFirewallLogsScript = bundled
		}
	})
	return parseFirewallLogsScript
>>>>>>> 2ca0632d
}

// GetJavaScriptSources returns a map of all embedded JavaScript sources
// The keys are the relative paths from the js directory
func GetJavaScriptSources() map[string]string {
	return map[string]string{
<<<<<<< HEAD
		"sanitize.cjs":               sanitizeLibScript,
		"sanitize_label_content.cjs": sanitizeLabelContentScript,
=======
		"sanitize.cjs":              sanitizeLibScript,
		"sanitize_workflow_name.cjs": sanitizeWorkflowNameScript,
>>>>>>> 2ca0632d
	}
}

// removeJavaScriptComments removes JavaScript comments (// and /* */) from code
// while preserving comments that appear within string literals
func removeJavaScriptComments(code string) string {
	var result strings.Builder
	lines := strings.Split(code, "\n")

	inBlockComment := false

	for _, line := range lines {
		processedLine := removeJavaScriptCommentsFromLine(line, &inBlockComment)
		result.WriteString(processedLine)
		result.WriteString("\n")
	}

	// Remove the trailing newline we added
	resultStr := result.String()
	if len(resultStr) > 0 && resultStr[len(resultStr)-1] == '\n' {
		resultStr = resultStr[:len(resultStr)-1]
	}

	return resultStr
}

// removeJavaScriptCommentsFromLine removes JavaScript comments from a single line
// while preserving comments that appear within string literals and regex literals
func removeJavaScriptCommentsFromLine(line string, inBlockComment *bool) string {
	var result strings.Builder
	runes := []rune(line)
	i := 0

	for i < len(runes) {
		if *inBlockComment {
			// Look for end of block comment
			if i < len(runes)-1 && runes[i] == '*' && runes[i+1] == '/' {
				*inBlockComment = false
				i += 2 // Skip '*/'
			} else {
				i++
			}
			continue
		}

		// Check for start of comments
		if i < len(runes)-1 {
			// Block comment start
			if runes[i] == '/' && runes[i+1] == '*' {
				*inBlockComment = true
				i += 2 // Skip '/*'
				continue
			}
			// Line comment start
			if runes[i] == '/' && runes[i+1] == '/' {
				// Check if we're inside a string literal or regex literal
				beforeSlash := string(runes[:i])
				if !isInsideStringLiteral(beforeSlash) && !isInsideRegexLiteral(beforeSlash) {
					// Rest of line is a comment, stop processing
					break
				}
			}
		}

		// Check for regex literals
		if runes[i] == '/' {
			beforeSlash := string(runes[:i])
			if !isInsideStringLiteral(beforeSlash) && !isInsideRegexLiteral(beforeSlash) && canStartRegexLiteral(beforeSlash) {
				// This is likely a regex literal
				result.WriteRune(runes[i]) // Write the opening /
				i++

				// Process inside regex literal
				for i < len(runes) {
					if runes[i] == '/' {
						// Check if it's escaped
						escapeCount := 0
						j := i - 1
						for j >= 0 && runes[j] == '\\' {
							escapeCount++
							j--
						}
						if escapeCount%2 == 0 {
							// Not escaped, end of regex
							result.WriteRune(runes[i]) // Write the closing /
							i++
							// Skip regex flags (g, i, m, etc.)
							for i < len(runes) && (runes[i] >= 'a' && runes[i] <= 'z' || runes[i] >= 'A' && runes[i] <= 'Z') {
								result.WriteRune(runes[i])
								i++
							}
							break
						}
					}
					result.WriteRune(runes[i])
					i++
				}
				continue
			}
		}

		// Check for string literals
		if runes[i] == '"' || runes[i] == '\'' || runes[i] == '`' {
			quote := runes[i]
			result.WriteRune(runes[i])
			i++

			// Process inside string literal
			for i < len(runes) {
				result.WriteRune(runes[i])
				if runes[i] == quote {
					// Check if it's escaped
					escapeCount := 0
					j := i - 1
					for j >= 0 && runes[j] == '\\' {
						escapeCount++
						j--
					}
					if escapeCount%2 == 0 {
						// Not escaped, end of string
						i++
						break
					}
				}
				i++
			}
			continue
		}

		result.WriteRune(runes[i])
		i++
	}

	return result.String()
}

// isInsideStringLiteral checks if we're currently inside a string literal
// by counting unescaped quotes before the current position
func isInsideStringLiteral(text string) bool {
	runes := []rune(text)
	inSingleQuote := false
	inDoubleQuote := false
	inBacktick := false

	for i := 0; i < len(runes); i++ {
		switch runes[i] {
		case '\'':
			if !inDoubleQuote && !inBacktick {
				// Check if escaped
				escapeCount := 0
				j := i - 1
				for j >= 0 && runes[j] == '\\' {
					escapeCount++
					j--
				}
				if escapeCount%2 == 0 {
					inSingleQuote = !inSingleQuote
				}
			}
		case '"':
			if !inSingleQuote && !inBacktick {
				// Check if escaped
				escapeCount := 0
				j := i - 1
				for j >= 0 && runes[j] == '\\' {
					escapeCount++
					j--
				}
				if escapeCount%2 == 0 {
					inDoubleQuote = !inDoubleQuote
				}
			}
		case '`':
			if !inSingleQuote && !inDoubleQuote {
				inBacktick = !inBacktick
			}
		}
	}

	return inSingleQuote || inDoubleQuote || inBacktick
}

// isInsideRegexLiteral checks if we're currently inside a regex literal
// by tracking unescaped forward slashes
func isInsideRegexLiteral(text string) bool {
	runes := []rune(text)
	inSingleQuote := false
	inDoubleQuote := false
	inBacktick := false
	inRegex := false

	for i := 0; i < len(runes); i++ {
		switch runes[i] {
		case '\'':
			if !inDoubleQuote && !inBacktick && !inRegex {
				// Check if escaped
				escapeCount := 0
				j := i - 1
				for j >= 0 && runes[j] == '\\' {
					escapeCount++
					j--
				}
				if escapeCount%2 == 0 {
					inSingleQuote = !inSingleQuote
				}
			}
		case '"':
			if !inSingleQuote && !inBacktick && !inRegex {
				// Check if escaped
				escapeCount := 0
				j := i - 1
				for j >= 0 && runes[j] == '\\' {
					escapeCount++
					j--
				}
				if escapeCount%2 == 0 {
					inDoubleQuote = !inDoubleQuote
				}
			}
		case '`':
			if !inSingleQuote && !inDoubleQuote && !inRegex {
				inBacktick = !inBacktick
			}
		case '/':
			if !inSingleQuote && !inDoubleQuote && !inBacktick {
				// Check if escaped
				escapeCount := 0
				j := i - 1
				for j >= 0 && runes[j] == '\\' {
					escapeCount++
					j--
				}
				if escapeCount%2 == 0 {
					if inRegex {
						// End of regex
						inRegex = false
					} else if canStartRegexLiteralAt(text, i) {
						// Start of regex
						inRegex = true
					}
				}
			}
		}
	}

	return inRegex
}

// canStartRegexLiteral checks if a regex literal can start at the current position
// based on what comes before
func canStartRegexLiteral(beforeText string) bool {
	return canStartRegexLiteralAt(beforeText, len([]rune(beforeText)))
}

// canStartRegexLiteralAt checks if a regex literal can start at the given position
func canStartRegexLiteralAt(text string, pos int) bool {
	if pos == 0 {
		return true // Beginning of line
	}

	runes := []rune(text)
	if pos > len(runes) {
		return false
	}

	// Skip backward over whitespace
	i := pos - 1
	for i >= 0 && (runes[i] == ' ' || runes[i] == '\t') {
		i--
	}

	if i < 0 {
		return true // Only whitespace before
	}

	lastChar := runes[i]

	// Regex can start after these characters/operators
	switch lastChar {
	case '=', '(', '[', ',', ':', ';', '!', '&', '|', '?', '+', '-', '*', '/', '%', '{', '}', '~', '^':
		return true
	case ')':
		// Check if it's after keywords like "return", "throw"
		word := extractWordBefore(runes, i)
		return word == "return" || word == "throw" || word == "typeof" || word == "new" || word == "in" || word == "of"
	default:
		// Check if it's after certain keywords
		word := extractWordBefore(runes, i+1)
		return word == "return" || word == "throw" || word == "typeof" || word == "new" || word == "in" || word == "of" ||
			word == "if" || word == "while" || word == "for" || word == "case"
	}
}

// extractWordBefore extracts the word that ends at the given position
func extractWordBefore(runes []rune, endPos int) string {
	if endPos < 0 || endPos >= len(runes) {
		return ""
	}

	// Find the start of the word
	start := endPos
	for start >= 0 && (isLetter(runes[start]) || isDigit(runes[start]) || runes[start] == '_' || runes[start] == '$') {
		start--
	}
	start++ // Move to the first character of the word

	if start > endPos {
		return ""
	}

	return string(runes[start : endPos+1])
}

// isLetter checks if a rune is a letter
func isLetter(r rune) bool {
	return (r >= 'a' && r <= 'z') || (r >= 'A' && r <= 'Z')
}

// isDigit checks if a rune is a digit
func isDigit(r rune) bool {
	return r >= '0' && r <= '9'
}

// FormatJavaScriptForYAML formats a JavaScript script with proper indentation for embedding in YAML
func FormatJavaScriptForYAML(script string) []string {
	var formattedLines []string

	// Remove JavaScript comments first
	cleanScript := removeJavaScriptComments(script)

	scriptLines := strings.Split(cleanScript, "\n")
	for _, line := range scriptLines {
		// Skip empty lines when inlining to YAML
		if strings.TrimSpace(line) != "" {
			formattedLines = append(formattedLines, fmt.Sprintf("            %s\n", line))
		}
	}
	return formattedLines
}

// WriteJavaScriptToYAML writes a JavaScript script with proper indentation to a strings.Builder
func WriteJavaScriptToYAML(yaml *strings.Builder, script string) {
	// Remove JavaScript comments first
	cleanScript := removeJavaScriptComments(script)

	scriptLines := strings.Split(cleanScript, "\n")
	for _, line := range scriptLines {
		// Skip empty lines when inlining to YAML
		if strings.TrimSpace(line) != "" {
			fmt.Fprintf(yaml, "            %s\n", line)
		}
	}
}

// WriteJavaScriptToYAMLPreservingComments writes a JavaScript script with proper indentation to a strings.Builder
// while preserving JSDoc and inline comments, but removing TypeScript-specific comments.
// Used for security-sensitive scripts like redact_secrets.
func WriteJavaScriptToYAMLPreservingComments(yaml *strings.Builder, script string) {
	scriptLines := strings.Split(script, "\n")
	previousLineWasEmpty := false
	hasWrittenContent := false // Track if we've written any content yet

	for i, line := range scriptLines {
		trimmed := strings.TrimSpace(line)

		// Skip TypeScript-specific comments
		if strings.HasPrefix(trimmed, "// @ts-") || strings.HasPrefix(trimmed, "/// <reference") {
			continue
		}

		// Handle empty lines
		if trimmed == "" {
			// Don't add blank lines at the beginning of the script
			if !hasWrittenContent {
				continue
			}

			// Look ahead to see if the next non-empty line is a JSDoc comment or function
			shouldKeepBlankLine := false
			for j := i + 1; j < len(scriptLines); j++ {
				nextTrimmed := strings.TrimSpace(scriptLines[j])
				if nextTrimmed == "" {
					continue
				}
				// Keep blank line if followed by JSDoc or function/const/async
				if strings.HasPrefix(nextTrimmed, "/**") ||
					strings.HasPrefix(nextTrimmed, "function ") ||
					strings.HasPrefix(nextTrimmed, "async function") ||
					strings.HasPrefix(nextTrimmed, "await main(") {
					shouldKeepBlankLine = true
				}
				break
			}

			if shouldKeepBlankLine && !previousLineWasEmpty {
				fmt.Fprintf(yaml, "\n")
				previousLineWasEmpty = true
			}
			continue
		}

		fmt.Fprintf(yaml, "            %s\n", line)
		previousLineWasEmpty = false
		hasWrittenContent = true
	}
}

// GetLogParserScript returns the JavaScript content for a log parser by name
func GetLogParserScript(name string) string {
	switch name {
	case "parse_claude_log":
		return parseClaudeLogScript
	case "parse_codex_log":
		return parseCodexLogScript
	case "parse_copilot_log":
		return parseCopilotLogScript
	case "parse_firewall_logs":
		return getParseFirewallLogsScript()
	case "validate_errors":
		return validateErrorsScript
	default:
		return ""
	}
}

// GetSafeOutputsMCPServerScript returns the JavaScript content for the GitHub Agentic Workflows Safe Outputs MCP server
func GetSafeOutputsMCPServerScript() string {
	return safeOutputsMCPServerScript
}<|MERGE_RESOLUTION|>--- conflicted
+++ resolved
@@ -85,13 +85,11 @@
 //go:embed js/sanitize.cjs
 var sanitizeLibScript string
 
-<<<<<<< HEAD
 //go:embed js/sanitize_label_content.cjs
 var sanitizeLabelContentScript string
-=======
+
 //go:embed js/sanitize_workflow_name.cjs
 var sanitizeWorkflowNameScript string
->>>>>>> 2ca0632d
 
 // Source scripts that may contain local requires
 //
@@ -104,16 +102,14 @@
 //go:embed js/sanitize_output.cjs
 var sanitizeOutputScriptSource string
 
-<<<<<<< HEAD
 //go:embed js/create_issue.cjs
 var createIssueScriptSource string
 
 //go:embed js/add_labels.cjs
 var addLabelsScriptSource string
-=======
+
 //go:embed js/parse_firewall_logs.cjs
 var parseFirewallLogsScriptSource string
->>>>>>> 2ca0632d
 
 // Bundled scripts (lazily bundled on-demand and cached)
 var (
@@ -126,16 +122,14 @@
 	sanitizeOutputScript     string
 	sanitizeOutputScriptOnce sync.Once
 
-<<<<<<< HEAD
 	createIssueScript     string
 	createIssueScriptOnce sync.Once
 
 	addLabelsScript     string
 	addLabelsScriptOnce sync.Once
-=======
+
 	parseFirewallLogsScript     string
 	parseFirewallLogsScriptOnce sync.Once
->>>>>>> 2ca0632d
 )
 
 // getCollectJSONLOutputScript returns the bundled collect_ndjson_output script
@@ -186,7 +180,6 @@
 	return sanitizeOutputScript
 }
 
-<<<<<<< HEAD
 // getCreateIssueScript returns the bundled create_issue script
 // Bundling is performed on first access and cached for subsequent calls
 func getCreateIssueScript() string {
@@ -217,7 +210,8 @@
 		}
 	})
 	return addLabelsScript
-=======
+}
+
 // getParseFirewallLogsScript returns the bundled parse_firewall_logs script
 // Bundling is performed on first access and cached for subsequent calls
 func getParseFirewallLogsScript() string {
@@ -232,20 +226,15 @@
 		}
 	})
 	return parseFirewallLogsScript
->>>>>>> 2ca0632d
 }
 
 // GetJavaScriptSources returns a map of all embedded JavaScript sources
 // The keys are the relative paths from the js directory
 func GetJavaScriptSources() map[string]string {
 	return map[string]string{
-<<<<<<< HEAD
 		"sanitize.cjs":               sanitizeLibScript,
 		"sanitize_label_content.cjs": sanitizeLabelContentScript,
-=======
-		"sanitize.cjs":              sanitizeLibScript,
 		"sanitize_workflow_name.cjs": sanitizeWorkflowNameScript,
->>>>>>> 2ca0632d
 	}
 }
 
