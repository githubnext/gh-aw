package workflow

import (
	_ "embed"
	"fmt"
	"strings"
)

//go:embed js/create_agent_task.cjs
var createAgentTaskScript string

//go:embed js/assign_issue.cjs
var assignIssueScript string

//go:embed js/add_reaction_and_edit_comment.cjs
var addReactionAndEditCommentScript string

//go:embed js/check_membership.cjs
var checkMembershipScript string

//go:embed js/check_stop_time.cjs
var checkStopTimeScript string

//go:embed js/check_command_position.cjs
var checkCommandPositionScript string

//go:embed js/check_workflow_timestamp.cjs
var checkWorkflowTimestampScript string

//go:embed js/log_parser_bootstrap.cjs
var logParserBootstrapScript string

//go:embed js/validate_errors.cjs
var validateErrorsScript string

//go:embed js/missing_tool.cjs
var missingToolScript string

//go:embed js/safe_outputs_mcp_server.cjs
var safeOutputsMCPServerScript string

//go:embed js/interpolate_prompt.cjs
var interpolatePromptScript string

//go:embed js/checkout_pr_branch.cjs
var checkoutPRBranchScript string

//go:embed js/redact_secrets.cjs
var redactSecretsScript string

//go:embed js/notify_comment_error.cjs
var notifyCommentErrorScript string

//go:embed js/sanitize_content.cjs
var sanitizeContentScript string

//go:embed js/sanitize_label_content.cjs
var sanitizeLabelContentScript string

//go:embed js/sanitize_workflow_name.cjs
var sanitizeWorkflowNameScript string

//go:embed js/load_agent_output.cjs
var loadAgentOutputScript string

<<<<<<< HEAD
// Source scripts that may contain local requires
//
//go:embed js/collect_ndjson_output.cjs
var collectJSONLOutputScriptSource string

//go:embed js/compute_text.cjs
var computeTextScriptSource string

//go:embed js/sanitize_output.cjs
var sanitizeOutputScriptSource string

//go:embed js/create_issue.cjs
var createIssueScriptSource string

//go:embed js/add_labels.cjs
var addLabelsScriptSource string

//go:embed js/create_discussion.cjs
var createDiscussionScriptSource string

//go:embed js/update_issue.cjs
var updateIssueScriptSource string

//go:embed js/create_code_scanning_alert.cjs
var createCodeScanningAlertScriptSource string

//go:embed js/create_pr_review_comment.cjs
var createPRReviewCommentScriptSource string

//go:embed js/add_comment.cjs
var addCommentScriptSource string

//go:embed js/upload_assets.cjs
var uploadAssetsScriptSource string

//go:embed js/update_project.cjs
var updateProjectScriptSource string

//go:embed js/parse_firewall_logs.cjs
var parseFirewallLogsScriptSource string

// Bundled scripts (lazily bundled on-demand and cached)
var (
	collectJSONLOutputScript     string
	collectJSONLOutputScriptOnce sync.Once

	computeTextScript     string
	computeTextScriptOnce sync.Once

	sanitizeOutputScript     string
	sanitizeOutputScriptOnce sync.Once

	createIssueScript     string
	createIssueScriptOnce sync.Once

	addLabelsScript     string
	addLabelsScriptOnce sync.Once

	createDiscussionScript     string
	createDiscussionScriptOnce sync.Once

	updateIssueScript     string
	updateIssueScriptOnce sync.Once

	createCodeScanningAlertScript     string
	createCodeScanningAlertScriptOnce sync.Once

	createPRReviewCommentScript     string
	createPRReviewCommentScriptOnce sync.Once

	addCommentScript     string
	addCommentScriptOnce sync.Once

	uploadAssetsScript     string
	uploadAssetsScriptOnce sync.Once

	updateProjectScript     string
	updateProjectScriptOnce sync.Once

	parseFirewallLogsScript     string
	parseFirewallLogsScriptOnce sync.Once
)

// getCollectJSONLOutputScript returns the bundled collect_ndjson_output script
// Bundling is performed on first access and cached for subsequent calls
func getCollectJSONLOutputScript() string {
	collectJSONLOutputScriptOnce.Do(func() {
		jsLog.Print("Bundling collect_ndjson_output script")
		sources := GetJavaScriptSources()
		bundled, err := BundleJavaScriptFromSources(collectJSONLOutputScriptSource, sources, "")
		if err != nil {
			jsLog.Printf("Bundling failed for collect_ndjson_output, using source as-is: %v", err)
			// If bundling fails, use the source as-is
			collectJSONLOutputScript = collectJSONLOutputScriptSource
		} else {
			jsLog.Printf("Successfully bundled collect_ndjson_output script: %d bytes", len(bundled))
			collectJSONLOutputScript = bundled
		}
	})
	return collectJSONLOutputScript
}

// getComputeTextScript returns the bundled compute_text script
// Bundling is performed on first access and cached for subsequent calls
func getComputeTextScript() string {
	computeTextScriptOnce.Do(func() {
		sources := GetJavaScriptSources()
		bundled, err := BundleJavaScriptFromSources(computeTextScriptSource, sources, "")
		if err != nil {
			// If bundling fails, use the source as-is
			computeTextScript = computeTextScriptSource
		} else {
			computeTextScript = bundled
		}
	})
	return computeTextScript
}
=======
//go:embed js/staged_preview.cjs
var stagedPreviewScript string
>>>>>>> 564bfa8c

//go:embed js/is_truthy.cjs
var isTruthyScript string

<<<<<<< HEAD
// getCreateIssueScript returns the bundled create_issue script
// Bundling is performed on first access and cached for subsequent calls
func getCreateIssueScript() string {
	createIssueScriptOnce.Do(func() {
		sources := GetJavaScriptSources()
		bundled, err := BundleJavaScriptFromSources(createIssueScriptSource, sources, "")
		if err != nil {
			// If bundling fails, use the source as-is
			createIssueScript = createIssueScriptSource
		} else {
			createIssueScript = bundled
		}
	})
	return createIssueScript
}

// getAddLabelsScript returns the bundled add_labels script
// Bundling is performed on first access and cached for subsequent calls
func getAddLabelsScript() string {
	addLabelsScriptOnce.Do(func() {
		sources := GetJavaScriptSources()
		bundled, err := BundleJavaScriptFromSources(addLabelsScriptSource, sources, "")
		if err != nil {
			// If bundling fails, use the source as-is
			addLabelsScript = addLabelsScriptSource
		} else {
			addLabelsScript = bundled
		}
	})
	return addLabelsScript
}

// getParseFirewallLogsScript returns the bundled parse_firewall_logs script
// Bundling is performed on first access and cached for subsequent calls
func getParseFirewallLogsScript() string {
	parseFirewallLogsScriptOnce.Do(func() {
		sources := GetJavaScriptSources()
		bundled, err := BundleJavaScriptFromSources(parseFirewallLogsScriptSource, sources, "")
		if err != nil {
			// If bundling fails, use the source as-is
			parseFirewallLogsScript = parseFirewallLogsScriptSource
		} else {
			parseFirewallLogsScript = bundled
		}
	})
	return parseFirewallLogsScript
}

// GetCreateProjectScript returns the bundled create_project script

// getCreateDiscussionScript returns the bundled create_discussion script
// Bundling is performed on first access and cached for subsequent calls
func getCreateDiscussionScript() string {
	createDiscussionScriptOnce.Do(func() {
		sources := GetJavaScriptSources()
		bundled, err := BundleJavaScriptFromSources(createDiscussionScriptSource, sources, "")
		if err != nil {
			// If bundling fails, use the source as-is
			createDiscussionScript = createDiscussionScriptSource
		} else {
			createDiscussionScript = bundled
		}
	})
	return createDiscussionScript
}

// getUpdateIssueScript returns the bundled update_issue script
// Bundling is performed on first access and cached for subsequent calls
func getUpdateIssueScript() string {
	updateIssueScriptOnce.Do(func() {
		sources := GetJavaScriptSources()
		bundled, err := BundleJavaScriptFromSources(updateIssueScriptSource, sources, "")
		if err != nil {
			// If bundling fails, use the source as-is
			updateIssueScript = updateIssueScriptSource
		} else {
			updateIssueScript = bundled
		}
	})
	return updateIssueScript
}

// getCreateCodeScanningAlertScript returns the bundled create_code_scanning_alert script
// Bundling is performed on first access and cached for subsequent calls
func getCreateCodeScanningAlertScript() string {
	createCodeScanningAlertScriptOnce.Do(func() {
		sources := GetJavaScriptSources()
		bundled, err := BundleJavaScriptFromSources(createCodeScanningAlertScriptSource, sources, "")
		if err != nil {
			// If bundling fails, use the source as-is
			createCodeScanningAlertScript = createCodeScanningAlertScriptSource
		} else {
			createCodeScanningAlertScript = bundled
		}
	})
	return createCodeScanningAlertScript
}

// getCreatePRReviewCommentScript returns the bundled create_pr_review_comment script
// Bundling is performed on first access and cached for subsequent calls
func getCreatePRReviewCommentScript() string {
	createPRReviewCommentScriptOnce.Do(func() {
		sources := GetJavaScriptSources()
		bundled, err := BundleJavaScriptFromSources(createPRReviewCommentScriptSource, sources, "")
		if err != nil {
			// If bundling fails, use the source as-is
			createPRReviewCommentScript = createPRReviewCommentScriptSource
		} else {
			createPRReviewCommentScript = bundled
		}
	})
	return createPRReviewCommentScript
}

// getAddCommentScript returns the bundled add_comment script
// Bundling is performed on first access and cached for subsequent calls
func getAddCommentScript() string {
	addCommentScriptOnce.Do(func() {
		sources := GetJavaScriptSources()
		bundled, err := BundleJavaScriptFromSources(addCommentScriptSource, sources, "")
		if err != nil {
			// If bundling fails, use the source as-is
			addCommentScript = addCommentScriptSource
		} else {
			addCommentScript = bundled
		}
	})
	return addCommentScript
}

// getUploadAssetsScript returns the bundled upload_assets script
// Bundling is performed on first access and cached for subsequent calls
func getUploadAssetsScript() string {
	uploadAssetsScriptOnce.Do(func() {
		sources := GetJavaScriptSources()
		bundled, err := BundleJavaScriptFromSources(uploadAssetsScriptSource, sources, "")
		if err != nil {
			// If bundling fails, use the source as-is
			uploadAssetsScript = uploadAssetsScriptSource
		} else {
			uploadAssetsScript = bundled
		}
	})
	return uploadAssetsScript
}
=======
//go:embed js/update_activation_comment.cjs
var updateActivationCommentScript string
>>>>>>> 564bfa8c

// getUpdateProjectScript returns the bundled update_project script
// Bundling is performed on first access and cached for subsequent calls
func getUpdateProjectScript() string {
	updateProjectScriptOnce.Do(func() {
		sources := GetJavaScriptSources()
		bundled, err := BundleJavaScriptFromSources(updateProjectScriptSource, sources, "")
		if err != nil {
			// If bundling fails, use the source as-is
			updateProjectScript = updateProjectScriptSource
		} else {
			updateProjectScript = bundled
		}
	})
	return updateProjectScript
}

// GetJavaScriptSources returns a map of all embedded JavaScript sources
// The keys are the relative paths from the js directory
func GetJavaScriptSources() map[string]string {
	return map[string]string{
		"sanitize_content.cjs":          sanitizeContentScript,
		"sanitize_label_content.cjs":    sanitizeLabelContentScript,
		"sanitize_workflow_name.cjs":    sanitizeWorkflowNameScript,
		"load_agent_output.cjs":         loadAgentOutputScript,
		"staged_preview.cjs":            stagedPreviewScript,
		"is_truthy.cjs":                 isTruthyScript,
		"log_parser_bootstrap.cjs":      logParserBootstrapScript,
		"update_activation_comment.cjs": updateActivationCommentScript,
	}
}

// removeJavaScriptComments removes JavaScript comments (// and /* */) from code
// while preserving comments that appear within string literals
func removeJavaScriptComments(code string) string {
	var result strings.Builder
	lines := strings.Split(code, "\n")

	inBlockComment := false

	for _, line := range lines {
		processedLine := removeJavaScriptCommentsFromLine(line, &inBlockComment)
		result.WriteString(processedLine)
		result.WriteString("\n")
	}

	// Remove the trailing newline we added
	resultStr := result.String()
	if len(resultStr) > 0 && resultStr[len(resultStr)-1] == '\n' {
		resultStr = resultStr[:len(resultStr)-1]
	}

	return resultStr
}

// removeJavaScriptCommentsFromLine removes JavaScript comments from a single line
// while preserving comments that appear within string literals and regex literals
func removeJavaScriptCommentsFromLine(line string, inBlockComment *bool) string {
	var result strings.Builder
	runes := []rune(line)
	i := 0

	for i < len(runes) {
		if *inBlockComment {
			// Look for end of block comment
			if i < len(runes)-1 && runes[i] == '*' && runes[i+1] == '/' {
				*inBlockComment = false
				i += 2 // Skip '*/'
			} else {
				i++
			}
			continue
		}

		// Check for start of comments
		if i < len(runes)-1 {
			// Block comment start
			if runes[i] == '/' && runes[i+1] == '*' {
				*inBlockComment = true
				i += 2 // Skip '/*'
				continue
			}
			// Line comment start
			if runes[i] == '/' && runes[i+1] == '/' {
				// Check if we're inside a string literal or regex literal
				beforeSlash := string(runes[:i])
				if !isInsideStringLiteral(beforeSlash) && !isInsideRegexLiteral(beforeSlash) {
					// Rest of line is a comment, stop processing
					break
				}
			}
		}

		// Check for regex literals
		if runes[i] == '/' {
			beforeSlash := string(runes[:i])
			if !isInsideStringLiteral(beforeSlash) && !isInsideRegexLiteral(beforeSlash) && canStartRegexLiteral(beforeSlash) {
				// This is likely a regex literal
				result.WriteRune(runes[i]) // Write the opening /
				i++

				// Process inside regex literal
				for i < len(runes) {
					if runes[i] == '/' {
						// Check if it's escaped
						escapeCount := 0
						j := i - 1
						for j >= 0 && runes[j] == '\\' {
							escapeCount++
							j--
						}
						if escapeCount%2 == 0 {
							// Not escaped, end of regex
							result.WriteRune(runes[i]) // Write the closing /
							i++
							// Skip regex flags (g, i, m, etc.)
							for i < len(runes) && (runes[i] >= 'a' && runes[i] <= 'z' || runes[i] >= 'A' && runes[i] <= 'Z') {
								result.WriteRune(runes[i])
								i++
							}
							break
						}
					}
					result.WriteRune(runes[i])
					i++
				}
				continue
			}
		}

		// Check for string literals
		if runes[i] == '"' || runes[i] == '\'' || runes[i] == '`' {
			quote := runes[i]
			result.WriteRune(runes[i])
			i++

			// Process inside string literal
			for i < len(runes) {
				result.WriteRune(runes[i])
				if runes[i] == quote {
					// Check if it's escaped
					escapeCount := 0
					j := i - 1
					for j >= 0 && runes[j] == '\\' {
						escapeCount++
						j--
					}
					if escapeCount%2 == 0 {
						// Not escaped, end of string
						i++
						break
					}
				}
				i++
			}
			continue
		}

		result.WriteRune(runes[i])
		i++
	}

	return result.String()
}

// isInsideStringLiteral checks if we're currently inside a string literal
// by counting unescaped quotes before the current position
func isInsideStringLiteral(text string) bool {
	runes := []rune(text)
	inSingleQuote := false
	inDoubleQuote := false
	inBacktick := false

	for i := 0; i < len(runes); i++ {
		switch runes[i] {
		case '\'':
			if !inDoubleQuote && !inBacktick {
				// Check if escaped
				escapeCount := 0
				j := i - 1
				for j >= 0 && runes[j] == '\\' {
					escapeCount++
					j--
				}
				if escapeCount%2 == 0 {
					inSingleQuote = !inSingleQuote
				}
			}
		case '"':
			if !inSingleQuote && !inBacktick {
				// Check if escaped
				escapeCount := 0
				j := i - 1
				for j >= 0 && runes[j] == '\\' {
					escapeCount++
					j--
				}
				if escapeCount%2 == 0 {
					inDoubleQuote = !inDoubleQuote
				}
			}
		case '`':
			if !inSingleQuote && !inDoubleQuote {
				inBacktick = !inBacktick
			}
		}
	}

	return inSingleQuote || inDoubleQuote || inBacktick
}

// isInsideRegexLiteral checks if we're currently inside a regex literal
// by tracking unescaped forward slashes
func isInsideRegexLiteral(text string) bool {
	runes := []rune(text)
	inSingleQuote := false
	inDoubleQuote := false
	inBacktick := false
	inRegex := false

	for i := 0; i < len(runes); i++ {
		switch runes[i] {
		case '\'':
			if !inDoubleQuote && !inBacktick && !inRegex {
				// Check if escaped
				escapeCount := 0
				j := i - 1
				for j >= 0 && runes[j] == '\\' {
					escapeCount++
					j--
				}
				if escapeCount%2 == 0 {
					inSingleQuote = !inSingleQuote
				}
			}
		case '"':
			if !inSingleQuote && !inBacktick && !inRegex {
				// Check if escaped
				escapeCount := 0
				j := i - 1
				for j >= 0 && runes[j] == '\\' {
					escapeCount++
					j--
				}
				if escapeCount%2 == 0 {
					inDoubleQuote = !inDoubleQuote
				}
			}
		case '`':
			if !inSingleQuote && !inDoubleQuote && !inRegex {
				inBacktick = !inBacktick
			}
		case '/':
			if !inSingleQuote && !inDoubleQuote && !inBacktick {
				// Check if escaped
				escapeCount := 0
				j := i - 1
				for j >= 0 && runes[j] == '\\' {
					escapeCount++
					j--
				}
				if escapeCount%2 == 0 {
					if inRegex {
						// End of regex
						inRegex = false
					} else if canStartRegexLiteralAt(text, i) {
						// Start of regex
						inRegex = true
					}
				}
			}
		}
	}

	return inRegex
}

// canStartRegexLiteral checks if a regex literal can start at the current position
// based on what comes before
func canStartRegexLiteral(beforeText string) bool {
	return canStartRegexLiteralAt(beforeText, len([]rune(beforeText)))
}

// canStartRegexLiteralAt checks if a regex literal can start at the given position
func canStartRegexLiteralAt(text string, pos int) bool {
	if pos == 0 {
		return true // Beginning of line
	}

	runes := []rune(text)
	if pos > len(runes) {
		return false
	}

	// Skip backward over whitespace
	i := pos - 1
	for i >= 0 && (runes[i] == ' ' || runes[i] == '\t') {
		i--
	}

	if i < 0 {
		return true // Only whitespace before
	}

	lastChar := runes[i]

	// Regex can start after these characters/operators
	switch lastChar {
	case '=', '(', '[', ',', ':', ';', '!', '&', '|', '?', '+', '-', '*', '/', '%', '{', '}', '~', '^':
		return true
	case ')':
		// Check if it's after keywords like "return", "throw"
		word := extractWordBefore(runes, i)
		return word == "return" || word == "throw" || word == "typeof" || word == "new" || word == "in" || word == "of"
	default:
		// Check if it's after certain keywords
		word := extractWordBefore(runes, i+1)
		return word == "return" || word == "throw" || word == "typeof" || word == "new" || word == "in" || word == "of" ||
			word == "if" || word == "while" || word == "for" || word == "case"
	}
}

// extractWordBefore extracts the word that ends at the given position
func extractWordBefore(runes []rune, endPos int) string {
	if endPos < 0 || endPos >= len(runes) {
		return ""
	}

	// Find the start of the word
	start := endPos
	for start >= 0 && (isLetter(runes[start]) || isDigit(runes[start]) || runes[start] == '_' || runes[start] == '$') {
		start--
	}
	start++ // Move to the first character of the word

	if start > endPos {
		return ""
	}

	return string(runes[start : endPos+1])
}

// isLetter checks if a rune is a letter
func isLetter(r rune) bool {
	return (r >= 'a' && r <= 'z') || (r >= 'A' && r <= 'Z')
}

// isDigit checks if a rune is a digit
func isDigit(r rune) bool {
	return r >= '0' && r <= '9'
}

// FormatJavaScriptForYAML formats a JavaScript script with proper indentation for embedding in YAML
func FormatJavaScriptForYAML(script string) []string {
	var formattedLines []string

	// Remove JavaScript comments first
	cleanScript := removeJavaScriptComments(script)

	scriptLines := strings.Split(cleanScript, "\n")
	for _, line := range scriptLines {
		// Skip empty lines when inlining to YAML
		if strings.TrimSpace(line) != "" {
			formattedLines = append(formattedLines, fmt.Sprintf("            %s\n", line))
		}
	}
	return formattedLines
}

// WriteJavaScriptToYAML writes a JavaScript script with proper indentation to a strings.Builder
func WriteJavaScriptToYAML(yaml *strings.Builder, script string) {
	// Remove JavaScript comments first
	cleanScript := removeJavaScriptComments(script)

	scriptLines := strings.Split(cleanScript, "\n")
	for _, line := range scriptLines {
		// Skip empty lines when inlining to YAML
		if strings.TrimSpace(line) != "" {
			fmt.Fprintf(yaml, "            %s\n", line)
		}
	}
}

// WriteJavaScriptToYAMLPreservingComments writes a JavaScript script with proper indentation to a strings.Builder
// while preserving JSDoc and inline comments, but removing TypeScript-specific comments.
// Used for security-sensitive scripts like redact_secrets.
func WriteJavaScriptToYAMLPreservingComments(yaml *strings.Builder, script string) {
	scriptLines := strings.Split(script, "\n")
	previousLineWasEmpty := false
	hasWrittenContent := false // Track if we've written any content yet

	for i, line := range scriptLines {
		trimmed := strings.TrimSpace(line)

		// Skip TypeScript-specific comments
		if strings.HasPrefix(trimmed, "// @ts-") || strings.HasPrefix(trimmed, "/// <reference") {
			continue
		}

		// Handle empty lines
		if trimmed == "" {
			// Don't add blank lines at the beginning of the script
			if !hasWrittenContent {
				continue
			}

			// Look ahead to see if the next non-empty line is a JSDoc comment or function
			shouldKeepBlankLine := false
			for j := i + 1; j < len(scriptLines); j++ {
				nextTrimmed := strings.TrimSpace(scriptLines[j])
				if nextTrimmed == "" {
					continue
				}
				// Keep blank line if followed by JSDoc or function/const/async
				if strings.HasPrefix(nextTrimmed, "/**") ||
					strings.HasPrefix(nextTrimmed, "function ") ||
					strings.HasPrefix(nextTrimmed, "async function") ||
					strings.HasPrefix(nextTrimmed, "await main(") {
					shouldKeepBlankLine = true
				}
				break
			}

			if shouldKeepBlankLine && !previousLineWasEmpty {
				fmt.Fprintf(yaml, "\n")
				previousLineWasEmpty = true
			}
			continue
		}

		fmt.Fprintf(yaml, "            %s\n", line)
		previousLineWasEmpty = false
		hasWrittenContent = true
	}
}

// GetLogParserScript returns the JavaScript content for a log parser by name
func GetLogParserScript(name string) string {
	switch name {
	case "parse_claude_log":
		return getParseClaudeLogScript()
	case "parse_codex_log":
		return getParseCodexLogScript()
	case "parse_copilot_log":
		return getParseCopilotLogScript()
	case "parse_firewall_logs":
		return getParseFirewallLogsScript()
	case "validate_errors":
		return validateErrorsScript
	default:
		return ""
	}
}

// GetLogParserBootstrap returns the JavaScript content for the log parser bootstrap helper
func GetLogParserBootstrap() string {
	return logParserBootstrapScript
}

// GetSafeOutputsMCPServerScript returns the JavaScript content for the GitHub Agentic Workflows Safe Outputs MCP server
func GetSafeOutputsMCPServerScript() string {
	return safeOutputsMCPServerScript
}
<|MERGE_RESOLUTION|>--- conflicted
+++ resolved
@@ -63,282 +63,14 @@
 //go:embed js/load_agent_output.cjs
 var loadAgentOutputScript string
 
-<<<<<<< HEAD
-// Source scripts that may contain local requires
-//
-//go:embed js/collect_ndjson_output.cjs
-var collectJSONLOutputScriptSource string
-
-//go:embed js/compute_text.cjs
-var computeTextScriptSource string
-
-//go:embed js/sanitize_output.cjs
-var sanitizeOutputScriptSource string
-
-//go:embed js/create_issue.cjs
-var createIssueScriptSource string
-
-//go:embed js/add_labels.cjs
-var addLabelsScriptSource string
-
-//go:embed js/create_discussion.cjs
-var createDiscussionScriptSource string
-
-//go:embed js/update_issue.cjs
-var updateIssueScriptSource string
-
-//go:embed js/create_code_scanning_alert.cjs
-var createCodeScanningAlertScriptSource string
-
-//go:embed js/create_pr_review_comment.cjs
-var createPRReviewCommentScriptSource string
-
-//go:embed js/add_comment.cjs
-var addCommentScriptSource string
-
-//go:embed js/upload_assets.cjs
-var uploadAssetsScriptSource string
-
-//go:embed js/update_project.cjs
-var updateProjectScriptSource string
-
-//go:embed js/parse_firewall_logs.cjs
-var parseFirewallLogsScriptSource string
-
-// Bundled scripts (lazily bundled on-demand and cached)
-var (
-	collectJSONLOutputScript     string
-	collectJSONLOutputScriptOnce sync.Once
-
-	computeTextScript     string
-	computeTextScriptOnce sync.Once
-
-	sanitizeOutputScript     string
-	sanitizeOutputScriptOnce sync.Once
-
-	createIssueScript     string
-	createIssueScriptOnce sync.Once
-
-	addLabelsScript     string
-	addLabelsScriptOnce sync.Once
-
-	createDiscussionScript     string
-	createDiscussionScriptOnce sync.Once
-
-	updateIssueScript     string
-	updateIssueScriptOnce sync.Once
-
-	createCodeScanningAlertScript     string
-	createCodeScanningAlertScriptOnce sync.Once
-
-	createPRReviewCommentScript     string
-	createPRReviewCommentScriptOnce sync.Once
-
-	addCommentScript     string
-	addCommentScriptOnce sync.Once
-
-	uploadAssetsScript     string
-	uploadAssetsScriptOnce sync.Once
-
-	updateProjectScript     string
-	updateProjectScriptOnce sync.Once
-
-	parseFirewallLogsScript     string
-	parseFirewallLogsScriptOnce sync.Once
-)
-
-// getCollectJSONLOutputScript returns the bundled collect_ndjson_output script
-// Bundling is performed on first access and cached for subsequent calls
-func getCollectJSONLOutputScript() string {
-	collectJSONLOutputScriptOnce.Do(func() {
-		jsLog.Print("Bundling collect_ndjson_output script")
-		sources := GetJavaScriptSources()
-		bundled, err := BundleJavaScriptFromSources(collectJSONLOutputScriptSource, sources, "")
-		if err != nil {
-			jsLog.Printf("Bundling failed for collect_ndjson_output, using source as-is: %v", err)
-			// If bundling fails, use the source as-is
-			collectJSONLOutputScript = collectJSONLOutputScriptSource
-		} else {
-			jsLog.Printf("Successfully bundled collect_ndjson_output script: %d bytes", len(bundled))
-			collectJSONLOutputScript = bundled
-		}
-	})
-	return collectJSONLOutputScript
-}
-
-// getComputeTextScript returns the bundled compute_text script
-// Bundling is performed on first access and cached for subsequent calls
-func getComputeTextScript() string {
-	computeTextScriptOnce.Do(func() {
-		sources := GetJavaScriptSources()
-		bundled, err := BundleJavaScriptFromSources(computeTextScriptSource, sources, "")
-		if err != nil {
-			// If bundling fails, use the source as-is
-			computeTextScript = computeTextScriptSource
-		} else {
-			computeTextScript = bundled
-		}
-	})
-	return computeTextScript
-}
-=======
 //go:embed js/staged_preview.cjs
 var stagedPreviewScript string
->>>>>>> 564bfa8c
 
 //go:embed js/is_truthy.cjs
 var isTruthyScript string
 
-<<<<<<< HEAD
-// getCreateIssueScript returns the bundled create_issue script
-// Bundling is performed on first access and cached for subsequent calls
-func getCreateIssueScript() string {
-	createIssueScriptOnce.Do(func() {
-		sources := GetJavaScriptSources()
-		bundled, err := BundleJavaScriptFromSources(createIssueScriptSource, sources, "")
-		if err != nil {
-			// If bundling fails, use the source as-is
-			createIssueScript = createIssueScriptSource
-		} else {
-			createIssueScript = bundled
-		}
-	})
-	return createIssueScript
-}
-
-// getAddLabelsScript returns the bundled add_labels script
-// Bundling is performed on first access and cached for subsequent calls
-func getAddLabelsScript() string {
-	addLabelsScriptOnce.Do(func() {
-		sources := GetJavaScriptSources()
-		bundled, err := BundleJavaScriptFromSources(addLabelsScriptSource, sources, "")
-		if err != nil {
-			// If bundling fails, use the source as-is
-			addLabelsScript = addLabelsScriptSource
-		} else {
-			addLabelsScript = bundled
-		}
-	})
-	return addLabelsScript
-}
-
-// getParseFirewallLogsScript returns the bundled parse_firewall_logs script
-// Bundling is performed on first access and cached for subsequent calls
-func getParseFirewallLogsScript() string {
-	parseFirewallLogsScriptOnce.Do(func() {
-		sources := GetJavaScriptSources()
-		bundled, err := BundleJavaScriptFromSources(parseFirewallLogsScriptSource, sources, "")
-		if err != nil {
-			// If bundling fails, use the source as-is
-			parseFirewallLogsScript = parseFirewallLogsScriptSource
-		} else {
-			parseFirewallLogsScript = bundled
-		}
-	})
-	return parseFirewallLogsScript
-}
-
-// GetCreateProjectScript returns the bundled create_project script
-
-// getCreateDiscussionScript returns the bundled create_discussion script
-// Bundling is performed on first access and cached for subsequent calls
-func getCreateDiscussionScript() string {
-	createDiscussionScriptOnce.Do(func() {
-		sources := GetJavaScriptSources()
-		bundled, err := BundleJavaScriptFromSources(createDiscussionScriptSource, sources, "")
-		if err != nil {
-			// If bundling fails, use the source as-is
-			createDiscussionScript = createDiscussionScriptSource
-		} else {
-			createDiscussionScript = bundled
-		}
-	})
-	return createDiscussionScript
-}
-
-// getUpdateIssueScript returns the bundled update_issue script
-// Bundling is performed on first access and cached for subsequent calls
-func getUpdateIssueScript() string {
-	updateIssueScriptOnce.Do(func() {
-		sources := GetJavaScriptSources()
-		bundled, err := BundleJavaScriptFromSources(updateIssueScriptSource, sources, "")
-		if err != nil {
-			// If bundling fails, use the source as-is
-			updateIssueScript = updateIssueScriptSource
-		} else {
-			updateIssueScript = bundled
-		}
-	})
-	return updateIssueScript
-}
-
-// getCreateCodeScanningAlertScript returns the bundled create_code_scanning_alert script
-// Bundling is performed on first access and cached for subsequent calls
-func getCreateCodeScanningAlertScript() string {
-	createCodeScanningAlertScriptOnce.Do(func() {
-		sources := GetJavaScriptSources()
-		bundled, err := BundleJavaScriptFromSources(createCodeScanningAlertScriptSource, sources, "")
-		if err != nil {
-			// If bundling fails, use the source as-is
-			createCodeScanningAlertScript = createCodeScanningAlertScriptSource
-		} else {
-			createCodeScanningAlertScript = bundled
-		}
-	})
-	return createCodeScanningAlertScript
-}
-
-// getCreatePRReviewCommentScript returns the bundled create_pr_review_comment script
-// Bundling is performed on first access and cached for subsequent calls
-func getCreatePRReviewCommentScript() string {
-	createPRReviewCommentScriptOnce.Do(func() {
-		sources := GetJavaScriptSources()
-		bundled, err := BundleJavaScriptFromSources(createPRReviewCommentScriptSource, sources, "")
-		if err != nil {
-			// If bundling fails, use the source as-is
-			createPRReviewCommentScript = createPRReviewCommentScriptSource
-		} else {
-			createPRReviewCommentScript = bundled
-		}
-	})
-	return createPRReviewCommentScript
-}
-
-// getAddCommentScript returns the bundled add_comment script
-// Bundling is performed on first access and cached for subsequent calls
-func getAddCommentScript() string {
-	addCommentScriptOnce.Do(func() {
-		sources := GetJavaScriptSources()
-		bundled, err := BundleJavaScriptFromSources(addCommentScriptSource, sources, "")
-		if err != nil {
-			// If bundling fails, use the source as-is
-			addCommentScript = addCommentScriptSource
-		} else {
-			addCommentScript = bundled
-		}
-	})
-	return addCommentScript
-}
-
-// getUploadAssetsScript returns the bundled upload_assets script
-// Bundling is performed on first access and cached for subsequent calls
-func getUploadAssetsScript() string {
-	uploadAssetsScriptOnce.Do(func() {
-		sources := GetJavaScriptSources()
-		bundled, err := BundleJavaScriptFromSources(uploadAssetsScriptSource, sources, "")
-		if err != nil {
-			// If bundling fails, use the source as-is
-			uploadAssetsScript = uploadAssetsScriptSource
-		} else {
-			uploadAssetsScript = bundled
-		}
-	})
-	return uploadAssetsScript
-}
-=======
 //go:embed js/update_activation_comment.cjs
 var updateActivationCommentScript string
->>>>>>> 564bfa8c
 
 // getUpdateProjectScript returns the bundled update_project script
 // Bundling is performed on first access and cached for subsequent calls
