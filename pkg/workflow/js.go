--- conflicted
+++ resolved
@@ -282,10 +282,7 @@
 		"messages_run_status.cjs":           messagesRunStatusScript,
 		"messages_close_discussion.cjs":     messagesCloseDiscussionScript,
 		"close_older_discussions.cjs":       closeOlderDiscussionsScript,
-<<<<<<< HEAD
-=======
 		"expiration_helpers.cjs":            expirationHelpersScript,
->>>>>>> b6eafef0
 		"get_repository_url.cjs":            getRepositoryUrlScript,
 		"check_permissions_utils.cjs":       checkPermissionsUtilsScript,
 		"normalize_branch_name.cjs":         normalizeBranchNameScript,
