--- conflicted
+++ resolved
@@ -120,7 +120,6 @@
 	}
 }
 
-<<<<<<< HEAD
 func TestCopilotEngineComputeToolArguments(t *testing.T) {
 	engine := NewCopilotEngine()
 
@@ -165,7 +164,7 @@
 			expected: []string{"--allow-tool", "write"},
 		},
 		{
-			name: "safe outputs without write (uses MCP)",
+			name:  "safe outputs without write (uses MCP)",
 			tools: map[string]any{},
 			safeOutputs: &SafeOutputsConfig{
 				CreateIssues: &CreateIssuesConfig{},
@@ -199,7 +198,7 @@
 			expected: []string{"--allow-tool", "safe_outputs", "--allow-tool", "shell(git status)", "--allow-tool", "shell(npm test)", "--allow-tool", "write"},
 		},
 		{
-			name: "safe outputs with safe_outputs config",
+			name:  "safe outputs with safe_outputs config",
 			tools: map[string]any{},
 			safeOutputs: &SafeOutputsConfig{
 				CreateIssues: &CreateIssuesConfig{},
@@ -207,7 +206,7 @@
 			expected: []string{"--allow-tool", "safe_outputs"},
 		},
 		{
-			name: "safe outputs with safe jobs",
+			name:  "safe outputs with safe jobs",
 			tools: map[string]any{},
 			safeJobs: map[string]*SafeJobConfig{
 				"my-job": &SafeJobConfig{Name: "test job"},
@@ -215,7 +214,7 @@
 			expected: []string{"--allow-tool", "safe_outputs"},
 		},
 		{
-			name: "safe outputs with both safe_outputs and safe jobs",
+			name:  "safe outputs with both safe_outputs and safe jobs",
 			tools: map[string]any{},
 			safeOutputs: &SafeOutputsConfig{
 				CreateIssues: &CreateIssuesConfig{},
@@ -230,7 +229,7 @@
 	for _, tt := range tests {
 		t.Run(tt.name, func(t *testing.T) {
 			result := engine.computeCopilotToolArguments(tt.tools, tt.safeOutputs, tt.safeJobs)
-			
+
 			if len(result) != len(tt.expected) {
 				t.Errorf("Expected %d arguments, got %d: %v", len(tt.expected), len(result), result)
 				return
@@ -283,7 +282,7 @@
 	for _, tt := range tests {
 		t.Run(tt.name, func(t *testing.T) {
 			result := engine.generateCopilotToolArgumentsComment(tt.tools, tt.safeOutputs, tt.safeJobs, tt.indent)
-			
+
 			if result != tt.expected {
 				t.Errorf("Expected comment:\n%s\nGot:\n%s", tt.expected, result)
 			}
@@ -333,133 +332,5 @@
 
 	if !strings.Contains(stepContent, "# --allow-tool write") {
 		t.Errorf("Expected step to contain comment for write:\n%s", stepContent)
-=======
-func TestCopilotEngineMCPConfigGeneration(t *testing.T) {
-	engine := NewCopilotEngine()
-
-	// Test with GitHub tool (should be skipped since it's built-in)
-	tools := map[string]any{
-		"github": map[string]any{
-			"allowed": []any{"get_issue", "create_issue"},
-		},
-	}
-	mcpTools := []string{"github"}
-	workflowData := &WorkflowData{
-		Name: "test-workflow",
-	}
-
-	var yaml strings.Builder
-	engine.RenderMCPConfig(&yaml, tools, mcpTools, workflowData)
-
-	output := yaml.String()
-
-	// Check that it contains the cat command for JSON creation
-	if !strings.Contains(output, "cat > /tmp/.copilot/mcp-config.json << 'EOF'") {
-		t.Errorf("Expected cat command for JSON creation in output:\n%s", output)
-	}
-
-	// GitHub MCP should NOT be in the output since it's built-in to Copilot CLI
-	if strings.Contains(output, "\"GitHub\"") {
-		t.Errorf("Expected GitHub server to NOT be in output (it's built-in):\n%s", output)
-	}
-
-	// Should have empty mcpServers since GitHub is built-in
-	if !strings.Contains(output, "\"mcpServers\": {}") {
-		t.Errorf("Expected empty mcpServers object in output:\n%s", output)
-	}
-
-	// Check that it ends with EOF
-	if !strings.Contains(output, "EOF") {
-		t.Errorf("Expected EOF marker in output:\n%s", output)
-	}
-}
-
-func TestCopilotEngineMCPConfigWithMultipleTools(t *testing.T) {
-	engine := NewCopilotEngine()
-
-	// Test with multiple tools including custom MCP tool
-	tools := map[string]any{
-		"github": map[string]any{
-			"allowed": []any{"get_issue"},
-		},
-		"playwright": map[string]any{
-			"allowed_domains": []any{"example.com"},
-		},
-		"custom-server": map[string]any{
-			"type":    "stdio",
-			"command": "python",
-			"args":    []any{"-m", "my_server"},
-			"env": map[string]any{
-				"API_KEY": "secret",
-			},
-			"allowed": []any{"*"},
-		},
-	}
-	mcpTools := []string{"github", "playwright", "custom-server"}
-	workflowData := &WorkflowData{
-		Name: "test-workflow",
-	}
-
-	var yaml strings.Builder
-	engine.RenderMCPConfig(&yaml, tools, mcpTools, workflowData)
-
-	output := yaml.String()
-
-	// GitHub should NOT be in the output since it's built-in
-	if strings.Contains(output, "\"GitHub\"") {
-		t.Errorf("Expected GitHub server to NOT be in output (it's built-in):\n%s", output)
-	}
-
-	if !strings.Contains(output, "\"playwright\"") {
-		t.Errorf("Expected playwright server in output:\n%s", output)
-	}
-
-	if !strings.Contains(output, "\"custom-server\"") {
-		t.Errorf("Expected custom-server in output:\n%s", output)
-	}
-
-	// Check custom server configuration - should use "local" instead of "stdio"
-	if !strings.Contains(output, "\"type\": \"local\"") {
-		t.Errorf("Expected 'local' type for custom server (stdio converted) in output:\n%s", output)
-	}
-
-	if !strings.Contains(output, "\"command\": \"python\"") {
-		t.Errorf("Expected python command for custom server in output:\n%s", output)
-	}
-
-	if !strings.Contains(output, "\"API_KEY\": \"secret\"") {
-		t.Errorf("Expected environment variable for custom server in output:\n%s", output)
-	}
-}
-
-func TestCopilotEnginePlaywrightVersionHandling(t *testing.T) {
-	engine := NewCopilotEngine()
-
-	// Test with Playwright tool with custom version
-	tools := map[string]any{
-		"playwright": map[string]any{
-			"docker_image_version": "v1.40.0",
-			"allowed_domains":      []any{"example.com"},
-		},
-	}
-	mcpTools := []string{"playwright"}
-	workflowData := &WorkflowData{
-		Name: "test-workflow",
-	}
-
-	var yaml strings.Builder
-	engine.RenderMCPConfig(&yaml, tools, mcpTools, workflowData)
-
-	output := yaml.String()
-
-	// Check that custom version is used
-	if !strings.Contains(output, "@playwright/mcp@v1.40.0") {
-		t.Errorf("Expected custom Playwright version v1.40.0 in output:\n%s", output)
-	}
-
-	// Should not contain the default "latest"
-	if strings.Contains(output, "@playwright/mcp@latest") {
-		t.Errorf("Expected NOT to find default 'latest' when custom version is specified:\n%s", output)
->>>>>>> 217c602f
 	}
 }