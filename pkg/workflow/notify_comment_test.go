package workflow

import (
	"strings"
	"testing"

	"github.com/githubnext/gh-aw/pkg/constants"
)

func TestUpdateReactionJob(t *testing.T) {
	tests := []struct {
		name               string
		addCommentConfig   bool
		aiReaction         string
		safeOutputJobNames []string
		expectJob          bool
		expectConditions   []string
		expectNeeds        []string
	}{
		{
			name:               "update_reaction job created when add-comment and ai-reaction are configured",
			addCommentConfig:   true,
<<<<<<< HEAD
			aiReaction:         "eyes",
			safeOutputJobNames: []string{"add_comment", "missing_tool"},
=======
			safeOutputJobNames: []string{"add_comment", "create_issue", "missing_tool"},
>>>>>>> 1010e44b
			expectJob:          true,
			expectConditions: []string{
				"always()",
				"needs.agent.result != 'skipped'",
				"needs.activation.outputs.comment_id",
				"(!contains(needs.agent.outputs.output_types, 'add_comment'))",
				"(!contains(needs.agent.outputs.output_types, 'create_pull_request'))",
				"(!contains(needs.agent.outputs.output_types, 'push_to_pull_request_branch'))",
			},
			expectNeeds: []string{constants.AgentJobName, constants.ActivationJobName, "add_comment", "create_issue", "missing_tool"},
		},
		{
			name:               "update_reaction job depends on all safe output jobs",
			addCommentConfig:   true,
			aiReaction:         "eyes",
			safeOutputJobNames: []string{"add_comment", "create_issue", "missing_tool"},
			expectJob:          true,
			expectConditions: []string{
				"always()",
				"needs.agent.result != 'skipped'",
				"needs.activation.outputs.comment_id",
				"(!contains(needs.agent.outputs.output_types, 'add_comment'))",
				"(!contains(needs.agent.outputs.output_types, 'create_pull_request'))",
				"(!contains(needs.agent.outputs.output_types, 'push_to_pull_request_branch'))",
			},
			expectNeeds: []string{constants.AgentJobName, constants.ActivationJobName, "add_comment", "create_issue", "missing_tool"},
		},
		{
			name:               "update_reaction job not created when add-comment is not configured",
			addCommentConfig:   false,
			aiReaction:         "",
			safeOutputJobNames: []string{},
			expectJob:          false,
		},
		{
			name:               "update_reaction job not created when add-comment is configured but ai-reaction is not",
			addCommentConfig:   true,
			aiReaction:         "",
			safeOutputJobNames: []string{"add_comment", "missing_tool"},
			expectJob:          false,
		},
	}

	for _, tt := range tests {
		t.Run(tt.name, func(t *testing.T) {
			// Create a test workflow
			compiler := NewCompiler(false, "", "")
			workflowData := &WorkflowData{
				Name:       "Test Workflow",
				AIReaction: tt.aiReaction,
			}

			if tt.addCommentConfig {
				workflowData.SafeOutputs = &SafeOutputsConfig{
					AddComments: &AddCommentsConfig{
						BaseSafeOutputConfig: BaseSafeOutputConfig{
							Max: 1,
						},
					},
				}
			}

			// Build the update_reaction job
			job, err := compiler.buildUpdateReactionJob(workflowData, constants.AgentJobName, tt.safeOutputJobNames)
			if err != nil {
				t.Fatalf("Failed to build update_reaction job: %v", err)
			}

			if tt.expectJob {
				if job == nil {
					t.Fatal("Expected update_reaction job to be created, but got nil")
				}

				// Check job name
				if job.Name != "update_reaction" {
					t.Errorf("Expected job name 'update_reaction', got '%s'", job.Name)
				}

				// Check conditions
				for _, expectedCond := range tt.expectConditions {
					if !strings.Contains(job.If, expectedCond) {
						t.Errorf("Expected condition '%s' to be in job.If, but it wasn't.\nActual If: %s", expectedCond, job.If)
					}
				}

				// Check needs
				if len(job.Needs) != len(tt.expectNeeds) {
					t.Errorf("Expected %d needs, got %d: %v", len(tt.expectNeeds), len(job.Needs), job.Needs)
				}
				for _, expectedNeed := range tt.expectNeeds {
					found := false
					for _, need := range job.Needs {
						if need == expectedNeed {
							found = true
							break
						}
					}
					if !found {
						t.Errorf("Expected need '%s' not found in job.Needs: %v", expectedNeed, job.Needs)
					}
				}

				// Check permissions
				if !strings.Contains(job.Permissions, "issues: write") {
					t.Error("Expected 'issues: write' permission in update_reaction job")
				}
				if !strings.Contains(job.Permissions, "pull-requests: write") {
					t.Error("Expected 'pull-requests: write' permission in update_reaction job")
				}
				if !strings.Contains(job.Permissions, "discussions: write") {
					t.Error("Expected 'discussions: write' permission in update_reaction job")
				}

				// Check that the job has the update reaction step
				stepsYAML := strings.Join(job.Steps, "")
				if !strings.Contains(stepsYAML, "Update reaction comment with completion status") {
					t.Error("Expected 'Update reaction comment with completion status' step in update_reaction job")
				}
				if !strings.Contains(stepsYAML, "GH_AW_COMMENT_ID") {
					t.Error("Expected GH_AW_COMMENT_ID environment variable in update_reaction job")
				}
				if !strings.Contains(stepsYAML, "GH_AW_AGENT_CONCLUSION") {
					t.Error("Expected GH_AW_AGENT_CONCLUSION environment variable in update_reaction job")
				}
			} else {
				if job != nil {
					t.Errorf("Expected no update_reaction job, but got one: %v", job)
				}
			}
		})
	}
}

func TestUpdateReactionJobIntegration(t *testing.T) {
	// Test that the job is properly integrated with activation job outputs
	compiler := NewCompiler(false, "", "")
	workflowData := &WorkflowData{
		Name:       "Test Workflow",
		AIReaction: "eyes", // This causes the activation job to create a comment
		SafeOutputs: &SafeOutputsConfig{
			AddComments: &AddCommentsConfig{
				BaseSafeOutputConfig: BaseSafeOutputConfig{
					Max: 1,
				},
			},
		},
	}

	// Build the update_reaction job with sample safe output job names
	safeOutputJobNames := []string{"add_comment", "missing_tool"}
	job, err := compiler.buildUpdateReactionJob(workflowData, constants.AgentJobName, safeOutputJobNames)
	if err != nil {
		t.Fatalf("Failed to build update_reaction job: %v", err)
	}

	if job == nil {
		t.Fatal("Expected update_reaction job to be created")
	}

	// Convert job to YAML string for checking
	jobYAML := strings.Join(job.Steps, "")

	// Check that the job references activation outputs
	if !strings.Contains(job.If, "needs.activation.outputs.comment_id") {
		t.Error("Expected update_reaction to reference activation.outputs.comment_id")
	}

	// Check that environment variables reference activation outputs
	if !strings.Contains(jobYAML, "needs.activation.outputs.comment_id") {
		t.Error("Expected GH_AW_COMMENT_ID to reference activation.outputs.comment_id")
	}
	if !strings.Contains(jobYAML, "needs.activation.outputs.comment_repo") {
		t.Error("Expected GH_AW_COMMENT_REPO to reference activation.outputs.comment_repo")
	}

	// Check that agent result is referenced
	if !strings.Contains(jobYAML, "needs.agent.result") {
		t.Error("Expected GH_AW_AGENT_CONCLUSION to reference needs.agent.result")
	}

	// Check all six conditions are present
	if !strings.Contains(job.If, "always()") {
		t.Error("Expected always() in update_reaction condition")
	}
	if !strings.Contains(job.If, "needs.agent.result != 'skipped'") {
		t.Error("Expected agent not skipped check in update_reaction condition")
	}
	if !strings.Contains(job.If, "needs.activation.outputs.comment_id") {
		t.Error("Expected comment_id check in update_reaction condition")
	}
	if !strings.Contains(job.If, "(!contains(needs.agent.outputs.output_types, 'add_comment'))") {
		t.Error("Expected NOT contains add_comment check in update_reaction condition")
	}
	if !strings.Contains(job.If, "(!contains(needs.agent.outputs.output_types, 'create_pull_request'))") {
		t.Error("Expected NOT contains create_pull_request check in update_reaction condition")
	}
	if !strings.Contains(job.If, "(!contains(needs.agent.outputs.output_types, 'push_to_pull_request_branch'))") {
		t.Error("Expected NOT contains push_to_pull_request_branch check in update_reaction condition")
	}

	// Verify job depends on the safe output jobs
	for _, expectedNeed := range safeOutputJobNames {
		found := false
		for _, need := range job.Needs {
			if need == expectedNeed {
				found = true
				break
			}
		}
		if !found {
			t.Errorf("Expected update_reaction job to depend on '%s'", expectedNeed)
		}
	}
}<|MERGE_RESOLUTION|>--- conflicted
+++ resolved
@@ -20,12 +20,8 @@
 		{
 			name:               "update_reaction job created when add-comment and ai-reaction are configured",
 			addCommentConfig:   true,
-<<<<<<< HEAD
 			aiReaction:         "eyes",
-			safeOutputJobNames: []string{"add_comment", "missing_tool"},
-=======
 			safeOutputJobNames: []string{"add_comment", "create_issue", "missing_tool"},
->>>>>>> 1010e44b
 			expectJob:          true,
 			expectConditions: []string{
 				"always()",
