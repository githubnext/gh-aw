--- conflicted
+++ resolved
@@ -106,14 +106,23 @@
 			safeOutputsToken = data.SafeOutputs.GitHubToken
 		}
 
-<<<<<<< HEAD
 		// Check if any reviewer is "copilot" to determine token preference
 		hasCopilotReviewer := false
 		for _, reviewer := range data.SafeOutputs.CreatePullRequests.Reviewers {
 			if reviewer == "copilot" {
 				hasCopilotReviewer = true
 				break
-=======
+			}
+		}
+
+		// Use Copilot token preference if adding copilot as reviewer, otherwise use regular token
+		var effectiveToken string
+		if hasCopilotReviewer {
+			effectiveToken = getEffectiveCopilotGitHubToken(data.SafeOutputs.CreatePullRequests.GitHubToken, getEffectiveCopilotGitHubToken(safeOutputsToken, data.GitHubToken))
+		} else {
+			effectiveToken = getEffectiveGitHubToken(data.SafeOutputs.CreatePullRequests.GitHubToken, getEffectiveGitHubToken(safeOutputsToken, data.GitHubToken))
+		}
+
 		for i, reviewer := range data.SafeOutputs.CreatePullRequests.Reviewers {
 			// Special handling: "copilot" uses the GitHub API with "copilot-pull-request-reviewer[bot]"
 			// because gh pr edit --add-reviewer does not support @copilot
@@ -135,44 +144,8 @@
 				steps = append(steps, "          PR_URL: ${{ steps.create_pull_request.outputs.pull_request_url }}\n")
 				steps = append(steps, "        run: |\n")
 				steps = append(steps, "          gh pr edit \"$PR_URL\" --add-reviewer \"$REVIEWER\"\n")
->>>>>>> 468cf78c
-			}
-		}
-
-		// Use Copilot token preference if adding copilot as reviewer, otherwise use regular token
-		var effectiveToken string
-		if hasCopilotReviewer {
-			effectiveToken = getEffectiveCopilotGitHubToken(data.SafeOutputs.CreatePullRequests.GitHubToken, getEffectiveCopilotGitHubToken(safeOutputsToken, data.GitHubToken))
-		} else {
-			effectiveToken = getEffectiveGitHubToken(data.SafeOutputs.CreatePullRequests.GitHubToken, getEffectiveGitHubToken(safeOutputsToken, data.GitHubToken))
-		}
-
-<<<<<<< HEAD
-		for i, reviewer := range data.SafeOutputs.CreatePullRequests.Reviewers {
-			// Special handling: "copilot" uses the GitHub API with "copilot-pull-request-reviewer[bot]"
-			// because gh pr edit --add-reviewer does not support @copilot
-			if reviewer == "copilot" {
-				steps = append(steps, fmt.Sprintf("      - name: Add %s as reviewer\n", reviewer))
-				steps = append(steps, "        if: steps.create_pull_request.outputs.pull_request_number != ''\n")
-				steps = append(steps, "        env:\n")
-				steps = append(steps, fmt.Sprintf("          GH_TOKEN: %s\n", effectiveToken))
-				steps = append(steps, "          PR_NUMBER: ${{ steps.create_pull_request.outputs.pull_request_number }}\n")
-				steps = append(steps, "        run: |\n")
-				steps = append(steps, "          gh api --method POST /repos/${{ github.repository }}/pulls/$PR_NUMBER/requested_reviewers \\\n")
-				steps = append(steps, "            -f 'reviewers[]=copilot-pull-request-reviewer[bot]'\n")
-			} else {
-				steps = append(steps, fmt.Sprintf("      - name: Add %s as reviewer\n", reviewer))
-				steps = append(steps, "        if: steps.create_pull_request.outputs.pull_request_url != ''\n")
-				steps = append(steps, "        env:\n")
-				steps = append(steps, fmt.Sprintf("          GH_TOKEN: %s\n", effectiveToken))
-				steps = append(steps, fmt.Sprintf("          REVIEWER: %q\n", reviewer))
-				steps = append(steps, "          PR_URL: ${{ steps.create_pull_request.outputs.pull_request_url }}\n")
-				steps = append(steps, "        run: |\n")
-				steps = append(steps, "          gh pr edit \"$PR_URL\" --add-reviewer \"$REVIEWER\"\n")
-			}
-
-=======
->>>>>>> 468cf78c
+			}
+
 			// Add a comment after each reviewer step except the last
 			if i < len(data.SafeOutputs.CreatePullRequests.Reviewers)-1 {
 				steps = append(steps, "\n")
