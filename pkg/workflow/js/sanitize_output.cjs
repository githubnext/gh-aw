--- conflicted
+++ resolved
@@ -171,11 +171,7 @@
    */
   function neutralizeCommandAtStart(s) {
     // Read command from environment variable
-<<<<<<< HEAD
-    const command = process.env.GITHUB_AW_COMMAND;
-=======
     const command = process.env.GH_AW_COMMAND;
->>>>>>> 468cf78c
     if (!command) {
       return s; // No command configured, nothing to neutralize
     }
