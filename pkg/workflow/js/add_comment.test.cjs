--- conflicted
+++ resolved
@@ -225,17 +225,9 @@
           delete global.context.payload.issue,
           delete global.context.payload.pull_request);
         const mockGraphqlResponse = vi.fn();
-<<<<<<< HEAD
-        (mockGraphqlResponse
-          .mockResolvedValueOnce({ repository: { discussion: { id: "D_kwDOPc1QR84BpqRs", url: "https://github.com/testowner/testrepo/discussions/1993" } } })
-          .mockResolvedValueOnce({
-            addDiscussionComment: { comment: { id: "DC_kwDOPc1QR84BpqRt", body: "Test discussion comment", createdAt: "2025-10-19T22:00:00Z", url: "https://github.com/testowner/testrepo/discussions/1993#discussioncomment-123" } },
-          }),
-=======
         (mockGraphqlResponse.mockResolvedValueOnce({ repository: { discussion: { id: "D_kwDOPc1QR84BpqRs", url: "https://github.com/testowner/testrepo/discussions/1993" } } }).mockResolvedValueOnce({
           addDiscussionComment: { comment: { id: "DC_kwDOPc1QR84BpqRt", body: "Test discussion comment", createdAt: "2025-10-19T22:00:00Z", url: "https://github.com/testowner/testrepo/discussions/1993#discussioncomment-123" } },
         }),
->>>>>>> da397c49
           (global.github.graphql = mockGraphqlResponse),
           await eval(`(async () => { ${createCommentScript} })()`),
           expect(mockGraphqlResponse).toHaveBeenCalledTimes(2),
@@ -263,17 +255,9 @@
           delete global.context.payload.discussion,
           delete global.context.payload.pull_request);
         const mockGraphqlResponse = vi.fn();
-<<<<<<< HEAD
-        (mockGraphqlResponse
-          .mockResolvedValueOnce({ repository: { discussion: { id: "D_kwDOPc1QR84BpqRu", url: "https://github.com/testowner/testrepo/discussions/2001" } } })
-          .mockResolvedValueOnce({
-            addDiscussionComment: { comment: { id: "DC_kwDOPc1QR84BpqRv", body: "Test explicit discussion comment", createdAt: "2025-10-22T12:00:00Z", url: "https://github.com/testowner/testrepo/discussions/2001#discussioncomment-456" } },
-          }),
-=======
         (mockGraphqlResponse.mockResolvedValueOnce({ repository: { discussion: { id: "D_kwDOPc1QR84BpqRu", url: "https://github.com/testowner/testrepo/discussions/2001" } } }).mockResolvedValueOnce({
           addDiscussionComment: { comment: { id: "DC_kwDOPc1QR84BpqRv", body: "Test explicit discussion comment", createdAt: "2025-10-22T12:00:00Z", url: "https://github.com/testowner/testrepo/discussions/2001#discussioncomment-456" } },
         }),
->>>>>>> da397c49
           (global.github.graphql = mockGraphqlResponse),
           await eval(`(async () => { ${createCommentScript} })()`),
           expect(mockGraphqlResponse).toHaveBeenCalledTimes(2),
