// @ts-check
/// <reference types="@actions/github-script" />

async function main() {
  const fs = require("fs");
  const { sanitizeContent } = require("./sanitize_content.cjs");
  const maxBodyLength = 65000;
  function getMaxAllowedForType(itemType, config) {
    const itemConfig = config?.[itemType];
    if (itemConfig && typeof itemConfig === "object" && "max" in itemConfig && itemConfig.max) {
      return itemConfig.max;
    }
    switch (itemType) {
      case "create_issue":
        return 1;
      case "create_agent_task":
        return 1;
      case "add_comment":
        return 1;
      case "create_pull_request":
        return 1;
      case "create_pull_request_review_comment":
        return 1;
      case "add_labels":
        return 5;
      case "update_issue":
        return 1;
      case "push_to_pull_request_branch":
        return 1;
      case "create_discussion":
        return 1;
      case "missing_tool":
        return 20;
      case "create_code_scanning_alert":
        return 40;
      case "upload_asset":
        return 10;
<<<<<<< HEAD
      case "update_release":
        return 1;
=======
      case "noop":
        return 1; // Default max for noop messages
>>>>>>> f66d988d
      default:
        return 1;
    }
  }
  function getMinRequiredForType(itemType, config) {
    const itemConfig = config?.[itemType];
    if (itemConfig && typeof itemConfig === "object" && "min" in itemConfig && itemConfig.min) {
      return itemConfig.min;
    }
    return 0;
  }
  function repairJson(jsonStr) {
    let repaired = jsonStr.trim();
    const _ctrl = { 8: "\\b", 9: "\\t", 10: "\\n", 12: "\\f", 13: "\\r" };
    repaired = repaired.replace(/[\u0000-\u001F]/g, ch => {
      const c = ch.charCodeAt(0);
      return _ctrl[c] || "\\u" + c.toString(16).padStart(4, "0");
    });
    repaired = repaired.replace(/'/g, '"');
    repaired = repaired.replace(/([{,]\s*)([a-zA-Z_$][a-zA-Z0-9_$]*)\s*:/g, '$1"$2":');
    repaired = repaired.replace(/"([^"\\]*)"/g, (match, content) => {
      if (content.includes("\n") || content.includes("\r") || content.includes("\t")) {
        const escaped = content.replace(/\\/g, "\\\\").replace(/\n/g, "\\n").replace(/\r/g, "\\r").replace(/\t/g, "\\t");
        return `"${escaped}"`;
      }
      return match;
    });
    repaired = repaired.replace(/"([^"]*)"([^":,}\]]*)"([^"]*)"(\s*[,:}\]])/g, (match, p1, p2, p3, p4) => `"${p1}\\"${p2}\\"${p3}"${p4}`);
    repaired = repaired.replace(/(\[\s*(?:"[^"]*"(?:\s*,\s*"[^"]*")*\s*),?)\s*}/g, "$1]");
    const openBraces = (repaired.match(/\{/g) || []).length;
    const closeBraces = (repaired.match(/\}/g) || []).length;
    if (openBraces > closeBraces) {
      repaired += "}".repeat(openBraces - closeBraces);
    } else if (closeBraces > openBraces) {
      repaired = "{".repeat(closeBraces - openBraces) + repaired;
    }
    const openBrackets = (repaired.match(/\[/g) || []).length;
    const closeBrackets = (repaired.match(/\]/g) || []).length;
    if (openBrackets > closeBrackets) {
      repaired += "]".repeat(openBrackets - closeBrackets);
    } else if (closeBrackets > openBrackets) {
      repaired = "[".repeat(closeBrackets - openBrackets) + repaired;
    }
    repaired = repaired.replace(/,(\s*[}\]])/g, "$1");
    return repaired;
  }
  function validatePositiveInteger(value, fieldName, lineNum) {
    if (value === undefined || value === null) {
      if (fieldName.includes("create_code_scanning_alert 'line'")) {
        return {
          isValid: false,
          error: `Line ${lineNum}: create_code_scanning_alert requires a 'line' field (number or string)`,
        };
      }
      if (fieldName.includes("create_pull_request_review_comment 'line'")) {
        return {
          isValid: false,
          error: `Line ${lineNum}: create_pull_request_review_comment requires a 'line' number`,
        };
      }
      return {
        isValid: false,
        error: `Line ${lineNum}: ${fieldName} is required`,
      };
    }
    if (typeof value !== "number" && typeof value !== "string") {
      if (fieldName.includes("create_code_scanning_alert 'line'")) {
        return {
          isValid: false,
          error: `Line ${lineNum}: create_code_scanning_alert requires a 'line' field (number or string)`,
        };
      }
      if (fieldName.includes("create_pull_request_review_comment 'line'")) {
        return {
          isValid: false,
          error: `Line ${lineNum}: create_pull_request_review_comment requires a 'line' number or string field`,
        };
      }
      return {
        isValid: false,
        error: `Line ${lineNum}: ${fieldName} must be a number or string`,
      };
    }
    const parsed = typeof value === "string" ? parseInt(value, 10) : value;
    if (isNaN(parsed) || parsed <= 0 || !Number.isInteger(parsed)) {
      if (fieldName.includes("create_code_scanning_alert 'line'")) {
        return {
          isValid: false,
          error: `Line ${lineNum}: create_code_scanning_alert 'line' must be a valid positive integer (got: ${value})`,
        };
      }
      if (fieldName.includes("create_pull_request_review_comment 'line'")) {
        return {
          isValid: false,
          error: `Line ${lineNum}: create_pull_request_review_comment 'line' must be a positive integer`,
        };
      }
      return {
        isValid: false,
        error: `Line ${lineNum}: ${fieldName} must be a positive integer (got: ${value})`,
      };
    }
    return { isValid: true, normalizedValue: parsed };
  }
  function validateOptionalPositiveInteger(value, fieldName, lineNum) {
    if (value === undefined) {
      return { isValid: true };
    }
    if (typeof value !== "number" && typeof value !== "string") {
      if (fieldName.includes("create_pull_request_review_comment 'start_line'")) {
        return {
          isValid: false,
          error: `Line ${lineNum}: create_pull_request_review_comment 'start_line' must be a number or string`,
        };
      }
      if (fieldName.includes("create_code_scanning_alert 'column'")) {
        return {
          isValid: false,
          error: `Line ${lineNum}: create_code_scanning_alert 'column' must be a number or string`,
        };
      }
      return {
        isValid: false,
        error: `Line ${lineNum}: ${fieldName} must be a number or string`,
      };
    }
    const parsed = typeof value === "string" ? parseInt(value, 10) : value;
    if (isNaN(parsed) || parsed <= 0 || !Number.isInteger(parsed)) {
      if (fieldName.includes("create_pull_request_review_comment 'start_line'")) {
        return {
          isValid: false,
          error: `Line ${lineNum}: create_pull_request_review_comment 'start_line' must be a positive integer`,
        };
      }
      if (fieldName.includes("create_code_scanning_alert 'column'")) {
        return {
          isValid: false,
          error: `Line ${lineNum}: create_code_scanning_alert 'column' must be a valid positive integer (got: ${value})`,
        };
      }
      return {
        isValid: false,
        error: `Line ${lineNum}: ${fieldName} must be a positive integer (got: ${value})`,
      };
    }
    return { isValid: true, normalizedValue: parsed };
  }
  function validateIssueOrPRNumber(value, fieldName, lineNum) {
    if (value === undefined) {
      return { isValid: true };
    }
    if (typeof value !== "number" && typeof value !== "string") {
      return {
        isValid: false,
        error: `Line ${lineNum}: ${fieldName} must be a number or string`,
      };
    }
    return { isValid: true };
  }
  function validateFieldWithInputSchema(value, fieldName, inputSchema, lineNum) {
    if (inputSchema.required && (value === undefined || value === null)) {
      return {
        isValid: false,
        error: `Line ${lineNum}: ${fieldName} is required`,
      };
    }
    if (value === undefined || value === null) {
      return {
        isValid: true,
        normalizedValue: inputSchema.default || undefined,
      };
    }
    const inputType = inputSchema.type || "string";
    let normalizedValue = value;
    switch (inputType) {
      case "string":
        if (typeof value !== "string") {
          return {
            isValid: false,
            error: `Line ${lineNum}: ${fieldName} must be a string`,
          };
        }
        normalizedValue = sanitizeContent(value);
        break;
      case "boolean":
        if (typeof value !== "boolean") {
          return {
            isValid: false,
            error: `Line ${lineNum}: ${fieldName} must be a boolean`,
          };
        }
        break;
      case "number":
        if (typeof value !== "number") {
          return {
            isValid: false,
            error: `Line ${lineNum}: ${fieldName} must be a number`,
          };
        }
        break;
      case "choice":
        if (typeof value !== "string") {
          return {
            isValid: false,
            error: `Line ${lineNum}: ${fieldName} must be a string for choice type`,
          };
        }
        if (inputSchema.options && !inputSchema.options.includes(value)) {
          return {
            isValid: false,
            error: `Line ${lineNum}: ${fieldName} must be one of: ${inputSchema.options.join(", ")}`,
          };
        }
        normalizedValue = sanitizeContent(value);
        break;
      default:
        if (typeof value === "string") {
          normalizedValue = sanitizeContent(value);
        }
        break;
    }
    return {
      isValid: true,
      normalizedValue,
    };
  }
  function validateItemWithSafeJobConfig(item, jobConfig, lineNum) {
    const errors = [];
    const normalizedItem = { ...item };
    if (!jobConfig.inputs) {
      return {
        isValid: true,
        errors: [],
        normalizedItem: item,
      };
    }
    for (const [fieldName, inputSchema] of Object.entries(jobConfig.inputs)) {
      const fieldValue = item[fieldName];
      const validation = validateFieldWithInputSchema(fieldValue, fieldName, inputSchema, lineNum);
      if (!validation.isValid && validation.error) {
        errors.push(validation.error);
      } else if (validation.normalizedValue !== undefined) {
        normalizedItem[fieldName] = validation.normalizedValue;
      }
    }
    return {
      isValid: errors.length === 0,
      errors,
      normalizedItem,
    };
  }
  function parseJsonWithRepair(jsonStr) {
    try {
      return JSON.parse(jsonStr);
    } catch (originalError) {
      try {
        const repairedJson = repairJson(jsonStr);
        return JSON.parse(repairedJson);
      } catch (repairError) {
        core.info(`invalid input json: ${jsonStr}`);
        const originalMsg = originalError instanceof Error ? originalError.message : String(originalError);
        const repairMsg = repairError instanceof Error ? repairError.message : String(repairError);
        throw new Error(`JSON parsing failed. Original: ${originalMsg}. After attempted repair: ${repairMsg}`);
      }
    }
  }
  const outputFile = process.env.GH_AW_SAFE_OUTPUTS;
  // Read config from file instead of environment variable
  const configPath = process.env.GH_AW_SAFE_OUTPUTS_CONFIG_PATH || "/tmp/gh-aw/safeoutputs/config.json";
  let safeOutputsConfig;
  try {
    if (fs.existsSync(configPath)) {
      const configFileContent = fs.readFileSync(configPath, "utf8");
      safeOutputsConfig = JSON.parse(configFileContent);
    }
  } catch (error) {
    core.warning(`Failed to read config file from ${configPath}: ${error instanceof Error ? error.message : String(error)}`);
  }

  if (!outputFile) {
    core.info("GH_AW_SAFE_OUTPUTS not set, no output to collect");
    core.setOutput("output", "");
    return;
  }
  if (!fs.existsSync(outputFile)) {
    core.info(`Output file does not exist: ${outputFile}`);
    core.setOutput("output", "");
    return;
  }
  const outputContent = fs.readFileSync(outputFile, "utf8");
  if (outputContent.trim() === "") {
    core.info("Output file is empty");
  }
  core.info(`Raw output content length: ${outputContent.length}`);
  let expectedOutputTypes = {};
  if (safeOutputsConfig) {
    try {
      // safeOutputsConfig is already a parsed object from the file
      // Normalize all config keys to use underscores instead of dashes
      expectedOutputTypes = Object.fromEntries(Object.entries(safeOutputsConfig).map(([key, value]) => [key.replace(/-/g, "_"), value]));
      core.info(`Expected output types: ${JSON.stringify(Object.keys(expectedOutputTypes))}`);
    } catch (error) {
      const errorMsg = error instanceof Error ? error.message : String(error);
      core.info(`Warning: Could not parse safe-outputs config: ${errorMsg}`);
    }
  }
  const lines = outputContent.trim().split("\n");
  const parsedItems = [];
  const errors = [];
  for (let i = 0; i < lines.length; i++) {
    const line = lines[i].trim();
    if (line === "") continue;
    try {
      const item = parseJsonWithRepair(line);
      if (item === undefined) {
        errors.push(`Line ${i + 1}: Invalid JSON - JSON parsing failed`);
        continue;
      }
      if (!item.type) {
        errors.push(`Line ${i + 1}: Missing required 'type' field`);
        continue;
      }
      // Normalize type to use underscores (convert any dashes to underscores for resilience)
      const itemType = item.type.replace(/-/g, "_");
      // Update item.type to normalized value
      item.type = itemType;
      if (!expectedOutputTypes[itemType]) {
        errors.push(`Line ${i + 1}: Unexpected output type '${itemType}'. Expected one of: ${Object.keys(expectedOutputTypes).join(", ")}`);
        continue;
      }
      const typeCount = parsedItems.filter(existing => existing.type === itemType).length;
      const maxAllowed = getMaxAllowedForType(itemType, expectedOutputTypes);
      if (typeCount >= maxAllowed) {
        errors.push(`Line ${i + 1}: Too many items of type '${itemType}'. Maximum allowed: ${maxAllowed}.`);
        continue;
      }
      core.info(`Line ${i + 1}: type '${itemType}'`);
      switch (itemType) {
        case "create_issue":
          if (!item.title || typeof item.title !== "string") {
            errors.push(`Line ${i + 1}: create_issue requires a 'title' string field`);
            continue;
          }
          if (!item.body || typeof item.body !== "string") {
            errors.push(`Line ${i + 1}: create_issue requires a 'body' string field`);
            continue;
          }
          item.title = sanitizeContent(item.title, 128);
          item.body = sanitizeContent(item.body, maxBodyLength);
          if (item.labels && Array.isArray(item.labels)) {
            item.labels = item.labels.map(label => (typeof label === "string" ? sanitizeContent(label, 128) : label));
          }
          // Validate parent field if provided
          if (item.parent !== undefined) {
            const parentValidation = validateIssueOrPRNumber(item.parent, "create_issue 'parent'", i + 1);
            if (!parentValidation.isValid) {
              if (parentValidation.error) errors.push(parentValidation.error);
              continue;
            }
          }
          break;
        case "add_comment":
          if (!item.body || typeof item.body !== "string") {
            errors.push(`Line ${i + 1}: add_comment requires a 'body' string field`);
            continue;
          }
          // Validate number
          if (item.item_number !== undefined) {
            const itemNumberValidation = validateIssueOrPRNumber(item.item_number, "add_comment 'item_number'", i + 1);
            if (!itemNumberValidation.isValid) {
              if (itemNumberValidation.error) errors.push(itemNumberValidation.error);
              continue;
            }
          }
          item.body = sanitizeContent(item.body, maxBodyLength);
          break;
        case "create_pull_request":
          if (!item.title || typeof item.title !== "string") {
            errors.push(`Line ${i + 1}: create_pull_request requires a 'title' string field`);
            continue;
          }
          if (!item.body || typeof item.body !== "string") {
            errors.push(`Line ${i + 1}: create_pull_request requires a 'body' string field`);
            continue;
          }
          if (!item.branch || typeof item.branch !== "string") {
            errors.push(`Line ${i + 1}: create_pull_request requires a 'branch' string field`);
            continue;
          }
          item.title = sanitizeContent(item.title, 128);
          item.body = sanitizeContent(item.body, maxBodyLength);
          item.branch = sanitizeContent(item.branch, 256);
          if (item.labels && Array.isArray(item.labels)) {
            item.labels = item.labels.map(label => (typeof label === "string" ? sanitizeContent(label, 128) : label));
          }
          break;
        case "add_labels":
          if (!item.labels || !Array.isArray(item.labels)) {
            errors.push(`Line ${i + 1}: add_labels requires a 'labels' array field`);
            continue;
          }
          if (item.labels.some(label => typeof label !== "string")) {
            errors.push(`Line ${i + 1}: add_labels labels array must contain only strings`);
            continue;
          }
          const labelsItemNumberValidation = validateIssueOrPRNumber(item.item_number, "add_labels 'item_number'", i + 1);
          if (!labelsItemNumberValidation.isValid) {
            if (labelsItemNumberValidation.error) errors.push(labelsItemNumberValidation.error);
            continue;
          }
          item.labels = item.labels.map(label => sanitizeContent(label, 128));
          break;
        case "update_issue":
          const hasValidField = item.status !== undefined || item.title !== undefined || item.body !== undefined;
          if (!hasValidField) {
            errors.push(`Line ${i + 1}: update_issue requires at least one of: 'status', 'title', or 'body' fields`);
            continue;
          }
          if (item.status !== undefined) {
            if (typeof item.status !== "string" || (item.status !== "open" && item.status !== "closed")) {
              errors.push(`Line ${i + 1}: update_issue 'status' must be 'open' or 'closed'`);
              continue;
            }
          }
          if (item.title !== undefined) {
            if (typeof item.title !== "string") {
              errors.push(`Line ${i + 1}: update_issue 'title' must be a string`);
              continue;
            }
            item.title = sanitizeContent(item.title, 128);
          }
          if (item.body !== undefined) {
            if (typeof item.body !== "string") {
              errors.push(`Line ${i + 1}: update_issue 'body' must be a string`);
              continue;
            }
            item.body = sanitizeContent(item.body, maxBodyLength);
          }
          const updateIssueNumValidation = validateIssueOrPRNumber(item.issue_number, "update_issue 'issue_number'", i + 1);
          if (!updateIssueNumValidation.isValid) {
            if (updateIssueNumValidation.error) errors.push(updateIssueNumValidation.error);
            continue;
          }
          break;
        case "push_to_pull_request_branch":
          if (!item.branch || typeof item.branch !== "string") {
            errors.push(`Line ${i + 1}: push_to_pull_request_branch requires a 'branch' string field`);
            continue;
          }
          if (!item.message || typeof item.message !== "string") {
            errors.push(`Line ${i + 1}: push_to_pull_request_branch requires a 'message' string field`);
            continue;
          }
          item.branch = sanitizeContent(item.branch, 256);
          item.message = sanitizeContent(item.message, maxBodyLength);
          const pushPRNumValidation = validateIssueOrPRNumber(
            item.pull_request_number,
            "push_to_pull_request_branch 'pull_request_number'",
            i + 1
          );
          if (!pushPRNumValidation.isValid) {
            if (pushPRNumValidation.error) errors.push(pushPRNumValidation.error);
            continue;
          }
          break;
        case "create_pull_request_review_comment":
          if (!item.path || typeof item.path !== "string") {
            errors.push(`Line ${i + 1}: create_pull_request_review_comment requires a 'path' string field`);
            continue;
          }
          const lineValidation = validatePositiveInteger(item.line, "create_pull_request_review_comment 'line'", i + 1);
          if (!lineValidation.isValid) {
            if (lineValidation.error) errors.push(lineValidation.error);
            continue;
          }
          const lineNumber = lineValidation.normalizedValue;
          if (!item.body || typeof item.body !== "string") {
            errors.push(`Line ${i + 1}: create_pull_request_review_comment requires a 'body' string field`);
            continue;
          }
          item.body = sanitizeContent(item.body, maxBodyLength);
          const startLineValidation = validateOptionalPositiveInteger(
            item.start_line,
            "create_pull_request_review_comment 'start_line'",
            i + 1
          );
          if (!startLineValidation.isValid) {
            if (startLineValidation.error) errors.push(startLineValidation.error);
            continue;
          }
          if (
            startLineValidation.normalizedValue !== undefined &&
            lineNumber !== undefined &&
            startLineValidation.normalizedValue > lineNumber
          ) {
            errors.push(`Line ${i + 1}: create_pull_request_review_comment 'start_line' must be less than or equal to 'line'`);
            continue;
          }
          if (item.side !== undefined) {
            if (typeof item.side !== "string" || (item.side !== "LEFT" && item.side !== "RIGHT")) {
              errors.push(`Line ${i + 1}: create_pull_request_review_comment 'side' must be 'LEFT' or 'RIGHT'`);
              continue;
            }
          }
          break;
        case "create_discussion":
          if (!item.title || typeof item.title !== "string") {
            errors.push(`Line ${i + 1}: create_discussion requires a 'title' string field`);
            continue;
          }
          if (!item.body || typeof item.body !== "string") {
            errors.push(`Line ${i + 1}: create_discussion requires a 'body' string field`);
            continue;
          }
          if (item.category !== undefined) {
            if (typeof item.category !== "string") {
              errors.push(`Line ${i + 1}: create_discussion 'category' must be a string`);
              continue;
            }
            item.category = sanitizeContent(item.category, 128);
          }
          item.title = sanitizeContent(item.title, 128);
          item.body = sanitizeContent(item.body, maxBodyLength);
          break;
        case "create_agent_task":
          if (!item.body || typeof item.body !== "string") {
            errors.push(`Line ${i + 1}: create_agent_task requires a 'body' string field`);
            continue;
          }
          item.body = sanitizeContent(item.body, maxBodyLength);
          break;
        case "missing_tool":
          if (!item.tool || typeof item.tool !== "string") {
            errors.push(`Line ${i + 1}: missing_tool requires a 'tool' string field`);
            continue;
          }
          if (!item.reason || typeof item.reason !== "string") {
            errors.push(`Line ${i + 1}: missing_tool requires a 'reason' string field`);
            continue;
          }
          item.tool = sanitizeContent(item.tool, 128);
          item.reason = sanitizeContent(item.reason, 256);
          if (item.alternatives !== undefined) {
            if (typeof item.alternatives !== "string") {
              errors.push(`Line ${i + 1}: missing_tool 'alternatives' must be a string`);
              continue;
            }
            item.alternatives = sanitizeContent(item.alternatives, 512);
          }
          break;
        case "update_release":
          // Validate tag (optional - will be inferred from context if missing)
          if (item.tag !== undefined && typeof item.tag !== "string") {
            errors.push(`Line ${i + 1}: update_release 'tag' must be a string if provided`);
            continue;
          }
          // Validate operation
          if (!item.operation || typeof item.operation !== "string") {
            errors.push(`Line ${i + 1}: update_release requires an 'operation' string field`);
            continue;
          }
          if (item.operation !== "replace" && item.operation !== "append" && item.operation !== "prepend") {
            errors.push(`Line ${i + 1}: update_release 'operation' must be 'replace', 'append', or 'prepend'`);
            continue;
          }
          // Validate body
          if (!item.body || typeof item.body !== "string") {
            errors.push(`Line ${i + 1}: update_release requires a 'body' string field`);
            continue;
          }
          // Sanitize content
          if (item.tag) {
            item.tag = sanitizeContent(item.tag, 256);
          }
          item.body = sanitizeContent(item.body, maxBodyLength);
          break;
        case "upload_asset":
          if (!item.path || typeof item.path !== "string") {
            errors.push(`Line ${i + 1}: upload_asset requires a 'path' string field`);
            continue;
          }
          break;
        case "noop":
          if (!item.message || typeof item.message !== "string") {
            errors.push(`Line ${i + 1}: noop requires a 'message' string field`);
            continue;
          }
          item.message = sanitizeContent(item.message, maxBodyLength);
          break;
        case "create_code_scanning_alert":
          if (!item.file || typeof item.file !== "string") {
            errors.push(`Line ${i + 1}: create_code_scanning_alert requires a 'file' field (string)`);
            continue;
          }
          const alertLineValidation = validatePositiveInteger(item.line, "create_code_scanning_alert 'line'", i + 1);
          if (!alertLineValidation.isValid) {
            if (alertLineValidation.error) {
              errors.push(alertLineValidation.error);
            }
            continue;
          }
          if (!item.severity || typeof item.severity !== "string") {
            errors.push(`Line ${i + 1}: create_code_scanning_alert requires a 'severity' field (string)`);
            continue;
          }
          if (!item.message || typeof item.message !== "string") {
            errors.push(`Line ${i + 1}: create_code_scanning_alert requires a 'message' field (string)`);
            continue;
          }
          const allowedSeverities = ["error", "warning", "info", "note"];
          if (!allowedSeverities.includes(item.severity.toLowerCase())) {
            errors.push(
              `Line ${i + 1}: create_code_scanning_alert 'severity' must be one of: ${allowedSeverities.join(", ")}, got ${item.severity.toLowerCase()}`
            );
            continue;
          }
          const columnValidation = validateOptionalPositiveInteger(item.column, "create_code_scanning_alert 'column'", i + 1);
          if (!columnValidation.isValid) {
            if (columnValidation.error) errors.push(columnValidation.error);
            continue;
          }
          if (item.ruleIdSuffix !== undefined) {
            if (typeof item.ruleIdSuffix !== "string") {
              errors.push(`Line ${i + 1}: create_code_scanning_alert 'ruleIdSuffix' must be a string`);
              continue;
            }
            if (!/^[a-zA-Z0-9_-]+$/.test(item.ruleIdSuffix.trim())) {
              errors.push(
                `Line ${i + 1}: create_code_scanning_alert 'ruleIdSuffix' must contain only alphanumeric characters, hyphens, and underscores`
              );
              continue;
            }
          }
          item.severity = item.severity.toLowerCase();
          item.file = sanitizeContent(item.file, 512);
          item.severity = sanitizeContent(item.severity, 64);
          item.message = sanitizeContent(item.message, 2048);
          if (item.ruleIdSuffix) {
            item.ruleIdSuffix = sanitizeContent(item.ruleIdSuffix, 128);
          }
          break;
        default:
          const jobOutputType = expectedOutputTypes[itemType];
          if (!jobOutputType) {
            errors.push(`Line ${i + 1}: Unknown output type '${itemType}'`);
            continue;
          }
          const safeJobConfig = jobOutputType;
          if (safeJobConfig && safeJobConfig.inputs) {
            const validation = validateItemWithSafeJobConfig(item, safeJobConfig, i + 1);
            if (!validation.isValid) {
              errors.push(...validation.errors);
              continue;
            }
            Object.assign(item, validation.normalizedItem);
          }
          break;
      }
      core.info(`Line ${i + 1}: Valid ${itemType} item`);
      parsedItems.push(item);
    } catch (error) {
      const errorMsg = error instanceof Error ? error.message : String(error);
      errors.push(`Line ${i + 1}: Invalid JSON - ${errorMsg}`);
    }
  }
  if (errors.length > 0) {
    core.warning("Validation errors found:");
    errors.forEach(error => core.warning(`  - ${error}`));
    if (parsedItems.length === 0) {
      core.setFailed(errors.map(e => `  - ${e}`).join("\n"));
      return;
    }
  }
  for (const itemType of Object.keys(expectedOutputTypes)) {
    const minRequired = getMinRequiredForType(itemType, expectedOutputTypes);
    if (minRequired > 0) {
      const actualCount = parsedItems.filter(item => item.type === itemType).length;
      if (actualCount < minRequired) {
        errors.push(`Too few items of type '${itemType}'. Minimum required: ${minRequired}, found: ${actualCount}.`);
      }
    }
  }
  core.info(`Successfully parsed ${parsedItems.length} valid output items`);
  const validatedOutput = {
    items: parsedItems,
    errors: errors,
  };
  const agentOutputFile = "/tmp/gh-aw/agent_output.json";
  const validatedOutputJson = JSON.stringify(validatedOutput);
  try {
    fs.mkdirSync("/tmp/gh-aw", { recursive: true });
    fs.writeFileSync(agentOutputFile, validatedOutputJson, "utf8");
    core.info(`Stored validated output to: ${agentOutputFile}`);
    core.exportVariable("GH_AW_AGENT_OUTPUT", agentOutputFile);
  } catch (error) {
    const errorMsg = error instanceof Error ? error.message : String(error);
    core.error(`Failed to write agent output file: ${errorMsg}`);
  }
  core.setOutput("output", JSON.stringify(validatedOutput));
  core.setOutput("raw_output", outputContent);
  const outputTypes = Array.from(new Set(parsedItems.map(item => item.type)));
  core.info(`output_types: ${outputTypes.join(", ")}`);
  core.setOutput("output_types", outputTypes.join(","));

  // Check if patch file exists for detection job conditional
  const patchPath = "/tmp/gh-aw/aw.patch";
  const hasPatch = fs.existsSync(patchPath);
  core.info(`Patch file ${hasPatch ? "exists" : "does not exist"} at: ${patchPath}`);
  core.setOutput("has_patch", hasPatch ? "true" : "false");
}
await main();<|MERGE_RESOLUTION|>--- conflicted
+++ resolved
@@ -35,13 +35,10 @@
         return 40;
       case "upload_asset":
         return 10;
-<<<<<<< HEAD
       case "update_release":
         return 1;
-=======
       case "noop":
         return 1; // Default max for noop messages
->>>>>>> f66d988d
       default:
         return 1;
     }
