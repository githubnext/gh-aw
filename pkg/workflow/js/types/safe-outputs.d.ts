// TypeScript definitions for GitHub Agentic Workflows Safe Outputs JSONL Types
// This file provides type definitions for JSONL output items produced by agents

// === JSONL Output Item Types ===

/**
 * Base interface for all safe output items
 */
interface BaseSafeOutputItem {
  /** The type of safe output action */
  type: string;
}

/**
 * JSONL item for creating a GitHub issue
 */
interface CreateIssueItem extends BaseSafeOutputItem {
  type: "create_issue";
  /** Issue title */
  title: string;
  /** Issue body content */
  body: string;
  /** Optional labels to add to the issue */
  labels?: string[];
  /** Optional parent issue number to link as sub-issue */
  parent?: number;
}

/**
 * JSONL item for creating a GitHub discussion
 */
interface CreateDiscussionItem extends BaseSafeOutputItem {
  type: "create_discussion";
  /** Discussion title */
  title: string;
  /** Discussion body content */
  body: string;
  /** Optional category ID for the discussion */
  category_id?: number | string;
}

/**
 * JSONL item for adding a comment to an issue or PR
 */
interface AddCommentItem extends BaseSafeOutputItem {
  type: "add_comment";
  /** Comment body content */
  body: string;
}

/**
 * JSONL item for creating a pull request
 */
interface CreatePullRequestItem extends BaseSafeOutputItem {
  type: "create_pull_request";
  /** Pull request title */
  title: string;
  /** Pull request body content */
  body: string;
  /** Optional branch name (will be auto-generated if not provided) */
  branch?: string;
  /** Optional labels to add to the PR */
  labels?: string[];
}

/**
 * JSONL item for creating a pull request review comment
 */
interface CreatePullRequestReviewCommentItem extends BaseSafeOutputItem {
  type: "create_pull_request_review_comment";
  /** File path for the review comment */
  path: string;
  /** Line number for the comment */
  line: number | string;
  /** Comment body content */
  body: string;
  /** Optional start line for multi-line comments */
  start_line?: number | string;
  /** Optional side of the diff: "LEFT" or "RIGHT" */
  side?: "LEFT" | "RIGHT";
}

/**
 * JSONL item for creating a code scanning alert
 */
interface CreateCodeScanningAlertItem extends BaseSafeOutputItem {
  type: "create_code_scanning_alert";
  /** File path where the issue was found */
  file: string;
  /** Line number where the issue was found */
  line: number | string;
  /** Severity level: "error", "warning", "info", or "note" */
  severity: "error" | "warning" | "info" | "note";
  /** Alert message describing the issue */
  message: string;
  /** Optional column number */
  column?: number | string;
  /** Optional rule ID suffix for uniqueness */
  ruleIdSuffix?: string;
}

/**
 * JSONL item for adding labels to an issue or PR
 */
interface AddLabelsItem extends BaseSafeOutputItem {
  type: "add_labels";
  /** Array of label names to add */
  labels: string[];
  /** Target issue; otherwize resolved from current context */
  issue_number?: number;
}

/**
 * JSONL item for updating an issue
 */
interface UpdateIssueItem extends BaseSafeOutputItem {
  type: "update_issue";
  /** Optional new issue status */
  status?: "open" | "closed";
  /** Optional new issue title */
  title?: string;
  /** Optional new issue body */
  body?: string;
  /** Optional issue number for target "*" */
  issue_number?: number | string;
}

/**
 * JSONL item for pushing to a PR branch
 */
interface PushToPrBranchItem extends BaseSafeOutputItem {
  type: "push_to_pull_request_branch";
  /** Optional commit message */
  message?: string;
  /** Optional pull request number for target "*" */
  pull_request_number?: number | string;
}

/**
 * JSONL item for reporting missing tools
 */
interface MissingToolItem extends BaseSafeOutputItem {
  type: "missing_tool";
  /** Name of the missing tool */
  tool: string;
  /** Reason why the tool is needed */
  reason: string;
  /** Optional alternatives or workarounds */
  alternatives?: string;
}

/**
 * JSONL item for uploading an asset file
 */
interface UploadAssetItem extends BaseSafeOutputItem {
  type: "upload_asset";
  /** File path to upload */
  file_path: string;
}

/**
<<<<<<< HEAD
 * JSONL item for updating a release
 */
interface UpdateReleaseItem extends BaseSafeOutputItem {
  type: "update_release";
  /** Tag name of the release to update (optional - inferred from context if missing) */
  tag?: string;
  /** Update operation: 'replace', 'append', or 'prepend' */
  operation: "replace" | "append" | "prepend";
  /** Content to set or append to the release body */
  body: string;
=======
 * JSONL item for no-op (logging only)
 */
interface NoOpItem extends BaseSafeOutputItem {
  type: "noop";
  /** Message to log for transparency */
  message: string;
>>>>>>> f66d988d
}

/**
 * Union type of all possible safe output items
 */
type SafeOutputItem =
  | CreateIssueItem
  | CreateDiscussionItem
  | AddCommentItem
  | CreatePullRequestItem
  | CreatePullRequestReviewCommentItem
  | CreateCodeScanningAlertItem
  | AddLabelsItem
  | UpdateIssueItem
  | PushToPrBranchItem
  | MissingToolItem
  | UploadAssetItem
<<<<<<< HEAD
  | UpdateReleaseItem;
=======
  | NoOpItem;
>>>>>>> f66d988d

/**
 * Sanitized safe output items
 */
interface SafeOutputItems {
  items: SafeOutputItem[];
}

// === Export JSONL types ===
export {
  // JSONL item types
  BaseSafeOutputItem,
  CreateIssueItem,
  CreateDiscussionItem,
  AddCommentItem,
  CreatePullRequestItem,
  CreatePullRequestReviewCommentItem,
  CreateCodeScanningAlertItem,
  AddLabelsItem,
  UpdateIssueItem,
  PushToPrBranchItem,
  MissingToolItem,
  UploadAssetItem,
<<<<<<< HEAD
  UpdateReleaseItem,
=======
  NoOpItem,
>>>>>>> f66d988d
  SafeOutputItem,
  SafeOutputItems,
};<|MERGE_RESOLUTION|>--- conflicted
+++ resolved
@@ -159,7 +159,6 @@
 }
 
 /**
-<<<<<<< HEAD
  * JSONL item for updating a release
  */
 interface UpdateReleaseItem extends BaseSafeOutputItem {
@@ -170,14 +169,15 @@
   operation: "replace" | "append" | "prepend";
   /** Content to set or append to the release body */
   body: string;
-=======
+}
+
+/**
  * JSONL item for no-op (logging only)
  */
 interface NoOpItem extends BaseSafeOutputItem {
   type: "noop";
   /** Message to log for transparency */
   message: string;
->>>>>>> f66d988d
 }
 
 /**
@@ -195,11 +195,8 @@
   | PushToPrBranchItem
   | MissingToolItem
   | UploadAssetItem
-<<<<<<< HEAD
-  | UpdateReleaseItem;
-=======
+  | UpdateReleaseItem
   | NoOpItem;
->>>>>>> f66d988d
 
 /**
  * Sanitized safe output items
@@ -223,11 +220,8 @@
   PushToPrBranchItem,
   MissingToolItem,
   UploadAssetItem,
-<<<<<<< HEAD
   UpdateReleaseItem,
-=======
   NoOpItem,
->>>>>>> f66d988d
   SafeOutputItem,
   SafeOutputItems,
 };