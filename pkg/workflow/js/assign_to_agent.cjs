--- conflicted
+++ resolved
@@ -193,19 +193,11 @@
 
     // Make raw GraphQL request with custom token
     core.debug(`GraphQL mutation: ${mutation}`);
-<<<<<<< HEAD
-    const response = await fetch('https://api.github.com/graphql', {
-      method: 'POST',
-      headers: {
-        'Authorization': `Bearer ${mutationToken}`,
-        'Content-Type': 'application/json',
-=======
     const response = await fetch("https://api.github.com/graphql", {
       method: "POST",
       headers: {
         Authorization: `Bearer ${mutationToken}`,
         "Content-Type": "application/json",
->>>>>>> 52117f78
       },
       body: JSON.stringify({ query: mutation }),
     }).then(res => res.json());
@@ -270,19 +262,11 @@
         } else {
           core.info("Using GH_AW_AGENT_TOKEN for fallback mutation");
           core.debug(`Fallback GraphQL mutation: ${fallbackMutation}`);
-<<<<<<< HEAD
-          const fallbackResp = await fetch('https://api.github.com/graphql', {
-            method: 'POST',
-            headers: {
-              'Authorization': `Bearer ${fallbackToken}`,
-              'Content-Type': 'application/json',
-=======
           const fallbackResp = await fetch("https://api.github.com/graphql", {
             method: "POST",
             headers: {
               Authorization: `Bearer ${fallbackToken}`,
               "Content-Type": "application/json",
->>>>>>> 52117f78
             },
             body: JSON.stringify({ query: fallbackMutation }),
           }).then(res => res.json());
