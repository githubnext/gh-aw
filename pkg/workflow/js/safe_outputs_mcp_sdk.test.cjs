--- conflicted
+++ resolved
@@ -161,11 +161,7 @@
       await new Promise(resolve => setTimeout(resolve, 100));
 
       // Check startup message
-<<<<<<< HEAD
-      expect(serverOutput).toContain("safeoutputs");
-=======
       expect(serverOutput).toContain("[safeoutputs]");
->>>>>>> c0b0b673
       expect(serverOutput).toContain("ready on stdio");
       console.log("✅ Server started successfully with output:", serverOutput.trim());
 
