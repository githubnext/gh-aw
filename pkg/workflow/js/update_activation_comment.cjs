--- conflicted
+++ resolved
@@ -10,10 +10,13 @@
  * @param {number} itemNumber - Number of the item (pull request or issue)
  * @param {string} itemType - Type of item: "pull_request" or "issue" (defaults to "pull_request")
  */
-<<<<<<< HEAD
-async function updateActivationComment(github, context, core, pullRequestUrl, pullRequestNumber) {
-  const message = `\n\n✅ Pull request created: [#${pullRequestNumber}](${pullRequestUrl})`;
-  await updateActivationCommentWithMessage(github, context, core, message);
+async function updateActivationComment(github, context, core, itemUrl, itemNumber, itemType = "pull_request") {
+  const itemLabel = itemType === "issue" ? "issue" : "pull request";
+  const linkMessage =
+    itemType === "issue"
+      ? `\n\n✅ Issue created: [#${itemNumber}](${itemUrl})`
+      : `\n\n✅ Pull request created: [#${itemNumber}](${itemUrl})`;
+  await updateActivationCommentWithMessage(github, context, core, linkMessage, itemLabel);
 }
 
 /**
@@ -27,7 +30,7 @@
 async function updateActivationCommentWithCommit(github, context, core, commitSha, commitUrl) {
   const shortSha = commitSha.substring(0, 7);
   const message = `\n\n✅ Commit pushed: [\`${shortSha}\`](${commitUrl})`;
-  await updateActivationCommentWithMessage(github, context, core, message);
+  await updateActivationCommentWithMessage(github, context, core, message, "commit");
 }
 
 /**
@@ -36,11 +39,9 @@
  * @param {any} context - GitHub Actions context
  * @param {any} core - GitHub Actions core
  * @param {string} message - Message to append to the comment
+ * @param {string} label - Optional label for log messages (e.g., "pull request", "issue", "commit")
  */
-async function updateActivationCommentWithMessage(github, context, core, message) {
-=======
-async function updateActivationComment(github, context, core, itemUrl, itemNumber, itemType = "pull_request") {
->>>>>>> 0c1a1938
+async function updateActivationCommentWithMessage(github, context, core, message, label = "") {
   const commentId = process.env.GH_AW_COMMENT_ID;
   const commentRepo = process.env.GH_AW_COMMENT_REPO;
 
@@ -50,12 +51,7 @@
     return;
   }
 
-<<<<<<< HEAD
   core.info(`Updating activation comment ${commentId}`);
-=======
-  const itemLabel = itemType === "issue" ? "issue" : "pull request";
-  core.info(`Updating activation comment ${commentId} with ${itemLabel} link`);
->>>>>>> 0c1a1938
 
   // Parse comment repo (format: "owner/repo") with validation
   let repoOwner = context.repo.owner;
@@ -72,15 +68,6 @@
 
   core.info(`Updating comment in ${repoOwner}/${repoName}`);
 
-<<<<<<< HEAD
-=======
-  // Prepare the message to append
-  const linkMessage =
-    itemType === "issue"
-      ? `\n\n✅ Issue created: [#${itemNumber}](${itemUrl})`
-      : `\n\n✅ Pull request created: [#${itemNumber}](${itemUrl})`;
-
->>>>>>> 0c1a1938
   // Check if this is a discussion comment (GraphQL node ID format)
   const isDiscussionComment = commentId.startsWith("DC_");
 
@@ -104,11 +91,7 @@
         return;
       }
       const currentBody = currentComment.node.body;
-<<<<<<< HEAD
       const updatedBody = currentBody + message;
-=======
-      const updatedBody = currentBody + linkMessage;
->>>>>>> 0c1a1938
 
       // Update discussion comment using GraphQL
       const result = await github.graphql(
@@ -125,11 +108,8 @@
       );
 
       const comment = result.updateDiscussionComment.comment;
-<<<<<<< HEAD
-      core.info(`Successfully updated discussion comment`);
-=======
-      core.info(`Successfully updated discussion comment with ${itemLabel} link`);
->>>>>>> 0c1a1938
+      const successMessage = label ? `Successfully updated discussion comment with ${label} link` : "Successfully updated discussion comment";
+      core.info(successMessage);
       core.info(`Comment ID: ${comment.id}`);
       core.info(`Comment URL: ${comment.url}`);
     } else {
@@ -148,11 +128,7 @@
         return;
       }
       const currentBody = currentComment.data.body;
-<<<<<<< HEAD
       const updatedBody = currentBody + message;
-=======
-      const updatedBody = currentBody + linkMessage;
->>>>>>> 0c1a1938
 
       // Update issue/PR comment using REST API
       const response = await github.request("PATCH /repos/{owner}/{repo}/issues/comments/{comment_id}", {
@@ -165,11 +141,8 @@
         },
       });
 
-<<<<<<< HEAD
-      core.info(`Successfully updated comment`);
-=======
-      core.info(`Successfully updated comment with ${itemLabel} link`);
->>>>>>> 0c1a1938
+      const successMessage = label ? `Successfully updated comment with ${label} link` : "Successfully updated comment";
+      core.info(successMessage);
       core.info(`Comment ID: ${response.data.id}`);
       core.info(`Comment URL: ${response.data.html_url}`);
     }
