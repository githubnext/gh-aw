package workflow

import (
	"fmt"
	"regexp"
	"strings"
	"testing"

	"github.com/githubnext/gh-aw/pkg/constants"
)

func TestCodexEngine(t *testing.T) {
	engine := NewCodexEngine()

	// Test basic properties
	if engine.GetID() != "codex" {
		t.Errorf("Expected ID 'codex', got '%s'", engine.GetID())
	}

	if engine.GetDisplayName() != "Codex" {
		t.Errorf("Expected display name 'Codex', got '%s'", engine.GetDisplayName())
	}

	if !engine.IsExperimental() {
		t.Error("Codex engine should be experimental")
	}

	if !engine.SupportsToolsAllowlist() {
		t.Error("Codex engine should support MCP tools")
	}

	// Test installation steps
	steps := engine.GetInstallationSteps(&WorkflowData{})
	expectedStepCount := 2 // Node.js setup + Install Codex
	if len(steps) != expectedStepCount {
		t.Errorf("Expected %d installation steps, got %d", expectedStepCount, len(steps))
	}

	// Verify first step is Node.js setup
	if len(steps) > 0 && len(steps[0]) > 0 {
		if !strings.Contains(steps[0][0], "Setup Node.js") {
			t.Errorf("Expected first step to contain 'Setup Node.js', got '%s'", steps[0][0])
		}
	}

	// Verify second step is Install Codex
	if len(steps) > 1 && len(steps[1]) > 0 {
		if !strings.Contains(steps[1][0], "Install Codex") {
			t.Errorf("Expected second step to contain 'Install Codex', got '%s'", steps[1][0])
		}
	}

	// Test execution steps
	workflowData := &WorkflowData{
		Name: "test-workflow",
	}
	execSteps := engine.GetExecutionSteps(workflowData, "test-log")
	if len(execSteps) != 1 {
		t.Fatalf("Expected 1 step for Codex execution, got %d", len(execSteps))
	}

	// Check the execution step
	stepContent := strings.Join([]string(execSteps[0]), "\n")

	if !strings.Contains(stepContent, "name: Run Codex") {
		t.Errorf("Expected step name 'Run Codex' in step content:\n%s", stepContent)
	}

	if strings.Contains(stepContent, "uses:") {
		t.Errorf("Expected no action for Codex (uses command), got step with 'uses:' in:\n%s", stepContent)
	}

	if !strings.Contains(stepContent, "codex") {
		t.Errorf("Expected command to contain 'codex' in step content:\n%s", stepContent)
	}

	if !strings.Contains(stepContent, "exec") {
		t.Errorf("Expected command to contain 'exec' in step content:\n%s", stepContent)
	}

	if !strings.Contains(stepContent, "test-log") {
		t.Errorf("Expected command to contain log file name in step content:\n%s", stepContent)
	}

	// Check that pipefail is enabled to preserve exit codes
	if !strings.Contains(stepContent, "set -o pipefail") {
		t.Errorf("Expected command to contain 'set -o pipefail' to preserve exit codes in step content:\n%s", stepContent)
	}

	// Check environment variables
	if !strings.Contains(stepContent, "CODEX_API_KEY: ${{ secrets.CODEX_API_KEY || secrets.OPENAI_API_KEY }}") {
		t.Errorf("Expected CODEX_API_KEY environment variable in step content:\n%s", stepContent)
	}
}

func TestCodexEngineWithVersion(t *testing.T) {
	engine := NewCodexEngine()

	// Test installation steps without version (should use pinned default version)
	stepsNoVersion := engine.GetInstallationSteps(&WorkflowData{})
	foundNoVersionInstall := false
	expectedVersion := fmt.Sprintf("npm install -g @openai/codex@%s", constants.DefaultCodexVersion)
	for _, step := range stepsNoVersion {
		for _, line := range step {
			if strings.Contains(line, expectedVersion) {
				foundNoVersionInstall = true
				break
			}
		}
	}
	if !foundNoVersionInstall {
		t.Errorf("Expected npm install command with @%s when no version specified", constants.DefaultCodexVersion)
	}

	// Test installation steps with version
	engineConfig := &EngineConfig{
		ID:      "codex",
		Version: "3.0.1",
	}
	workflowData := &WorkflowData{
		EngineConfig: engineConfig,
	}
	stepsWithVersion := engine.GetInstallationSteps(workflowData)
	foundVersionInstall := false
	for _, step := range stepsWithVersion {
		for _, line := range step {
			if strings.Contains(line, "npm install -g @openai/codex@3.0.1") {
				foundVersionInstall = true
				break
			}
		}
	}
	if !foundVersionInstall {
		t.Error("Expected versioned npm install command with @openai/codex@3.0.1")
	}
}

func TestCodexEngineConvertStepToYAMLWithIdAndContinueOnError(t *testing.T) {
	engine := NewCodexEngine()

	// Test step with id and continue-on-error fields
	stepMap := map[string]any{
		"name":              "Test step with id and continue-on-error",
		"id":                "test-step",
		"continue-on-error": true,
		"run":               "echo 'test'",
	}

	yaml, err := engine.convertStepToYAML(stepMap)
	if err != nil {
		t.Errorf("Unexpected error: %v", err)
	}

	// Check that id field is included
	if !strings.Contains(yaml, "id: test-step") {
		t.Errorf("Expected YAML to contain 'id: test-step', got:\n%s", yaml)
	}

	// Check that continue-on-error field is included
	if !strings.Contains(yaml, "continue-on-error: true") {
		t.Errorf("Expected YAML to contain 'continue-on-error: true', got:\n%s", yaml)
	}

	// Test with string continue-on-error
	stepMap2 := map[string]any{
		"name":              "Test step with string continue-on-error",
		"id":                "test-step-2",
		"continue-on-error": "false",
		"uses":              "actions/checkout@v4",
	}

	yaml2, err := engine.convertStepToYAML(stepMap2)
	if err != nil {
		t.Errorf("Unexpected error: %v", err)
	}

	// Check that continue-on-error field is included as string
	if !strings.Contains(yaml2, "continue-on-error: \"false\"") {
		t.Errorf("Expected YAML to contain 'continue-on-error: \"false\"', got:\n%s", yaml2)
	}
}

func TestCodexEngineExecutionIncludesGitHubAWPrompt(t *testing.T) {
	engine := NewCodexEngine()

	workflowData := &WorkflowData{
		Name: "test-workflow",
	}

	steps := engine.GetExecutionSteps(workflowData, "/tmp/gh-aw/test.log")

	// Should have at least one step
	if len(steps) == 0 {
		t.Error("Expected at least one execution step")
		return
	}

	// Check that GITHUB_AW_PROMPT environment variable is included
	foundPromptEnv := false
	foundMCPConfigEnv := false
	for _, step := range steps {
		stepContent := strings.Join([]string(step), "\n")
		if strings.Contains(stepContent, "GITHUB_AW_PROMPT: /tmp/gh-aw/aw-prompts/prompt.txt") {
			foundPromptEnv = true
		}
		if strings.Contains(stepContent, "GITHUB_AW_MCP_CONFIG: /tmp/gh-aw/mcp-config/config.toml") {
			foundMCPConfigEnv = true
		}
	}

	if !foundPromptEnv {
		t.Error("Expected GITHUB_AW_PROMPT environment variable in codex execution steps")
	}

	if !foundMCPConfigEnv {
		t.Error("Expected GITHUB_AW_MCP_CONFIG environment variable in codex execution steps")
	}
}

func TestCodexEngineConvertStepToYAMLWithSection(t *testing.T) {
	engine := NewCodexEngine()

	// Test step with 'with' section to ensure keys are sorted
	stepMap := map[string]any{
		"name": "Test step with sorted with section",
		"uses": "actions/checkout@v4",
		"with": map[string]any{
			"zebra": "value-z",
			"alpha": "value-a",
			"beta":  "value-b",
			"gamma": "value-g",
		},
	}

	yaml, err := engine.convertStepToYAML(stepMap)
	if err != nil {
		t.Errorf("Unexpected error: %v", err)
	}

	// Verify that the with keys are in alphabetical order
	lines := strings.Split(yaml, "\n")
	withSection := false
	withKeyOrder := []string{}

	for _, line := range lines {
		if strings.TrimSpace(line) == "with:" {
			withSection = true
			continue
		}
		if withSection && strings.HasPrefix(strings.TrimSpace(line), "- ") {
			// End of with section if we hit another top-level key
			break
		}
		if withSection && strings.Contains(line, ":") {
			// Extract the key (before the colon)
			parts := strings.SplitN(strings.TrimSpace(line), ":", 2)
			if len(parts) > 0 {
				withKeyOrder = append(withKeyOrder, strings.TrimSpace(parts[0]))
			}
		}
	}

	expectedOrder := []string{"alpha", "beta", "gamma", "zebra"}
	if len(withKeyOrder) != len(expectedOrder) {
		t.Errorf("Expected %d with keys, got %d", len(expectedOrder), len(withKeyOrder))
	}

	for i, key := range expectedOrder {
		if i >= len(withKeyOrder) || withKeyOrder[i] != key {
			t.Errorf("Expected with key at position %d to be '%s', got '%s'. Full order: %v", i, key, withKeyOrder[i], withKeyOrder)
		}
	}
}

func TestCodexEngineRenderMCPConfig(t *testing.T) {
	engine := NewCodexEngine()

	tests := []struct {
		name     string
		tools    map[string]any
		mcpTools []string
		expected []string
	}{
		{
			name: "github tool with user_agent",
			tools: map[string]any{
				"github": map[string]any{},
			},
			mcpTools: []string{"github"},
			expected: []string{
				"cat > /tmp/gh-aw/mcp-config/config.toml << EOF",
				"[history]",
				"persistence = \"none\"",
				"",
				"[mcp_servers.github]",
				"user_agent = \"test-workflow\"",
				"startup_timeout_sec = 120",
				"tool_timeout_sec = 120",
				"command = \"docker\"",
				"args = [",
				"\"run\",",
				"\"-i\",",
				"\"--rm\",",
				"\"-e\",",
				"\"GITHUB_PERSONAL_ACCESS_TOKEN\",",
				"\"-e\",",
				"\"GITHUB_TOOLSETS=all\",",
				"\"ghcr.io/github/github-mcp-server:v0.18.0\"",
				"]",
				"",
				"[mcp_servers.github.env]",
				"GITHUB_PERSONAL_ACCESS_TOKEN = \"${{ secrets.GH_AW_GITHUB_TOKEN || secrets.GITHUB_TOKEN }}\"",
<<<<<<< HEAD
				"GITHUB_TOOLSETS = \"all\"",
				"tools = [\"*\"]",
=======
>>>>>>> b3dbf186
				"EOF",
			},
		},
	}

	for _, tt := range tests {
		t.Run(tt.name, func(t *testing.T) {
			var yaml strings.Builder
			workflowData := &WorkflowData{Name: "test-workflow"}
			engine.RenderMCPConfig(&yaml, tt.tools, tt.mcpTools, workflowData)

			result := yaml.String()
			lines := strings.Split(strings.TrimSpace(result), "\n")

			// Remove indentation from both expected and actual lines for comparison
			var normalizedResult []string
			for _, line := range lines {
				normalizedResult = append(normalizedResult, strings.TrimSpace(line))
			}

			var normalizedExpected []string
			for _, line := range tt.expected {
				normalizedExpected = append(normalizedExpected, strings.TrimSpace(line))
			}

			if len(normalizedResult) != len(normalizedExpected) {
				t.Errorf("Expected %d lines, got %d", len(normalizedExpected), len(normalizedResult))
				t.Errorf("Expected:\n%s", strings.Join(normalizedExpected, "\n"))
				t.Errorf("Got:\n%s", strings.Join(normalizedResult, "\n"))
				return
			}

			for i, expectedLine := range normalizedExpected {
				if i < len(normalizedResult) {
					actualLine := normalizedResult[i]
					if actualLine != expectedLine {
						t.Errorf("Line %d mismatch:\nExpected: %s\nActual:   %s", i+1, expectedLine, actualLine)
					}
				}
			}
		})
	}
}

func TestCodexEngineUserAgentIdentifierConversion(t *testing.T) {
	engine := NewCodexEngine()

	tests := []struct {
		name         string
		workflowName string
		expectedUA   string
	}{
		{
			name:         "workflow name with spaces",
			workflowName: "Test Codex Create Issue",
			expectedUA:   "test-codex-create-issue",
		},
		{
			name:         "workflow name with underscores",
			workflowName: "Test_Workflow_Name",
			expectedUA:   "test-workflow-name",
		},
		{
			name:         "already identifier format",
			workflowName: "test-workflow",
			expectedUA:   "test-workflow",
		},
		{
			name:         "empty workflow name",
			workflowName: "",
			expectedUA:   "github-agentic-workflow",
		},
	}

	for _, tt := range tests {
		t.Run(tt.name, func(t *testing.T) {
			var yaml strings.Builder
			workflowData := &WorkflowData{Name: tt.workflowName}

			tools := map[string]any{"github": map[string]any{}}
			mcpTools := []string{"github"}

			engine.RenderMCPConfig(&yaml, tools, mcpTools, workflowData)

			result := yaml.String()
			expectedUserAgentLine := "user_agent = \"" + tt.expectedUA + "\""

			if !strings.Contains(result, expectedUserAgentLine) {
				t.Errorf("Expected MCP config to contain %q, got:\n%s", expectedUserAgentLine, result)
			}
		})
	}
}

func TestCodexEngineRenderMCPConfigUserAgentFromConfig(t *testing.T) {
	engine := NewCodexEngine()

	tests := []struct {
		name         string
		workflowName string
		configuredUA string
		expectedUA   string
		description  string
	}{
		{
			name:         "configured user_agent overrides workflow name",
			workflowName: "Test Workflow Name",
			configuredUA: "my-custom-agent",
			expectedUA:   "my-custom-agent",
			description:  "When user_agent is configured, it should be used instead of the converted workflow name",
		},
		{
			name:         "configured user_agent with spaces",
			workflowName: "test-workflow",
			configuredUA: "My Custom User Agent",
			expectedUA:   "My Custom User Agent",
			description:  "Configured user_agent should be used as-is, without identifier conversion",
		},
		{
			name:         "empty configured user_agent falls back to workflow name",
			workflowName: "Test Workflow",
			configuredUA: "",
			expectedUA:   "test-workflow",
			description:  "Empty configured user_agent should fall back to workflow name conversion",
		},
		{
			name:         "no workflow name and no configured user_agent uses default",
			workflowName: "",
			configuredUA: "",
			expectedUA:   "github-agentic-workflow",
			description:  "Should use default when neither workflow name nor user_agent is configured",
		},
	}

	for _, tt := range tests {
		t.Run(tt.name, func(t *testing.T) {
			var yaml strings.Builder

			engineConfig := &EngineConfig{
				ID: "codex",
			}
			if tt.configuredUA != "" {
				engineConfig.UserAgent = tt.configuredUA
			}

			workflowData := &WorkflowData{
				Name:         tt.workflowName,
				EngineConfig: engineConfig,
			}

			tools := map[string]any{"github": map[string]any{}}
			mcpTools := []string{"github"}

			engine.RenderMCPConfig(&yaml, tools, mcpTools, workflowData)

			result := yaml.String()
			expectedUserAgentLine := "user_agent = \"" + tt.expectedUA + "\""

			if !strings.Contains(result, expectedUserAgentLine) {
				t.Errorf("Test case: %s\nExpected MCP config to contain %q, got:\n%s", tt.description, expectedUserAgentLine, result)
			}
		})
	}
}

func TestConvertToIdentifier(t *testing.T) {
	tests := []struct {
		name     string
		input    string
		expected string
	}{
		{
			name:     "simple name with spaces",
			input:    "Test Codex Create Issue",
			expected: "test-codex-create-issue",
		},
		{
			name:     "name with underscores",
			input:    "Test_Workflow_Name",
			expected: "test-workflow-name",
		},
		{
			name:     "name with mixed separators",
			input:    "Test Workflow_Name With Spaces",
			expected: "test-workflow-name-with-spaces",
		},
		{
			name:     "name with special characters",
			input:    "Test@Workflow#With$Special%Characters!",
			expected: "testworkflowwithspecialcharacters",
		},
		{
			name:     "name with multiple spaces",
			input:    "Test   Multiple    Spaces",
			expected: "test-multiple-spaces",
		},
		{
			name:     "empty name",
			input:    "",
			expected: "github-agentic-workflow",
		},
		{
			name:     "name with only special characters",
			input:    "@#$%!",
			expected: "github-agentic-workflow",
		},
		{
			name:     "already lowercase with hyphens",
			input:    "already-lowercase-name",
			expected: "already-lowercase-name",
		},
		{
			name:     "name with leading/trailing spaces",
			input:    "  Test Workflow  ",
			expected: "test-workflow",
		},
		{
			name:     "name with hyphens and underscores",
			input:    "Test-Workflow_Name",
			expected: "test-workflow-name",
		},
	}

	for _, tt := range tests {
		t.Run(tt.name, func(t *testing.T) {
			result := convertToIdentifier(tt.input)
			if result != tt.expected {
				t.Errorf("convertToIdentifier(%q) = %q, expected %q", tt.input, result, tt.expected)
			}
		})
	}
}

func TestCodexEngineRenderMCPConfigUserAgentWithHyphen(t *testing.T) {
	engine := NewCodexEngine()

	// Test that "user-agent" field name works
	tests := []struct {
		name             string
		engineConfigFunc func() *EngineConfig
		expectedUA       string
		description      string
	}{
		{
			name: "user-agent field gets parsed as user_agent (hyphen)",
			engineConfigFunc: func() *EngineConfig {
				// This simulates the parsing of "user-agent" from frontmatter
				// which gets stored in the UserAgent field
				return &EngineConfig{
					ID:        "codex",
					UserAgent: "custom-agent-hyphen",
				}
			},
			expectedUA:  "custom-agent-hyphen",
			description: "user-agent field with hyphen should be parsed and work",
		},
	}

	for _, tt := range tests {
		t.Run(tt.name, func(t *testing.T) {
			var yaml strings.Builder

			workflowData := &WorkflowData{
				Name:         "test-workflow",
				EngineConfig: tt.engineConfigFunc(),
			}

			tools := map[string]any{"github": map[string]any{}}
			mcpTools := []string{"github"}

			engine.RenderMCPConfig(&yaml, tools, mcpTools, workflowData)

			result := yaml.String()
			expectedUserAgentLine := "user_agent = \"" + tt.expectedUA + "\""

			if !strings.Contains(result, expectedUserAgentLine) {
				t.Errorf("Test case: %s\nExpected MCP config to contain %q, got:\n%s", tt.description, expectedUserAgentLine, result)
			}
		})
	}
}

func TestCodexEngineErrorPatterns(t *testing.T) {
	engine := NewCodexEngine()
	patterns := engine.GetErrorPatterns()

	// Test Rust format patterns (new format)
	rustFormatTests := []struct {
		name          string
		logLine       string
		shouldMatch   bool
		expectedLevel string
	}{
		{
			name:          "Rust ERROR format with milliseconds",
			logLine:       "2025-08-31T12:37:08.123Z ERROR This is a test error message",
			shouldMatch:   true,
			expectedLevel: "ERROR",
		},
		{
			name:          "Rust WARN format with milliseconds",
			logLine:       "2025-08-31T12:37:09.456Z WARN This is a test warning message",
			shouldMatch:   true,
			expectedLevel: "WARN",
		},
		{
			name:          "Rust WARNING format with milliseconds",
			logLine:       "2025-08-31T12:37:10.789Z WARNING This is a test warning message",
			shouldMatch:   true,
			expectedLevel: "WARNING",
		},
		{
			name:        "Rust INFO format should not match error patterns",
			logLine:     "2025-08-31T12:37:11.012Z INFO This is a test info message",
			shouldMatch: false,
		},
		{
			name:        "Rust DEBUG format should not match error patterns",
			logLine:     "2025-08-31T12:37:12.345Z DEBUG This is a test debug message",
			shouldMatch: false,
		},
	}

	for _, tt := range rustFormatTests {
		t.Run(tt.name, func(t *testing.T) {
			matched := false
			matchedLevel := ""
			for _, pattern := range patterns {
				if strings.Contains(pattern.Description, "Codex ERROR messages with timestamp") ||
					strings.Contains(pattern.Description, "Codex warning messages with timestamp") {
					re := compilePattern(t, pattern.Pattern)
					if re.MatchString(tt.logLine) {
						matched = true
						matches := re.FindStringSubmatch(tt.logLine)
						if pattern.LevelGroup > 0 && pattern.LevelGroup < len(matches) {
							matchedLevel = matches[pattern.LevelGroup]
						}
						break
					}
				}
			}

			if matched != tt.shouldMatch {
				t.Errorf("Pattern matching mismatch for %q: expected match=%v, got match=%v", tt.logLine, tt.shouldMatch, matched)
			}

			if tt.shouldMatch && matchedLevel != tt.expectedLevel {
				t.Errorf("Level extraction mismatch for %q: expected %q, got %q", tt.logLine, tt.expectedLevel, matchedLevel)
			}
		})
	}
}

func compilePattern(t *testing.T, pattern string) *regexp.Regexp {
	re, err := regexp.Compile(pattern)
	if err != nil {
		t.Fatalf("Failed to compile pattern %q: %v", pattern, err)
	}
	return re
}<|MERGE_RESOLUTION|>--- conflicted
+++ resolved
@@ -310,11 +310,6 @@
 				"",
 				"[mcp_servers.github.env]",
 				"GITHUB_PERSONAL_ACCESS_TOKEN = \"${{ secrets.GH_AW_GITHUB_TOKEN || secrets.GITHUB_TOKEN }}\"",
-<<<<<<< HEAD
-				"GITHUB_TOOLSETS = \"all\"",
-				"tools = [\"*\"]",
-=======
->>>>>>> b3dbf186
 				"EOF",
 			},
 		},
