--- conflicted
+++ resolved
@@ -46,11 +46,7 @@
 	GetExecutionSteps(workflowData *WorkflowData, logFile string) []GitHubActionStep
 
 	// RenderMCPConfig renders the MCP configuration for this engine to the given YAML builder
-<<<<<<< HEAD
-	RenderMCPConfig(yaml *strings.Builder, tools map[string]any, mcpTools []string, networkPermissions *NetworkPermissions)
-=======
 	RenderMCPConfig(yaml *strings.Builder, tools map[string]any, mcpTools []string, workflowData *WorkflowData)
->>>>>>> e76cfef7
 
 	// ParseLogMetrics extracts metrics from engine-specific log content
 	ParseLogMetrics(logContent string, verbose bool) LogMetrics
