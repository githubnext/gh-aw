package workflow

import (
	"fmt"
	"strings"

	"github.com/githubnext/gh-aw/pkg/logger"
)

var gatewayLog = logger.New("workflow:gateway")

const (
	// DefaultMCPGatewayPort is the default port for the MCP gateway
	DefaultMCPGatewayPort = 8080
	// MCPGatewayLogsFolder is the folder where MCP gateway logs are stored
	MCPGatewayLogsFolder = "/tmp/gh-aw/mcp-gateway-logs"
)

// isMCPGatewayEnabled checks if the MCP gateway feature is enabled for the workflow
func isMCPGatewayEnabled(workflowData *WorkflowData) bool {
	if workflowData == nil {
		return false
	}

	// Check if sandbox.mcp is configured
	if workflowData.SandboxConfig == nil {
		return false
	}
	if workflowData.SandboxConfig.MCP == nil {
		return false
	}

	// MCP gateway is enabled by default when sandbox.mcp is configured
	return true
}

// getMCPGatewayConfig extracts the MCPGatewayRuntimeConfig from sandbox configuration
func getMCPGatewayConfig(workflowData *WorkflowData) *MCPGatewayRuntimeConfig {
	if workflowData == nil || workflowData.SandboxConfig == nil {
		return nil
	}

	return workflowData.SandboxConfig.MCP
}

// generateMCPGatewaySteps generates the steps to start and verify the MCP gateway
func generateMCPGatewaySteps(workflowData *WorkflowData, mcpServersConfig map[string]any, gatewayedServers []string) []GitHubActionStep {
	if !isMCPGatewayEnabled(workflowData) {
		return nil
	}

	config := getMCPGatewayConfig(workflowData)
	if config == nil {
		return nil
	}

	gatewayLog.Printf("Generating MCP gateway steps: port=%d, container=%s, command=%s, servers=%d, gatewayed=%v",
		config.Port, config.Container, config.Command, len(mcpServersConfig), gatewayedServers)

	var steps []GitHubActionStep

	// Step 1: Start MCP Gateway (background process)
	startStep := generateMCPGatewayStartStep(config, mcpServersConfig)
	steps = append(steps, startStep)

	// Step 2: Health check to verify gateway is running
	healthCheckStep := generateMCPGatewayHealthCheckStep(config, gatewayedServers)
	steps = append(steps, healthCheckStep)

	return steps
}

// generateMCPGatewayStartStep generates the step that starts the MCP gateway
func generateMCPGatewayStartStep(config *MCPGatewayRuntimeConfig, mcpServersConfig map[string]any) GitHubActionStep {
	gatewayLog.Print("Generating MCP gateway start step")

	port, err := validateAndNormalizePort(config.Port)
	if err != nil {
		// In case of validation error, log and use default port
		// This shouldn't happen in practice as validation should catch it earlier
		gatewayLog.Printf("Warning: %v, using default port %d", err, DefaultMCPGatewayPort)
		port = DefaultMCPGatewayPort
	}

	// MCP config file path (created by RenderMCPConfig)
	mcpConfigPath := "/home/runner/.copilot/mcp-config.json"

	stepLines := []string{
		"      - name: Start MCP Gateway",
		"        run: |",
		"          mkdir -p " + MCPGatewayLogsFolder,
		"          echo 'Starting MCP Gateway...'",
		"          ",
	}

	// Check which mode to use: container, command, or default (awmg binary)
	if config.Container != "" {
		// Container mode
		gatewayLog.Printf("Using container mode: %s", config.Container)
		stepLines = append(stepLines, generateContainerStartCommands(config, mcpConfigPath, port)...)
	} else if config.Command != "" {
		// Custom command mode
		gatewayLog.Printf("Using custom command mode: %s", config.Command)
		stepLines = append(stepLines, generateCommandStartCommands(config, mcpConfigPath, port)...)
	} else {
		// Default mode: use awmg binary
		gatewayLog.Print("Using default mode: awmg binary")
		stepLines = append(stepLines, generateDefaultAWMGCommands(config, mcpConfigPath, port)...)
	}

	return GitHubActionStep(stepLines)
}

// generateContainerStartCommands generates shell commands to start the MCP gateway using a Docker container
func generateContainerStartCommands(config *MCPGatewayRuntimeConfig, mcpConfigPath string, port int) []string {
	var lines []string

	// Build environment variables
	var envFlags []string
	if len(config.Env) > 0 {
		for key, value := range config.Env {
			envFlags = append(envFlags, fmt.Sprintf("-e %s=\"%s\"", key, value))
		}
	}
	envFlagsStr := strings.Join(envFlags, " ")

	// Build docker run command with args
	dockerCmd := "docker run"

	// Add args (e.g., --rm, -i, -v, -p)
	if len(config.Args) > 0 {
		for _, arg := range config.Args {
			dockerCmd += " " + arg
		}
	}

	// Add environment variables
	if envFlagsStr != "" {
		dockerCmd += " " + envFlagsStr
	}

	// Add container image
	containerImage := config.Container
	if config.Version != "" {
		containerImage += ":" + config.Version
	}
	dockerCmd += " " + containerImage

	// Add entrypoint args
	if len(config.EntrypointArgs) > 0 {
		for _, arg := range config.EntrypointArgs {
			dockerCmd += " " + arg
		}
	}

	lines = append(lines,
		"          # Start MCP gateway using Docker container",
		fmt.Sprintf("          echo 'Starting MCP Gateway container: %s'", config.Container),
		"          ",
		"          # Pipe MCP config to container via stdin",
		fmt.Sprintf("          cat %s | %s > %s/gateway.log 2>&1 &", mcpConfigPath, dockerCmd, MCPGatewayLogsFolder),
		"          GATEWAY_PID=$!",
		"          echo \"MCP Gateway container started with PID $GATEWAY_PID\"",
		"          ",
		"          # Give the gateway a moment to start",
		"          sleep 2",
	)

	return lines
}

// generateCommandStartCommands generates shell commands to start the MCP gateway using a custom command
func generateCommandStartCommands(config *MCPGatewayRuntimeConfig, mcpConfigPath string, port int) []string {
	var lines []string

	// Build the command with args
	command := config.Command
	if len(config.Args) > 0 {
		command += " " + strings.Join(config.Args, " ")
	}

	// Build environment variables
	var envVars []string
	if len(config.Env) > 0 {
		for key, value := range config.Env {
			envVars = append(envVars, fmt.Sprintf("export %s=\"%s\"", key, value))
		}
	}

	lines = append(lines,
		"          # Start MCP gateway using custom command",
		fmt.Sprintf("          echo 'Starting MCP Gateway with command: %s'", config.Command),
		"          ",
	)

	// Add environment variables if any
	if len(envVars) > 0 {
		lines = append(lines, "          # Set environment variables")
		for _, envVar := range envVars {
			lines = append(lines, "          "+envVar)
		}
		lines = append(lines, "          ")
	}

	lines = append(lines,
		"          # Start the command in background",
		fmt.Sprintf("          cat %s | %s > %s/gateway.log 2>&1 &", mcpConfigPath, command, MCPGatewayLogsFolder),
		"          GATEWAY_PID=$!",
		"          echo \"MCP Gateway started with PID $GATEWAY_PID\"",
		"          ",
		"          # Give the gateway a moment to start",
		"          sleep 2",
	)

	return lines
}

// generateDefaultAWMGCommands generates shell commands to start the MCP gateway using the default awmg binary
func generateDefaultAWMGCommands(config *MCPGatewayRuntimeConfig, mcpConfigPath string, port int) []string {
	var lines []string

	// Detect action mode at compile time
	// Gateway steps use dev mode by default since they're generated at compile time
	actionMode := DetectActionMode("dev")
	gatewayLog.Printf("Generating gateway step for action mode: %s", actionMode)

	// Generate different installation code based on compile-time mode
	if actionMode.IsDev() {
		// Development mode: build from sources
		gatewayLog.Print("Using development mode - will build awmg from sources")
		lines = append(lines,
			"          # Development mode: Build awmg from sources",
			"          if [ -f \"cmd/awmg/main.go\" ] && [ -f \"Makefile\" ]; then",
			"            echo 'Building awmg from sources (development mode)...'",
			"            make build-awmg",
			"            if [ -f \"./awmg\" ]; then",
			"              echo 'Built awmg successfully'",
			"              AWMG_CMD=\"./awmg\"",
			"            else",
			"              echo 'ERROR: Failed to build awmg from sources'",
			"              exit 1",
			"            fi",
			"          # Check if awmg is already in PATH",
			"          elif command -v awmg &> /dev/null; then",
			"            echo 'awmg is already available in PATH'",
			"            AWMG_CMD=\"awmg\"",
			"          # Check for local awmg build",
			"          elif [ -f \"./awmg\" ]; then",
			"            echo 'Using existing local awmg build'",
			"            AWMG_CMD=\"./awmg\"",
			"          else",
			"            echo 'ERROR: Could not find awmg binary or source files'",
			"            echo 'Please build awmg with: make build-awmg'",
			"            exit 1",
			"          fi",
		)
	} else {
		// Release mode: download from GitHub releases
		gatewayLog.Print("Using release mode - will download awmg from releases")
		lines = append(lines,
			"          # Release mode: Download awmg from releases",
			"          # Check if awmg is already in PATH",
			"          if command -v awmg &> /dev/null; then",
			"            echo 'awmg is already available in PATH'",
			"            AWMG_CMD=\"awmg\"",
			"          # Check for local awmg build",
			"          elif [ -f \"./awmg\" ]; then",
			"            echo 'Using existing local awmg build'",
			"            AWMG_CMD=\"./awmg\"",
			"          else",
			"            # Download awmg from releases",
			"            echo 'Downloading awmg from GitHub releases...'",
			"            ",
			"            # Detect platform",
			"            OS=$(uname -s | tr '[:upper:]' '[:lower:]')",
			"            ARCH=$(uname -m)",
			"            if [ \"$ARCH\" = \"x86_64\" ]; then ARCH=\"amd64\"; fi",
			"            if [ \"$ARCH\" = \"aarch64\" ]; then ARCH=\"arm64\"; fi",
			"            ",
			"            AWMG_BINARY=\"awmg-${OS}-${ARCH}\"",
			"            if [ \"$OS\" = \"windows\" ]; then AWMG_BINARY=\"${AWMG_BINARY}.exe\"; fi",
			"            ",
			"            # Download from releases using curl (no gh CLI dependency)",
			"            RELEASE_URL=\"https://github.com/githubnext/gh-aw/releases/latest/download/$AWMG_BINARY\"",
			"            echo \"Downloading from $RELEASE_URL\"",
			"            if curl -L -f -o \"/tmp/$AWMG_BINARY\" \"$RELEASE_URL\"; then",
			"              chmod +x \"/tmp/$AWMG_BINARY\"",
			"              AWMG_CMD=\"/tmp/$AWMG_BINARY\"",
			"              echo 'Downloaded awmg successfully'",
			"            else",
			"              echo 'ERROR: Could not download awmg binary'",
			"              echo 'Please ensure awmg is available or download it from:'",
			"              echo 'https://github.com/githubnext/gh-aw/releases'",
			"              exit 1",
			"            fi",
			"          fi",
		)
	}

	lines = append(lines,
		"          ",
		"          # Start MCP gateway in background with config file",
		fmt.Sprintf("          $AWMG_CMD --config %s --port %d --log-dir %s > %s/gateway.log 2>&1 &", mcpConfigPath, port, MCPGatewayLogsFolder, MCPGatewayLogsFolder),
		"          GATEWAY_PID=$!",
		"          echo \"MCP Gateway started with PID $GATEWAY_PID\"",
		"          ",
		"          # Give the gateway a moment to start",
		"          sleep 2",
	)

	return lines
}

// generateMCPGatewayHealthCheckStep generates the step that pings the gateway to verify it's running
func generateMCPGatewayHealthCheckStep(config *MCPGatewayRuntimeConfig, gatewayedServers []string) GitHubActionStep {
	gatewayLog.Printf("Generating MCP gateway health check step with %d gatewayed servers", len(gatewayedServers))

	port, err := validateAndNormalizePort(config.Port)
	if err != nil {
		// In case of validation error, log and use default port
		// This shouldn't happen in practice as validation should catch it earlier
		gatewayLog.Printf("Warning: %v, using default port %d", err, DefaultMCPGatewayPort)
		port = DefaultMCPGatewayPort
	}

	gatewayURL := fmt.Sprintf("http://localhost:%d", port)

	// MCP config file path (created by RenderMCPConfig)
	mcpConfigPath := "/home/runner/.copilot/mcp-config.json"

	// Call the bundled shell script to verify gateway health
	stepLines := []string{
		"      - name: Verify MCP Gateway Health",
<<<<<<< HEAD
		"        run: |",
		"          echo 'Waiting for MCP Gateway to be ready...'",
		"          ",
		"          # Show MCP config file content",
		"          echo 'MCP Configuration:'",
		fmt.Sprintf("          cat %s || echo 'No MCP config file found'", mcpConfigPath),
		"          echo ''",
		"          ",
		"          # Verify safeinputs and safeoutputs are present in config",
		fmt.Sprintf("          if ! grep -q '\"safeinputs\"' %s; then", mcpConfigPath),
		"            echo 'ERROR: safeinputs server not found in MCP configuration'",
		"            exit 1",
		"          fi",
		fmt.Sprintf("          if ! grep -q '\"safeoutputs\"' %s; then", mcpConfigPath),
		"            echo 'ERROR: safeoutputs server not found in MCP configuration'",
		"            exit 1",
		"          fi",
		"          echo 'Verified: safeinputs and safeoutputs are present in configuration'",
		"          ",
	}

	// Add validation for gatewayed servers (external MCP servers proxied through gateway)
	if len(gatewayedServers) > 0 {
		stepLines = append(stepLines,
			"          # Verify gatewayed servers (external MCP servers proxied through gateway)",
			"          echo 'Validating gatewayed servers...'",
			"          ",
		)
		for _, serverName := range gatewayedServers {
			// Skip internal servers (safeinputs/safeoutputs) as they're not proxied
			if serverName == "safe-inputs" || serverName == "safe-outputs" {
				continue
			}
			gatewayLog.Printf("Adding validation for gatewayed server: %s", serverName)
			stepLines = append(stepLines,
				fmt.Sprintf("          # Validate %s server", serverName),
				fmt.Sprintf("          if ! /tmp/gh-aw/actions/validate_gatewayed_server.sh \"%s\" \"%s\" \"%s\"; then", serverName, mcpConfigPath, gatewayURL),
				"            echo 'ERROR: Server validation failed'",
				"            echo ''",
				"            echo 'Gateway logs:'",
				fmt.Sprintf("            cat %s/gateway.log 2>/dev/null || echo 'No gateway logs found'", MCPGatewayLogsFolder),
				"            exit 1",
				"          fi",
				"          ",
			)
		}
		stepLines = append(stepLines,
			"          echo 'All gatewayed servers validated successfully'",
			"          ",
		)
	}

	stepLines = append(stepLines,
		"          max_retries=30",
		"          retry_count=0",
		fmt.Sprintf("          gateway_url=\"%s\"", gatewayURL),
		"          while [ $retry_count -lt $max_retries ]; do",
		"            if curl -s -o /dev/null -w \"%{http_code}\" \"${gateway_url}/health\" | grep -q \"200\\|204\"; then",
		"              echo \"MCP Gateway is ready!\"",
		"              curl -s \"${gateway_url}/servers\" || echo \"Could not fetch servers list\"",
		"              ",
		"              # Test MCP server connectivity through gateway",
		"              echo ''",
		"              echo 'Testing MCP server connectivity...'",
		"              ",
		"              # Extract first external MCP server name from config (excluding safeinputs/safeoutputs)",
		fmt.Sprintf("              mcp_server=$(jq -r '.mcpServers | to_entries[] | select(.key != \"safeinputs\" and .key != \"safeoutputs\") | .key' %s | head -n 1)", mcpConfigPath),
		"              if [ -n \"$mcp_server\" ]; then",
		"                echo \"Testing connectivity to MCP server: $mcp_server\"",
		"                mcp_url=\"${gateway_url}/mcp/${mcp_server}\"",
		"                echo \"MCP URL: $mcp_url\"",
		"                ",
		"                # Test with MCP initialize call",
		"                response=$(curl -s -w \"\\n%{http_code}\" -X POST \"$mcp_url\" \\",
		"                  -H \"Content-Type: application/json\" \\",
		"                  -d '{\"jsonrpc\":\"2.0\",\"id\":1,\"method\":\"initialize\",\"params\":{\"protocolVersion\":\"2024-11-05\",\"capabilities\":{},\"clientInfo\":{\"name\":\"test\",\"version\":\"1.0.0\"}}}')",
		"                ",
		"                http_code=$(echo \"$response\" | tail -n 1)",
		"                body=$(echo \"$response\" | head -n -1)",
		"                ",
		"                echo \"HTTP Status: $http_code\"",
		"                echo \"Response: $body\"",
		"                ",
		"                if [ \"$http_code\" = \"200\" ]; then",
		"                  echo \"✓ MCP server connectivity test passed\"",
		"                else",
		"                  echo \"⚠ MCP server returned HTTP $http_code (may need authentication or different request)\"",
		"                fi",
		"              else",
		"                echo \"No external MCP servers configured for testing\"",
		"              fi",
		"              ",
		"              exit 0",
		"            fi",
		"            retry_count=$((retry_count + 1))",
		"            echo \"Waiting for gateway... (attempt $retry_count/$max_retries)\"",
		"            sleep 1",
		"          done",
		"          echo \"Error: MCP Gateway failed to start after $max_retries attempts\"",
		"          ",
		"          # Show gateway logs for debugging",
		"          echo 'Gateway logs:'",
		fmt.Sprintf("          cat %s/gateway.log || echo 'No gateway logs found'", MCPGatewayLogsFolder),
		"          exit 1",
	)
=======
		fmt.Sprintf("        run: bash /tmp/gh-aw/actions/verify_mcp_gateway_health.sh \"%s\" \"%s\" \"%s\"", gatewayURL, mcpConfigPath, MCPGatewayLogsFolder),
	}
>>>>>>> f6e31cb6

	return GitHubActionStep(stepLines)
}

// getMCPGatewayURL returns the HTTP URL for the MCP gateway
func getMCPGatewayURL(config *MCPGatewayRuntimeConfig) string {
	port, err := validateAndNormalizePort(config.Port)
	if err != nil {
		// In case of validation error, log and use default port
		// This shouldn't happen in practice as validation should catch it earlier
		gatewayLog.Printf("Warning: %v, using default port %d", err, DefaultMCPGatewayPort)
		port = DefaultMCPGatewayPort
	}
	return fmt.Sprintf("http://localhost:%d", port)
}

// transformMCPConfigForGateway transforms the MCP server configuration to use the gateway URL
// instead of individual server configurations
func transformMCPConfigForGateway(mcpServers map[string]any, gatewayConfig *MCPGatewayRuntimeConfig) map[string]any {
	if gatewayConfig == nil {
		return mcpServers
	}

	gatewayLog.Print("Transforming MCP config for gateway")

	gatewayURL := getMCPGatewayURL(gatewayConfig)

	// Create a new config that points all servers to the gateway
	transformed := make(map[string]any)
	for serverName := range mcpServers {
		transformed[serverName] = map[string]any{
			"type": "http",
			"url":  fmt.Sprintf("%s/mcp/%s", gatewayURL, serverName),
		}
		// Add API key header if configured
		if gatewayConfig.APIKey != "" {
			transformed[serverName].(map[string]any)["headers"] = map[string]any{
				"Authorization": "Bearer ${MCP_GATEWAY_API_KEY}",
			}
		}
	}

	return transformed
}<|MERGE_RESOLUTION|>--- conflicted
+++ resolved
@@ -44,7 +44,7 @@
 }
 
 // generateMCPGatewaySteps generates the steps to start and verify the MCP gateway
-func generateMCPGatewaySteps(workflowData *WorkflowData, mcpServersConfig map[string]any, gatewayedServers []string) []GitHubActionStep {
+func generateMCPGatewaySteps(workflowData *WorkflowData, mcpServersConfig map[string]any) []GitHubActionStep {
 	if !isMCPGatewayEnabled(workflowData) {
 		return nil
 	}
@@ -54,8 +54,8 @@
 		return nil
 	}
 
-	gatewayLog.Printf("Generating MCP gateway steps: port=%d, container=%s, command=%s, servers=%d, gatewayed=%v",
-		config.Port, config.Container, config.Command, len(mcpServersConfig), gatewayedServers)
+	gatewayLog.Printf("Generating MCP gateway steps: port=%d, container=%s, command=%s, servers=%d",
+		config.Port, config.Container, config.Command, len(mcpServersConfig))
 
 	var steps []GitHubActionStep
 
@@ -64,7 +64,7 @@
 	steps = append(steps, startStep)
 
 	// Step 2: Health check to verify gateway is running
-	healthCheckStep := generateMCPGatewayHealthCheckStep(config, gatewayedServers)
+	healthCheckStep := generateMCPGatewayHealthCheckStep(config)
 	steps = append(steps, healthCheckStep)
 
 	return steps
@@ -312,8 +312,8 @@
 }
 
 // generateMCPGatewayHealthCheckStep generates the step that pings the gateway to verify it's running
-func generateMCPGatewayHealthCheckStep(config *MCPGatewayRuntimeConfig, gatewayedServers []string) GitHubActionStep {
-	gatewayLog.Printf("Generating MCP gateway health check step with %d gatewayed servers", len(gatewayedServers))
+func generateMCPGatewayHealthCheckStep(config *MCPGatewayRuntimeConfig) GitHubActionStep {
+	gatewayLog.Print("Generating MCP gateway health check step")
 
 	port, err := validateAndNormalizePort(config.Port)
 	if err != nil {
@@ -331,116 +331,8 @@
 	// Call the bundled shell script to verify gateway health
 	stepLines := []string{
 		"      - name: Verify MCP Gateway Health",
-<<<<<<< HEAD
-		"        run: |",
-		"          echo 'Waiting for MCP Gateway to be ready...'",
-		"          ",
-		"          # Show MCP config file content",
-		"          echo 'MCP Configuration:'",
-		fmt.Sprintf("          cat %s || echo 'No MCP config file found'", mcpConfigPath),
-		"          echo ''",
-		"          ",
-		"          # Verify safeinputs and safeoutputs are present in config",
-		fmt.Sprintf("          if ! grep -q '\"safeinputs\"' %s; then", mcpConfigPath),
-		"            echo 'ERROR: safeinputs server not found in MCP configuration'",
-		"            exit 1",
-		"          fi",
-		fmt.Sprintf("          if ! grep -q '\"safeoutputs\"' %s; then", mcpConfigPath),
-		"            echo 'ERROR: safeoutputs server not found in MCP configuration'",
-		"            exit 1",
-		"          fi",
-		"          echo 'Verified: safeinputs and safeoutputs are present in configuration'",
-		"          ",
-	}
-
-	// Add validation for gatewayed servers (external MCP servers proxied through gateway)
-	if len(gatewayedServers) > 0 {
-		stepLines = append(stepLines,
-			"          # Verify gatewayed servers (external MCP servers proxied through gateway)",
-			"          echo 'Validating gatewayed servers...'",
-			"          ",
-		)
-		for _, serverName := range gatewayedServers {
-			// Skip internal servers (safeinputs/safeoutputs) as they're not proxied
-			if serverName == "safe-inputs" || serverName == "safe-outputs" {
-				continue
-			}
-			gatewayLog.Printf("Adding validation for gatewayed server: %s", serverName)
-			stepLines = append(stepLines,
-				fmt.Sprintf("          # Validate %s server", serverName),
-				fmt.Sprintf("          if ! /tmp/gh-aw/actions/validate_gatewayed_server.sh \"%s\" \"%s\" \"%s\"; then", serverName, mcpConfigPath, gatewayURL),
-				"            echo 'ERROR: Server validation failed'",
-				"            echo ''",
-				"            echo 'Gateway logs:'",
-				fmt.Sprintf("            cat %s/gateway.log 2>/dev/null || echo 'No gateway logs found'", MCPGatewayLogsFolder),
-				"            exit 1",
-				"          fi",
-				"          ",
-			)
-		}
-		stepLines = append(stepLines,
-			"          echo 'All gatewayed servers validated successfully'",
-			"          ",
-		)
-	}
-
-	stepLines = append(stepLines,
-		"          max_retries=30",
-		"          retry_count=0",
-		fmt.Sprintf("          gateway_url=\"%s\"", gatewayURL),
-		"          while [ $retry_count -lt $max_retries ]; do",
-		"            if curl -s -o /dev/null -w \"%{http_code}\" \"${gateway_url}/health\" | grep -q \"200\\|204\"; then",
-		"              echo \"MCP Gateway is ready!\"",
-		"              curl -s \"${gateway_url}/servers\" || echo \"Could not fetch servers list\"",
-		"              ",
-		"              # Test MCP server connectivity through gateway",
-		"              echo ''",
-		"              echo 'Testing MCP server connectivity...'",
-		"              ",
-		"              # Extract first external MCP server name from config (excluding safeinputs/safeoutputs)",
-		fmt.Sprintf("              mcp_server=$(jq -r '.mcpServers | to_entries[] | select(.key != \"safeinputs\" and .key != \"safeoutputs\") | .key' %s | head -n 1)", mcpConfigPath),
-		"              if [ -n \"$mcp_server\" ]; then",
-		"                echo \"Testing connectivity to MCP server: $mcp_server\"",
-		"                mcp_url=\"${gateway_url}/mcp/${mcp_server}\"",
-		"                echo \"MCP URL: $mcp_url\"",
-		"                ",
-		"                # Test with MCP initialize call",
-		"                response=$(curl -s -w \"\\n%{http_code}\" -X POST \"$mcp_url\" \\",
-		"                  -H \"Content-Type: application/json\" \\",
-		"                  -d '{\"jsonrpc\":\"2.0\",\"id\":1,\"method\":\"initialize\",\"params\":{\"protocolVersion\":\"2024-11-05\",\"capabilities\":{},\"clientInfo\":{\"name\":\"test\",\"version\":\"1.0.0\"}}}')",
-		"                ",
-		"                http_code=$(echo \"$response\" | tail -n 1)",
-		"                body=$(echo \"$response\" | head -n -1)",
-		"                ",
-		"                echo \"HTTP Status: $http_code\"",
-		"                echo \"Response: $body\"",
-		"                ",
-		"                if [ \"$http_code\" = \"200\" ]; then",
-		"                  echo \"✓ MCP server connectivity test passed\"",
-		"                else",
-		"                  echo \"⚠ MCP server returned HTTP $http_code (may need authentication or different request)\"",
-		"                fi",
-		"              else",
-		"                echo \"No external MCP servers configured for testing\"",
-		"              fi",
-		"              ",
-		"              exit 0",
-		"            fi",
-		"            retry_count=$((retry_count + 1))",
-		"            echo \"Waiting for gateway... (attempt $retry_count/$max_retries)\"",
-		"            sleep 1",
-		"          done",
-		"          echo \"Error: MCP Gateway failed to start after $max_retries attempts\"",
-		"          ",
-		"          # Show gateway logs for debugging",
-		"          echo 'Gateway logs:'",
-		fmt.Sprintf("          cat %s/gateway.log || echo 'No gateway logs found'", MCPGatewayLogsFolder),
-		"          exit 1",
-	)
-=======
 		fmt.Sprintf("        run: bash /tmp/gh-aw/actions/verify_mcp_gateway_health.sh \"%s\" \"%s\" \"%s\"", gatewayURL, mcpConfigPath, MCPGatewayLogsFolder),
 	}
->>>>>>> f6e31cb6
 
 	return GitHubActionStep(stepLines)
 }
