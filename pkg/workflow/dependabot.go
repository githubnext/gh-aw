--- conflicted
+++ resolved
@@ -384,8 +384,6 @@
 			entry.Schedule.Interval = "weekly"
 			config.Updates = append(config.Updates, entry)
 		}
-<<<<<<< HEAD
-=======
 		npmUpdate.Schedule.Interval = "weekly"
 		config.Updates = append(config.Updates, npmUpdate)
 
@@ -398,7 +396,6 @@
 		if c.verbose {
 			fmt.Fprintln(os.Stderr, console.FormatInfoMessage("npm ecosystem already configured in dependabot.yml"))
 		}
->>>>>>> 473c4190
 	}
 
 	// Write dependabot.yml
