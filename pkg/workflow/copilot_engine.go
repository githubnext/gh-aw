package workflow

import (
	"fmt"
	"sort"
	"strings"

	"github.com/githubnext/gh-aw/pkg/constants"
)

const logsFolder = "/tmp/gh-aw/.copilot/logs/"

// CopilotEngine represents the GitHub Copilot CLI agentic engine
type CopilotEngine struct {
	BaseEngine
}

func NewCopilotEngine() *CopilotEngine {
	return &CopilotEngine{
		BaseEngine: BaseEngine{
			id:                     "copilot",
			displayName:            "GitHub Copilot CLI",
			description:            "Uses GitHub Copilot CLI with MCP server support",
			experimental:           false,
			supportsToolsAllowlist: true,
			supportsHTTPTransport:  true,  // Copilot CLI supports HTTP transport via MCP
			supportsMaxTurns:       false, // Copilot CLI does not support max-turns feature yet
			supportsWebFetch:       false, // Copilot CLI does not have built-in web-fetch support
			supportsWebSearch:      false, // Copilot CLI does not have built-in web-search support
			hasDefaultConcurrency:  true,  // Copilot HAS default concurrency enabled
		},
	}
}

func (e *CopilotEngine) GetInstallationSteps(workflowData *WorkflowData) []GitHubActionStep {
	return BuildStandardNpmEngineInstallSteps(
		"@github/copilot",
		constants.DefaultCopilotVersion,
		"Install GitHub Copilot CLI",
		"copilot",
		workflowData,
	)
}

func (e *CopilotEngine) GetDeclaredOutputFiles() []string {
	return []string{logsFolder}
}

// GetVersionCommand returns the command to get Copilot CLI's version
func (e *CopilotEngine) GetVersionCommand() string {
	return "copilot --version"
}

// GetExecutionSteps returns the GitHub Actions steps for executing GitHub Copilot CLI
func (e *CopilotEngine) GetExecutionSteps(workflowData *WorkflowData, logFile string) []GitHubActionStep {
	var steps []GitHubActionStep

	// Handle custom steps if they exist in engine config
	if workflowData.EngineConfig != nil && len(workflowData.EngineConfig.Steps) > 0 {
		for _, step := range workflowData.EngineConfig.Steps {
			stepYAML, err := e.convertStepToYAML(step)
			if err != nil {
				// Log error but continue with other steps
				continue
			}
			steps = append(steps, GitHubActionStep{stepYAML})
		}
	}

	// Build copilot CLI arguments based on configuration
	var copilotArgs = []string{"--add-dir", "/tmp/gh-aw/", "--log-level", "all", "--log-dir", logsFolder}

	// Add model if specified (check if Copilot CLI supports this)
	if workflowData.EngineConfig != nil && workflowData.EngineConfig.Model != "" {
		copilotArgs = append(copilotArgs, "--model", workflowData.EngineConfig.Model)
	}

	// Add tool permission arguments based on configuration
	toolArgs := e.computeCopilotToolArguments(workflowData.Tools, workflowData.SafeOutputs)
	copilotArgs = append(copilotArgs, toolArgs...)

	// if cache-memory tool is used, --add-dir
	if workflowData.CacheMemoryConfig != nil {
		copilotArgs = append(copilotArgs, "--add-dir", "/tmp/gh-aw/cache-memory/")
	}

	copilotArgs = append(copilotArgs, "--prompt", "\"$COPILOT_CLI_INSTRUCTION\"")
	command := fmt.Sprintf(`set -o pipefail
COPILOT_CLI_INSTRUCTION=$(cat /tmp/gh-aw/aw-prompts/prompt.txt)
copilot %s 2>&1 | tee %s`, shellJoinArgs(copilotArgs), logFile)

	env := map[string]string{
		"XDG_CONFIG_HOME":           "/home/runner",
		"COPILOT_AGENT_RUNNER_TYPE": "STANDALONE",
		"GITHUB_TOKEN":              "${{ secrets.COPILOT_CLI_TOKEN  }}",
		"GITHUB_STEP_SUMMARY":       "${{ env.GITHUB_STEP_SUMMARY }}",
	}

	// Always add GITHUB_AW_PROMPT for agentic workflows
	env["GITHUB_AW_PROMPT"] = "/tmp/gh-aw/aw-prompts/prompt.txt"

	// Add GITHUB_AW_MCP_CONFIG for MCP server configuration only if there are MCP servers
	if HasMCPServers(workflowData) {
		env["GITHUB_AW_MCP_CONFIG"] = "/home/runner/.copilot/mcp-config.json"
	}

	// Add GITHUB_AW_SAFE_OUTPUTS if output is needed
	applySafeOutputEnvToMap(env, workflowData)

	if workflowData.EngineConfig != nil && workflowData.EngineConfig.MaxTurns != "" {
		env["GITHUB_AW_MAX_TURNS"] = workflowData.EngineConfig.MaxTurns
	}

	// Add custom environment variables from engine config
	if workflowData.EngineConfig != nil && len(workflowData.EngineConfig.Env) > 0 {
		for key, value := range workflowData.EngineConfig.Env {
			env[key] = value
		}
	}

	// Generate the step for Copilot CLI execution
	stepName := "Execute GitHub Copilot CLI"
	var stepLines []string

	stepLines = append(stepLines, fmt.Sprintf("      - name: %s", stepName))
	stepLines = append(stepLines, "        id: agentic_execution")

	// Add tool arguments comment before the run section
	toolArgsComment := e.generateCopilotToolArgumentsComment(workflowData.Tools, workflowData.SafeOutputs, "        ")
	if toolArgsComment != "" {
		// Split the comment into lines and add each line
		commentLines := strings.Split(strings.TrimSuffix(toolArgsComment, "\n"), "\n")
		stepLines = append(stepLines, commentLines...)
	}

	// Add timeout at step level (GitHub Actions standard)
	if workflowData.TimeoutMinutes != "" {
		stepLines = append(stepLines, fmt.Sprintf("        timeout-minutes: %s", strings.TrimPrefix(workflowData.TimeoutMinutes, "timeout_minutes: ")))
	} else {
		stepLines = append(stepLines, fmt.Sprintf("        timeout-minutes: %d", constants.DefaultAgenticWorkflowTimeoutMinutes)) // Default timeout for agentic workflows
	}

	stepLines = append(stepLines, "        run: |")

	// Split command into lines and indent them properly
	commandLines := strings.Split(command, "\n")
	for _, line := range commandLines {
		stepLines = append(stepLines, "          "+line)
	}

	// Add environment variables
	if len(env) > 0 {
		stepLines = append(stepLines, "        env:")
		// Sort environment keys for consistent output
		envKeys := make([]string, 0, len(env))
		for key := range env {
			envKeys = append(envKeys, key)
		}
		sort.Strings(envKeys)

		for _, key := range envKeys {
			value := env[key]
			stepLines = append(stepLines, fmt.Sprintf("          %s: %s", key, value))
		}
	}

	steps = append(steps, GitHubActionStep(stepLines))

	return steps
}

// convertStepToYAML converts a step map to YAML string - uses proper YAML serialization
func (e *CopilotEngine) convertStepToYAML(stepMap map[string]any) (string, error) {
	return ConvertStepToYAML(stepMap)
}

func (e *CopilotEngine) RenderMCPConfig(yaml *strings.Builder, tools map[string]any, mcpTools []string, workflowData *WorkflowData) {
	yaml.WriteString("          mkdir -p /home/runner/.copilot\n")
	yaml.WriteString("          cat > /home/runner/.copilot/mcp-config.json << EOF\n")
	yaml.WriteString("          {\n")
	yaml.WriteString("            \"mcpServers\": {\n")

	// Filter out tools that don't need MCP configuration
	var actualMCPTools []string
	for _, toolName := range mcpTools {
		switch toolName {
		case "cache-memory":
			// Cache-memory is handled as a simple file share, not an MCP server
			// Skip adding it to the MCP configuration since no server is needed
			continue
		default:
			// Include all other tools (github, playwright, safe-outputs, and custom MCP tools)
			actualMCPTools = append(actualMCPTools, toolName)
		}
	}

	// Generate configuration for each MCP tool
	totalServers := len(actualMCPTools)
	serverCount := 0

	for _, toolName := range actualMCPTools {
		serverCount++
		isLast := serverCount == totalServers

		switch toolName {
		case "github":
			githubTool := tools["github"]
			e.renderGitHubCopilotMCPConfig(yaml, githubTool, isLast)
		case "playwright":
			playwrightTool := tools["playwright"]
			e.renderPlaywrightCopilotMCPConfig(yaml, playwrightTool, isLast)
		case "safe-outputs":
			e.renderSafeOutputsCopilotMCPConfig(yaml, isLast)
		case "web-fetch":
			renderMCPFetchServerConfig(yaml, "json", "              ", isLast, true)
		default:
			// Handle custom MCP tools (those with MCP-compatible type)
			if toolConfig, ok := tools[toolName].(map[string]any); ok {
				if hasMcp, _ := hasMCPConfig(toolConfig); hasMcp {
					if err := e.renderCopilotMCPConfig(yaml, toolName, toolConfig, isLast); err != nil {
						fmt.Printf("Error generating custom MCP configuration for %s: %v\n", toolName, err)
					}
				}
			}
		}
	}

	yaml.WriteString("            }\n")
	yaml.WriteString("          }\n")
	yaml.WriteString("          EOF\n")
	yaml.WriteString("          echo \"-------START MCP CONFIG-----------\"\n")
	yaml.WriteString("          cat /home/runner/.copilot/mcp-config.json\n")
	yaml.WriteString("          echo \"-------END MCP CONFIG-----------\"\n")
	yaml.WriteString("          echo \"-------/home/runner/.copilot-----------\"\n")
	yaml.WriteString("          find /home/runner/.copilot\n")
	//GITHUB_COPILOT_CLI_MODE
	yaml.WriteString("          echo \"HOME: $HOME\"\n")
	yaml.WriteString("          echo \"GITHUB_COPILOT_CLI_MODE: $GITHUB_COPILOT_CLI_MODE\"\n")
	//yaml.WriteString("          echo \"GITHUB_AW_SAFE_OUTPUTS_CONFIG: ${{ toJSON(env.GITHUB_AW_SAFE_OUTPUTS_CONFIG) }}\"")

}

// renderGitHubCopilotMCPConfig generates the GitHub MCP server configuration for Copilot CLI
// Supports both local (Docker) and remote (hosted) modes
func (e *CopilotEngine) renderGitHubCopilotMCPConfig(yaml *strings.Builder, githubTool any, isLast bool) {
	githubType := getGitHubType(githubTool)
	customGitHubToken := getGitHubToken(githubTool)
	readOnly := getGitHubReadOnly(githubTool)
	toolsets := getGitHubToolsets(githubTool)

	yaml.WriteString("              \"github\": {\n")

	// Check if remote mode is enabled (type: remote)
	if githubType == "remote" {
		// Remote mode - use hosted GitHub MCP server
		yaml.WriteString("                \"type\": \"http\",\n")
		yaml.WriteString("                \"url\": \"https://api.githubcopilot.com/mcp/\",\n")
		yaml.WriteString("                \"headers\": {\n")

		// Add custom github-token if specified, otherwise use GH_AW_GITHUB_TOKEN
		if customGitHubToken != "" {
			yaml.WriteString(fmt.Sprintf("                  \"Authorization\": \"Bearer %s\"", customGitHubToken))
		} else {
			yaml.WriteString("                  \"Authorization\": \"Bearer ${{ secrets.GH_AW_GITHUB_TOKEN }}\"")
		}

		// Add X-MCP-Readonly header if read-only mode is enabled
		if readOnly {
			yaml.WriteString(",\n")
			yaml.WriteString("                  \"X-MCP-Readonly\": \"true\"\n")
		} else {
			yaml.WriteString("\n")
		}

		yaml.WriteString("                },\n")
		yaml.WriteString("                \"tools\": [\"*\"]\n")
	} else {
		// Local mode - use Docker-based GitHub MCP server (default)
		githubDockerImageVersion := getGitHubDockerImageVersion(githubTool)
		customArgs := getGitHubCustomArgs(githubTool)

		yaml.WriteString("                \"type\": \"local\",\n")

		// Use Docker-based GitHub MCP server (same as Claude engine)
		yaml.WriteString("                \"command\": \"docker\",\n")
		yaml.WriteString("                \"args\": [\n")
		yaml.WriteString("                  \"run\",\n")
		yaml.WriteString("                  \"-i\",\n")
		yaml.WriteString("                  \"--rm\",\n")
		yaml.WriteString("                  \"-e\",\n")

		// Use custom token if specified, otherwise use default
		if customGitHubToken != "" {
			yaml.WriteString(fmt.Sprintf("                  \"GITHUB_PERSONAL_ACCESS_TOKEN=%s\",\n", customGitHubToken))
		} else {
			yaml.WriteString("                  \"GITHUB_PERSONAL_ACCESS_TOKEN=${{ secrets.GH_AW_GITHUB_TOKEN || secrets.GITHUB_TOKEN }}\",\n")
		}

		if readOnly {
			yaml.WriteString("                  \"-e\",\n")
			yaml.WriteString("                  \"GITHUB_READ_ONLY=1\",\n")
		}

		// Add GITHUB_TOOLSETS environment variable if toolsets are configured
		if toolsets != "" {
			yaml.WriteString("                  \"-e\",\n")
			yaml.WriteString(fmt.Sprintf("                  \"GITHUB_TOOLSETS=%s\",\n", toolsets))
		} else {
			yaml.WriteString("                  \"-e\",\n")
			yaml.WriteString("                  \"GITHUB_TOOLSETS=all\",\n")
		}

		yaml.WriteString("                  \"ghcr.io/github/github-mcp-server:" + githubDockerImageVersion + "\"")

		// Append custom args if present
		writeArgsToYAML(yaml, customArgs, "                  ")

		yaml.WriteString("\n")
		yaml.WriteString("                ],\n")
		yaml.WriteString("                \"tools\": [\"*\"]\n")
		// copilot does not support env
	}

	if isLast {
		yaml.WriteString("              }\n")
	} else {
		yaml.WriteString("              },\n")
	}
}

// renderPlaywrightCopilotMCPConfig generates the Playwright MCP server configuration for Copilot CLI
func (e *CopilotEngine) renderPlaywrightCopilotMCPConfig(yaml *strings.Builder, playwrightTool any, isLast bool) {
	args := generatePlaywrightDockerArgs(playwrightTool)
	customArgs := getPlaywrightCustomArgs(playwrightTool)

	// Use the version from docker args (which handles version configuration)
	playwrightPackage := "@playwright/mcp@" + args.ImageVersion

	yaml.WriteString("              \"playwright\": {\n")
	yaml.WriteString("                \"type\": \"local\",\n")
	yaml.WriteString("                \"command\": \"npx\",\n")
	yaml.WriteString("                \"args\": [\"" + playwrightPackage + "\", \"--output-dir\", \"/tmp/gh-aw/mcp-logs/playwright\"")

	if len(args.AllowedDomains) > 0 {
		yaml.WriteString(", \"--allowed-origins\", \"" + strings.Join(args.AllowedDomains, ";") + "\"")
	}

	// Append custom args if present
	writeArgsToYAMLInline(yaml, customArgs)

	yaml.WriteString("],\n")
	yaml.WriteString("                \"tools\": [\"*\"]\n")

	if isLast {
		yaml.WriteString("              }\n")
	} else {
		yaml.WriteString("              },\n")
	}
}

// renderSafeOutputsCopilotMCPConfig generates the Safe Outputs MCP server configuration for Copilot CLI
func (e *CopilotEngine) renderSafeOutputsCopilotMCPConfig(yaml *strings.Builder, isLast bool) {
	yaml.WriteString("              \"safe_outputs\": {\n")
	yaml.WriteString("                \"type\": \"local\",\n")
	yaml.WriteString("                \"command\": \"node\",\n")
	yaml.WriteString("                \"args\": [\"/tmp/gh-aw/safe-outputs/mcp-server.cjs\"],\n")
	yaml.WriteString("                \"tools\": [\"*\"],\n")
	yaml.WriteString("                \"env\": {\n")
	yaml.WriteString("                  \"GITHUB_AW_SAFE_OUTPUTS\": \"${{ env.GITHUB_AW_SAFE_OUTPUTS }}\",\n")
	yaml.WriteString("                  \"GITHUB_AW_SAFE_OUTPUTS_CONFIG\": ${{ toJSON(env.GITHUB_AW_SAFE_OUTPUTS_CONFIG) }}\n")
	yaml.WriteString("                }\n")

	if isLast {
		yaml.WriteString("              }\n")
	} else {
		yaml.WriteString("              },\n")
	}
}

// renderCopilotMCPConfig generates custom MCP server configuration for Copilot CLI
func (e *CopilotEngine) renderCopilotMCPConfig(yaml *strings.Builder, toolName string, toolConfig map[string]any, isLast bool) error {
	// Use the shared renderer with copilot-specific requirements
	renderer := MCPConfigRenderer{
		Format:                "json",
		IndentLevel:           "                ",
		RequiresCopilotFields: true,
	}

	yaml.WriteString("              \"" + toolName + "\": {\n")

	// Use shared renderer for the server configuration
	if err := renderSharedMCPConfig(yaml, toolName, toolConfig, renderer); err != nil {
		return err
	}

	if isLast {
		yaml.WriteString("              }\n")
	} else {
		yaml.WriteString("              },\n")
	}

	return nil
}

// ParseLogMetrics implements engine-specific log parsing for Copilot CLI
func (e *CopilotEngine) ParseLogMetrics(logContent string, verbose bool) LogMetrics {
	var metrics LogMetrics
	var maxTokenUsage int

	lines := strings.Split(logContent, "\n")
	toolCallMap := make(map[string]*ToolCallInfo) // Track tool calls
	var currentSequence []string                  // Track tool sequence
	turns := 0

	for _, line := range lines {
		// Skip empty lines
		if strings.TrimSpace(line) == "" {
			continue
		}

		// Count turns based on interaction patterns (adjust based on actual Copilot CLI output)
		if strings.Contains(line, "User:") || strings.Contains(line, "Human:") || strings.Contains(line, "Query:") {
			turns++
			// Start of a new turn, save previous sequence if any
			if len(currentSequence) > 0 {
				metrics.ToolSequences = append(metrics.ToolSequences, currentSequence)
				currentSequence = []string{}
			}
		}

		// Extract tool calls and add to sequence (adjust based on actual Copilot CLI output format)
		if toolName := e.parseCopilotToolCallsWithSequence(line, toolCallMap); toolName != "" {
			currentSequence = append(currentSequence, toolName)
		}

		// Try to extract token usage from JSON format if available
		jsonMetrics := ExtractJSONMetrics(line, verbose)
		if jsonMetrics.TokenUsage > 0 || jsonMetrics.EstimatedCost > 0 {
			if jsonMetrics.TokenUsage > maxTokenUsage {
				maxTokenUsage = jsonMetrics.TokenUsage
			}
			if jsonMetrics.EstimatedCost > 0 {
				metrics.EstimatedCost += jsonMetrics.EstimatedCost
			}
		}

		// Basic processing - error/warning counting moved to end of function
	}

	// Add final sequence if any
	if len(currentSequence) > 0 {
		metrics.ToolSequences = append(metrics.ToolSequences, currentSequence)
	}

	metrics.TokenUsage = maxTokenUsage
	metrics.Turns = turns

	// Convert tool call map to slice
	for _, toolInfo := range toolCallMap {
		metrics.ToolCalls = append(metrics.ToolCalls, *toolInfo)
	}

	// Sort tool calls by name for consistent output
	sort.Slice(metrics.ToolCalls, func(i, j int) bool {
		return metrics.ToolCalls[i].Name < metrics.ToolCalls[j].Name
	})

	// Count errors and warnings using pattern matching for better accuracy
	errorPatterns := e.GetErrorPatterns()
	if len(errorPatterns) > 0 {
		metrics.Errors = CountErrorsAndWarningsWithPatterns(logContent, errorPatterns)
	}

	// Detect permission errors and create missing-tool entries
	e.detectPermissionErrorsAndCreateMissingTools(logContent, verbose)

	return metrics
}

// parseCopilotToolCallsWithSequence extracts tool call information from Copilot CLI log lines and returns tool name
func (e *CopilotEngine) parseCopilotToolCallsWithSequence(line string, toolCallMap map[string]*ToolCallInfo) string {
	// This method needs to be adjusted based on actual Copilot CLI output format
	// For now, using a generic approach that can be refined once we see actual logs

	// Look for common tool call patterns (adjust based on actual Copilot CLI output)
	if strings.Contains(line, "calling") || strings.Contains(line, "tool:") || strings.Contains(line, "function:") {
		// Extract tool name from various possible formats
		toolName := ""
		if strings.Contains(line, "github") {
			toolName = "github"
		} else if strings.Contains(line, "playwright") {
			toolName = "playwright"
		} else if strings.Contains(line, "safe") && strings.Contains(line, "output") {
			toolName = "safe_outputs"
		}

		if toolName != "" {
			// Initialize or update tool call info
			if toolInfo, exists := toolCallMap[toolName]; exists {
				toolInfo.CallCount++
			} else {
				toolCallMap[toolName] = &ToolCallInfo{
					Name:          toolName,
					CallCount:     1,
					MaxOutputSize: 0, // TODO: Extract output size from results if available
				}
			}
			return toolName
		}
	}

	return ""
}

// GetLogParserScript returns the JavaScript script name for parsing Copilot logs
func (e *CopilotEngine) GetLogParserScriptId() string {
	return "parse_copilot_log"
}

// GetLogFileForParsing returns the log directory for Copilot CLI logs
// Copilot writes detailed debug logs to /tmp/gh-aw/.copilot/logs/ which should be parsed
// instead of the agent-stdio.log file
func (e *CopilotEngine) GetLogFileForParsing() string {
	return logsFolder
}

// computeCopilotToolArguments generates Copilot CLI tool permission arguments from workflow tools configuration
func (e *CopilotEngine) computeCopilotToolArguments(tools map[string]any, safeOutputs *SafeOutputsConfig) []string {
	if tools == nil {
		tools = make(map[string]any)
	}

	var args []string

	// Handle bash/shell tools
	if bashConfig, hasBash := tools["bash"]; hasBash {
		hasWildcard := false
		if bashCommands, ok := bashConfig.([]any); ok {
			// Check for :* wildcard first - if present, allow all shell commands
			for _, cmd := range bashCommands {
				if cmdStr, ok := cmd.(string); ok {
					if cmdStr == ":*" || cmdStr == "*" {
						// Allow all shell commands
						args = append(args, "--allow-tool", "shell")
						hasWildcard = true
						break
					}
				}
			}
			// Add specific shell commands only if no wildcard found
			if !hasWildcard {
				for _, cmd := range bashCommands {
					if cmdStr, ok := cmd.(string); ok {
						args = append(args, "--allow-tool", fmt.Sprintf("shell(%s)", cmdStr))
					}
				}
			}
		} else {
			// Bash with no specific commands or null value - allow all shell
			args = append(args, "--allow-tool", "shell")
		}
	}

	// Handle edit tools requirement for file write access
	// Note: safe-outputs do not need write permission as they use MCP
	if _, hasEdit := tools["edit"]; hasEdit {
		args = append(args, "--allow-tool", "write")
	}

	// Handle safe_outputs MCP server - allow all tools if safe outputs are enabled
	// This includes both safeOutputs config and safeOutputs.Jobs
	if HasSafeOutputsEnabled(safeOutputs) {
		args = append(args, "--allow-tool", "safe_outputs")
	}

	// Built-in tool names that should be skipped when processing MCP servers
	// Note: GitHub is NOT included here because it needs MCP configuration in CLI mode
	// Note: web-fetch is NOT included here because it may be an MCP server for engines without native support
	builtInTools := map[string]bool{
		"bash":       true,
		"edit":       true,
		"web-search": true,
		"playwright": true,
	}

	// Handle MCP server tools
	for toolName, toolConfig := range tools {
		// Skip built-in tools we've already handled
		if builtInTools[toolName] {
			continue
		}

		// GitHub is a special case - it's an MCP server but doesn't have explicit MCP config in the workflow
		// It gets MCP configuration through the parser's processBuiltinMCPTool
		if toolName == "github" {
			if toolConfigMap, ok := toolConfig.(map[string]any); ok {
				if allowed, hasAllowed := toolConfigMap["allowed"]; hasAllowed {
					if allowedList, ok := allowed.([]any); ok {
						// Process allowed list in a single pass
						hasWildcard := false
						for _, allowedTool := range allowedList {
							if toolStr, ok := allowedTool.(string); ok {
								if toolStr == "*" {
									// Wildcard means allow entire GitHub MCP server
									hasWildcard = true
								} else {
									// Add individual tool permission
									args = append(args, "--allow-tool", fmt.Sprintf("github(%s)", toolStr))
								}
							}
						}

						// Add server-level permission only if wildcard was present
						if hasWildcard {
							args = append(args, "--allow-tool", "github")
						}
					}
				}
			}
			continue
		}

		// Check if this is an MCP server configuration
		if toolConfigMap, ok := toolConfig.(map[string]any); ok {
			if hasMcp, _ := hasMCPConfig(toolConfigMap); hasMcp {
				// Allow the entire MCP server
				args = append(args, "--allow-tool", toolName)

				// If it has specific allowed tools, add them individually
				if allowed, hasAllowed := toolConfigMap["allowed"]; hasAllowed {
					if allowedList, ok := allowed.([]any); ok {
						for _, allowedTool := range allowedList {
							if toolStr, ok := allowedTool.(string); ok {
								args = append(args, "--allow-tool", fmt.Sprintf("%s(%s)", toolName, toolStr))
							}
						}
					}
				}
			}
		}
	}

	// Simple sort - extract values, sort them, and rebuild args
	if len(args) > 0 {
		var values []string
		for i := 1; i < len(args); i += 2 {
			values = append(values, args[i])
		}
		sort.Strings(values)

		// Rebuild args with sorted values
		newArgs := make([]string, 0, len(args))
		for _, value := range values {
			newArgs = append(newArgs, "--allow-tool", value)
		}
		args = newArgs
	}

	return args
}

// generateCopilotToolArgumentsComment generates a multi-line comment showing each tool argument
func (e *CopilotEngine) generateCopilotToolArgumentsComment(tools map[string]any, safeOutputs *SafeOutputsConfig, indent string) string {
	toolArgs := e.computeCopilotToolArguments(tools, safeOutputs)
	if len(toolArgs) == 0 {
		return ""
	}

	var comment strings.Builder
	comment.WriteString(indent + "# Copilot CLI tool arguments (sorted):\n")

	// Group flag-value pairs for better readability
	for i := 0; i < len(toolArgs); i += 2 {
		if i+1 < len(toolArgs) {
			comment.WriteString(fmt.Sprintf("%s# %s %s\n", indent, toolArgs[i], toolArgs[i+1]))
		}
	}

	return comment.String()
}

// GetErrorPatterns returns regex patterns for extracting error messages from Copilot CLI logs
func (e *CopilotEngine) GetErrorPatterns() []ErrorPattern {
	patterns := GetCommonErrorPatterns()
<<<<<<< HEAD

=======
	
>>>>>>> 27922b2e
	// Add Copilot-specific error patterns
	patterns = append(patterns, []ErrorPattern{
		{
			Pattern:      `(\d{4}-\d{2}-\d{2}T\d{2}:\d{2}:\d{2}\.\d{3}Z)\s+\[(ERROR)\]\s+(.+)`,
			LevelGroup:   2, // "ERROR" is in the second capture group
			MessageGroup: 3, // error message is in the third capture group
			Description:  "Copilot CLI timestamped ERROR messages",
		},
		{
			Pattern:      `(\d{4}-\d{2}-\d{2}T\d{2}:\d{2}:\d{2}\.\d{3}Z)\s+\[(WARN|WARNING)\]\s+(.+)`,
			LevelGroup:   2, // "WARN" or "WARNING" is in the second capture group
			MessageGroup: 3, // warning message is in the third capture group
			Description:  "Copilot CLI timestamped WARNING messages",
		},
		{
			Pattern:      `\[(\d{4}-\d{2}-\d{2}T\d{2}:\d{2}:\d{2}\.\d{3}Z)\]\s+(CRITICAL|ERROR):\s+(.+)`,
			LevelGroup:   2, // "CRITICAL" or "ERROR" is in the second capture group
			MessageGroup: 3, // error message is in the third capture group
			Description:  "Copilot CLI bracketed critical/error messages with timestamp",
		},
		{
			Pattern:      `\[(\d{4}-\d{2}-\d{2}T\d{2}:\d{2}:\d{2}\.\d{3}Z)\]\s+(WARNING):\s+(.+)`,
			LevelGroup:   2, // "WARNING" is in the second capture group
			MessageGroup: 3, // warning message is in the third capture group
			Description:  "Copilot CLI bracketed warning messages with timestamp",
		},
		{
			Pattern:      `(Error):\s+(.+)`,
			LevelGroup:   1, // "Error" is in the first capture group
			MessageGroup: 2, // error message is in the second capture group
			Description:  "Generic error messages from Copilot CLI or Node.js",
		},
		{
			Pattern:      `npm ERR!\s+(.+)`,
			LevelGroup:   0, // No level group, will be inferred as "error"
			MessageGroup: 1, // error message is in the first capture group
			Description:  "NPM error messages during Copilot CLI installation or execution",
		},
		{
			Pattern:      `(Warning):\s+(.+)`,
			LevelGroup:   1, // "Warning" is in the first capture group
			MessageGroup: 2, // warning message is in the second capture group
			Description:  "Generic warning messages from Copilot CLI",
		},
		{
			Pattern:      `(Fatal error):\s+(.+)`,
			LevelGroup:   1, // "Fatal error" is in the first capture group (will be treated as error)
			MessageGroup: 2, // error message is in the second capture group
			Description:  "Fatal error messages from Copilot CLI",
		},
		{
			Pattern:      `copilot:\s+(error):\s+(.+)`,
			LevelGroup:   1, // "error" is in the first capture group
			MessageGroup: 2, // error message is in the second capture group
			Description:  "Copilot CLI command-level error messages",
		},
		// Specific, contextual permission error patterns - marked as warnings to reduce false positives
		{
			Pattern:      `(?i)access denied.*only authorized.*can trigger.*workflow`,
			LevelGroup:   0,
			MessageGroup: 0,
			Severity:     "warning",
			Description:  "Permission denied - workflow access restriction",
		},
		{
			Pattern:      `(?i)access denied.*user.*not authorized`,
			LevelGroup:   0,
			MessageGroup: 0,
			Severity:     "warning",
			Description:  "Permission denied - user not authorized",
		},
		{
			Pattern:      `(?i)repository permission check failed`,
			LevelGroup:   0,
			MessageGroup: 0,
			Severity:     "warning",
			Description:  "Repository permission check failure",
		},
		{
			Pattern:      `(?i)configuration error.*required permissions not specified`,
			LevelGroup:   0,
			MessageGroup: 0,
			Severity:     "warning",
			Description:  "Configuration error - missing permissions",
		},
		{
			Pattern:      `(?i)\berror\b.*permission.*denied`,
			LevelGroup:   0,
			MessageGroup: 0,
			Severity:     "warning",
			Description:  "Permission denied error (requires error context)",
		},
		{
			Pattern:      `(?i)\berror\b.*unauthorized`,
			LevelGroup:   0,
			MessageGroup: 0,
			Severity:     "warning",
			Description:  "Unauthorized error (requires error context)",
		},
		{
			Pattern:      `(?i)\berror\b.*forbidden`,
			LevelGroup:   0,
			MessageGroup: 0,
			Severity:     "warning",
			Description:  "Forbidden error (requires error context)",
		},
		{
			Pattern:      `(?i)\berror\b.*access.*restricted`,
			LevelGroup:   0,
			MessageGroup: 0,
			Severity:     "warning",
			Description:  "Access restricted error (requires error context)",
		},
		{
			Pattern:      `(?i)\berror\b.*insufficient.*permission`,
			LevelGroup:   0,
			MessageGroup: 0,
			Severity:     "warning",
			Description:  "Insufficient permissions error (requires error context)",
		},
		{
			Pattern:      `(?i)authentication failed`,
			LevelGroup:   0,
			MessageGroup: 0,
			Severity:     "warning",
			Description:  "Authentication failure with Copilot CLI",
		},
		{
			Pattern:      `(?i)\berror\b.*token.*invalid`,
			LevelGroup:   0,
			MessageGroup: 0,
			Severity:     "warning",
			Description:  "Invalid token error with Copilot CLI (requires error context)",
		},
		{
			Pattern:      `(?i)not authorized.*copilot`,
			LevelGroup:   0,
			MessageGroup: 0,
			Severity:     "warning",
			Description:  "Not authorized for Copilot CLI access",
		},
		// Command execution failures
		{
			Pattern:      `(?i)command not found:\s*(.+)`,
			LevelGroup:   0,
			MessageGroup: 1,
			Description:  "Shell command not found error",
		},
		{
			Pattern:      `(?i)(.+):\s*command not found`,
			LevelGroup:   0,
			MessageGroup: 1,
			Description:  "Shell command not found error (alternate format)",
		},
		{
			Pattern:      `(?i)sh:\s*\d+:\s*(.+):\s*not found`,
			LevelGroup:   0,
			MessageGroup: 1,
			Description:  "Shell command not found error (sh format)",
		},
		{
			Pattern:      `(?i)bash:\s*(.+):\s*command not found`,
			LevelGroup:   0,
			MessageGroup: 1,
			Description:  "Bash command not found error",
		},
		// Copilot CLI specific errors
		{
			Pattern:      `(?i)permission denied and could not request permission from user`,
			LevelGroup:   0,
			MessageGroup: 0,
			Severity:     "warning",
			Description:  "Copilot CLI permission denied warning (user interaction required)",
		},
		{
			Pattern:      `(?i)✗\s+(.+)`,
			LevelGroup:   0,
			MessageGroup: 1,
			Description:  "Copilot CLI failed command indicator",
		},
		// Node.js and npm test failures
		{
			Pattern:      `(?i)Error:\s*Cannot find module\s*'(.+)'`,
			LevelGroup:   0,
			MessageGroup: 1,
			Description:  "Node.js module not found error",
		},
		{
			Pattern:      `(?i)sh:\s*\d+:\s*(.+):\s*Permission denied`,
			LevelGroup:   0,
			MessageGroup: 1,
			Severity:     "warning",
			Description:  "Shell permission denied error",
		},
		// Rate limiting and quota errors
		{
			Pattern:      `(?i)(rate limit|too many requests)`,
			LevelGroup:   0,
			MessageGroup: 0,
			Description:  "Rate limit exceeded error",
		},
		{
			Pattern:      `(?i)(429|HTTP.*429)`,
			LevelGroup:   0,
			MessageGroup: 0,
			Description:  "HTTP 429 Too Many Requests status code",
		},
		{
			Pattern:      `(?i)error.*quota.*exceeded`,
			LevelGroup:   0,
			MessageGroup: 0,
			Description:  "Quota exceeded error",
		},
		// Timeout and deadline errors
		{
			Pattern:      `(?i)error.*(timeout|timed out|deadline exceeded)`,
			LevelGroup:   0,
			MessageGroup: 0,
			Description:  "Timeout or deadline exceeded error",
		},
		// Network and connection errors
		{
			Pattern:      `(?i)(connection refused|connection failed|ECONNREFUSED)`,
			LevelGroup:   0,
			MessageGroup: 0,
			Description:  "Network connection error",
		},
		{
			Pattern:      `(?i)(ETIMEDOUT|ENOTFOUND)`,
			LevelGroup:   0,
			MessageGroup: 0,
			Description:  "Network timeout or DNS resolution error",
		},
		// Token expiration errors
		{
			Pattern:      `(?i)error.*token.*expired`,
			LevelGroup:   0,
			MessageGroup: 0,
			Severity:     "warning",
			Description:  "Token expired error",
		},
		// Memory and resource errors
		{
			Pattern:      `(?i)(maximum call stack size exceeded|heap out of memory|spawn ENOMEM)`,
			LevelGroup:   0,
			MessageGroup: 0,
			Description:  "Memory or resource exhaustion error",
		},
	}...)
<<<<<<< HEAD

=======
	
>>>>>>> 27922b2e
	return patterns
}

// detectPermissionErrorsAndCreateMissingTools scans Copilot CLI log content for permission errors
// and creates missing-tool entries in the safe outputs file
func (e *CopilotEngine) detectPermissionErrorsAndCreateMissingTools(logContent string, verbose bool) {
	patterns := FilterPermissionErrorPatterns(e.GetErrorPatterns())
	// For Copilot CLI, the tool is generally the CLI itself (no context extraction needed)
	ScanLogForPermissionErrors(logContent, patterns, nil, "github-copilot-cli", verbose)
}<|MERGE_RESOLUTION|>--- conflicted
+++ resolved
@@ -682,11 +682,7 @@
 // GetErrorPatterns returns regex patterns for extracting error messages from Copilot CLI logs
 func (e *CopilotEngine) GetErrorPatterns() []ErrorPattern {
 	patterns := GetCommonErrorPatterns()
-<<<<<<< HEAD
-
-=======
 	
->>>>>>> 27922b2e
 	// Add Copilot-specific error patterns
 	patterns = append(patterns, []ErrorPattern{
 		{
@@ -936,11 +932,7 @@
 			Description:  "Memory or resource exhaustion error",
 		},
 	}...)
-<<<<<<< HEAD
-
-=======
 	
->>>>>>> 27922b2e
 	return patterns
 }
 
