--- conflicted
+++ resolved
@@ -2739,11 +2739,7 @@
 }
 
 // generateMCPSetup generates the MCP server configuration setup
-<<<<<<< HEAD
-func (c *Compiler) generateMCPSetup(yaml *strings.Builder, workflowData *WorkflowData, engine CodingAgentEngine) {
-=======
 func (c *Compiler) generateMCPSetup(yaml *strings.Builder, tools map[string]any, engine CodingAgentEngine, workflowData *WorkflowData) {
->>>>>>> e76cfef7
 	// Collect tools that need MCP server configuration
 	var mcpTools []string
 	var proxyTools []string
@@ -2834,11 +2830,7 @@
 	yaml.WriteString("          mkdir -p /tmp/mcp-config\n")
 
 	// Use the engine's RenderMCPConfig method
-<<<<<<< HEAD
-	engine.RenderMCPConfig(yaml, tools, mcpTools, workflowData.NetworkPermissions)
-=======
 	engine.RenderMCPConfig(yaml, tools, mcpTools, workflowData)
->>>>>>> e76cfef7
 }
 
 func getGitHubDockerImageVersion(githubTool any) string {
@@ -2975,11 +2967,7 @@
 	}
 
 	// Add MCP setup
-<<<<<<< HEAD
-	c.generateMCPSetup(yaml, data, engine)
-=======
 	c.generateMCPSetup(yaml, data.Tools, engine, data)
->>>>>>> e76cfef7
 
 	// Add safety checks before executing agentic tools
 	c.generateSafetyChecks(yaml, data)
