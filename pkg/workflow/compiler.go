--- conflicted
+++ resolved
@@ -2204,48 +2204,40 @@
 		yaml.WriteString("          " + line + "\n")
 	}
 
-<<<<<<< HEAD
-	// Add output instructions for all engines (GITHUB_AW_OUTPUT functionality)
-	yaml.WriteString("          \n")
-	yaml.WriteString("          ---\n")
-	yaml.WriteString("          \n")
-
-	if data.SafeOutputs != nil && data.SafeOutputs.AddIssueComment != nil {
-		yaml.WriteString("          ## Adding a Comment to an Issue or Pull Request\n")
-		yaml.WriteString("          \n")
-		yaml.WriteString("          To add a comment to an issue or pull request on GitHub, do NOT attempt to use MCP tools and do NOT attempt to use `gh` or the GitHub API. Instead, write the issue comment you want to make to the file \"${{ env.GITHUB_AW_OUTPUT }}\", in markdown.\n")
-		yaml.WriteString("          \n")
-	} else if data.SafeOutputs != nil && data.SafeOutputs.CreateIssue != nil {
-		yaml.WriteString("          ## Issue Creation\n")
-		yaml.WriteString("          \n")
-		yaml.WriteString("          To create an issue on GitHub, do NOT attempt to use MCP tools and do NOT attempt to use `gh` or the GitHub API. Instead, write to the title and issue body to the file \"${{ env.GITHUB_AW_OUTPUT }}\", where the first line of the file is the title of the issue, and the rest of the file is the body of the issue, in markdown.\n")
-		yaml.WriteString("          \n")
-	} else if data.SafeOutputs != nil && data.SafeOutputs.CreatePullRequest != nil {
-		yaml.WriteString("          ## Pull Request Creation\n")
-		yaml.WriteString("          \n")
-		yaml.WriteString("          To create a pull request on GitHub, do NOT attempt to use MCP tools and do NOT attempt to use `gh` or the GitHub API. Instead, write to the title and issue body of the pull request description to \"${{ env.GITHUB_AW_OUTPUT }}\", where the first line of the file is the title of the issue, and the rest of the file is the body of the issue, in markdown.\n")
-		yaml.WriteString("          Instead:\n")
-		yaml.WriteString("          1. Make any file changes directly in the working directory, making the changes and additions you want, but leaving the changes uncommitted and unstaged.\n")
-		yaml.WriteString("          2. Write a PR title and description to ${{ env.GITHUB_AW_OUTPUT }}, where the first line of the file is the title of the pull request, and the rest of the file is the body of the pull request, in markdown.")
-		yaml.WriteString("          \n")
-	} else if data.SafeOutputs != nil && data.SafeOutputs.AddIssueLabels != nil {
-		yaml.WriteString("          ## Adding Labels to Issues or Pull Requests\n")
-		yaml.WriteString("          \n")
-		yaml.WriteString("          To add labels to an issue or pull request on GitHub, do NOT attempt to use MCP tools, do NOT attempt to use `gh` and do NOT attempt to use the GitHub API. Instead, write the list of labels, one on each line, to \"${{ env.GITHUB_AW_OUTPUT }}\", where each line is a label.\n")
-		yaml.WriteString("          \n")
-	} else {
-		yaml.WriteString("          **IMPORTANT**: If you need to provide output that should be captured as a workflow output variable, write it to the file \"${{ env.GITHUB_AW_OUTPUT }}\". This file is available for you to write any output that should be exposed from this workflow. The content of this file will be made available as the 'output' workflow output.\n")
-	}
-=======
-	// Add output instructions only if output feature is used (GITHUB_AW_OUTPUT functionality)
-	if data.Output != nil {
+	if data.SafeOutputs != nil {
+		// Add output instructions for all engines (GITHUB_AW_OUTPUT functionality)
 		yaml.WriteString("          \n")
 		yaml.WriteString("          ---\n")
 		yaml.WriteString("          \n")
-		yaml.WriteString("          **IMPORTANT**: If you need to provide output that should be captured as a workflow output variable, write it to the file \"${{ env.GITHUB_AW_OUTPUT }}\". This file is available for you to write any output that should be exposed from this workflow. The content of this file will be made available as the 'output' workflow output.\n")
-	}
-
->>>>>>> 11b0aa3b
+
+		if data.SafeOutputs.AddIssueComment != nil {
+			yaml.WriteString("          ## Adding a Comment to an Issue or Pull Request\n")
+			yaml.WriteString("          \n")
+			yaml.WriteString("          To add a comment to an issue or pull request on GitHub, do NOT attempt to use MCP tools and do NOT attempt to use `gh` or the GitHub API. Instead, write the issue comment you want to make to the file \"${{ env.GITHUB_AW_OUTPUT }}\", in markdown.\n")
+			yaml.WriteString("          \n")
+		} else if data.SafeOutputs.CreateIssue != nil {
+			yaml.WriteString("          ## Issue Creation\n")
+			yaml.WriteString("          \n")
+			yaml.WriteString("          To create an issue on GitHub, do NOT attempt to use MCP tools and do NOT attempt to use `gh` or the GitHub API. Instead, write to the title and issue body to the file \"${{ env.GITHUB_AW_OUTPUT }}\", where the first line of the file is the title of the issue, and the rest of the file is the body of the issue, in markdown.\n")
+			yaml.WriteString("          \n")
+		} else if data.SafeOutputs.CreatePullRequest != nil {
+			yaml.WriteString("          ## Pull Request Creation\n")
+			yaml.WriteString("          \n")
+			yaml.WriteString("          To create a pull request on GitHub, do NOT attempt to use MCP tools and do NOT attempt to use `gh` or the GitHub API. Instead, write to the title and issue body of the pull request description to \"${{ env.GITHUB_AW_OUTPUT }}\", where the first line of the file is the title of the issue, and the rest of the file is the body of the issue, in markdown.\n")
+			yaml.WriteString("          Instead:\n")
+			yaml.WriteString("          1. Make any file changes directly in the working directory, making the changes and additions you want, but leaving the changes uncommitted and unstaged.\n")
+			yaml.WriteString("          2. Write a PR title and description to ${{ env.GITHUB_AW_OUTPUT }}, where the first line of the file is the title of the pull request, and the rest of the file is the body of the pull request, in markdown.")
+			yaml.WriteString("          \n")
+		} else if data.SafeOutputs.AddIssueLabels != nil {
+			yaml.WriteString("          ## Adding Labels to Issues or Pull Requests\n")
+			yaml.WriteString("          \n")
+			yaml.WriteString("          To add labels to an issue or pull request on GitHub, do NOT attempt to use MCP tools, do NOT attempt to use `gh` and do NOT attempt to use the GitHub API. Instead, write the list of labels, one on each line, to \"${{ env.GITHUB_AW_OUTPUT }}\", where each line is a label.\n")
+			yaml.WriteString("          \n")
+		} else {
+			yaml.WriteString("          **IMPORTANT**: If you need to provide output that should be captured as a workflow output variable, write it to the file \"${{ env.GITHUB_AW_OUTPUT }}\". This file is available for you to write any output that should be exposed from this workflow. The content of this file will be made available as the 'output' workflow output.\n")
+		}
+	}
+
 	yaml.WriteString("          EOF\n")
 
 	// Add step to print prompt to GitHub step summary for debugging
