package workflow

import (
	_ "embed"
	"encoding/json"
	"errors"
	"fmt"
	"os"
	"path/filepath"
	"sort"
	"strings"
	"time"

	"github.com/githubnext/gh-aw/pkg/console"
	"github.com/githubnext/gh-aw/pkg/constants"
	"github.com/githubnext/gh-aw/pkg/parser"
	"github.com/goccy/go-yaml"
	"github.com/santhosh-tekuri/jsonschema/v6"
)

const (
	// OutputArtifactName is the standard name for GITHUB_AW_SAFE_OUTPUTS artifact
	OutputArtifactName = "safe_output.jsonl"
)

//go:embed schemas/github-workflow.json
var githubWorkflowSchema string

// FileTracker interface for tracking files created during compilation
type FileTracker interface {
	TrackCreated(filePath string)
}

// Compiler handles converting markdown workflows to GitHub Actions YAML
type Compiler struct {
	verbose        bool
	engineOverride string
	customOutput   string          // If set, output will be written to this path instead of default location
	version        string          // Version of the extension
	skipValidation bool            // If true, skip schema validation
	noEmit         bool            // If true, validate without generating lock files
	jobManager     *JobManager     // Manages jobs and dependencies
	engineRegistry *EngineRegistry // Registry of available agentic engines
	fileTracker    FileTracker     // Optional file tracker for tracking created files
}

// generateSafeFileName converts a workflow name to a safe filename for logs
func generateSafeFileName(name string) string {
	// Replace spaces and special characters with hyphens
	result := strings.ReplaceAll(name, " ", "-")
	result = strings.ReplaceAll(result, "/", "-")
	result = strings.ReplaceAll(result, "\\", "-")
	result = strings.ReplaceAll(result, ":", "-")
	result = strings.ReplaceAll(result, "*", "-")
	result = strings.ReplaceAll(result, "?", "-")
	result = strings.ReplaceAll(result, "\"", "-")
	result = strings.ReplaceAll(result, "<", "-")
	result = strings.ReplaceAll(result, ">", "-")
	result = strings.ReplaceAll(result, "|", "-")
	result = strings.ReplaceAll(result, "@", "-")
	result = strings.ToLower(result)

	// Remove multiple consecutive hyphens
	for strings.Contains(result, "--") {
		result = strings.ReplaceAll(result, "--", "-")
	}

	// Trim leading/trailing hyphens
	result = strings.Trim(result, "-")

	// Ensure it's not empty
	if result == "" {
		result = "workflow"
	}

	return result
}

// NewCompiler creates a new workflow compiler with optional configuration
func NewCompiler(verbose bool, engineOverride string, version string) *Compiler {
	c := &Compiler{
		verbose:        verbose,
		engineOverride: engineOverride,
		version:        version,
		skipValidation: true, // Skip validation by default for now since existing workflows don't fully comply
		jobManager:     NewJobManager(),
		engineRegistry: GetGlobalEngineRegistry(),
	}

	return c
}

// SetSkipValidation configures whether to skip schema validation
func (c *Compiler) SetSkipValidation(skip bool) {
	c.skipValidation = skip
}

// SetNoEmit configures whether to validate without generating lock files
func (c *Compiler) SetNoEmit(noEmit bool) {
	c.noEmit = noEmit
}

// SetFileTracker sets the file tracker for tracking created files
func (c *Compiler) SetFileTracker(tracker FileTracker) {
	c.fileTracker = tracker
}

// NewCompilerWithCustomOutput creates a new workflow compiler with custom output path
func NewCompilerWithCustomOutput(verbose bool, engineOverride string, customOutput string, version string) *Compiler {
	c := &Compiler{
		verbose:        verbose,
		engineOverride: engineOverride,
		customOutput:   customOutput,
		version:        version,
		skipValidation: true, // Skip validation by default for now since existing workflows don't fully comply
		jobManager:     NewJobManager(),
		engineRegistry: GetGlobalEngineRegistry(),
	}

	return c
}

// WorkflowData holds all the data needed to generate a GitHub Actions workflow
type WorkflowData struct {
	Name               string
	FrontmatterName    string // name field from frontmatter (for code scanning alert driver default)
	On                 string
	Permissions        string
	Network            string // top-level network permissions configuration
	Concurrency        string
	RunName            string
	Env                string
	If                 string
	TimeoutMinutes     string
	CustomSteps        string
	PostSteps          string // steps to run after AI execution
	RunsOn             string
	Tools              map[string]any
	MarkdownContent    string
	AI                 string        // "claude" or "codex" (for backwards compatibility)
	EngineConfig       *EngineConfig // Extended engine configuration
	StopTime           string
	Command            string              // for /command trigger support
	CommandOtherEvents map[string]any      // for merging command with other events
	AIReaction         string              // AI reaction type like "eyes", "heart", etc.
	Jobs               map[string]any      // custom job configurations with dependencies
	Cache              string              // cache configuration
	NeedsTextOutput    bool                // whether the workflow uses ${{ needs.task.outputs.text }}
	NetworkPermissions *NetworkPermissions // parsed network permissions
	SafeOutputs        *SafeOutputsConfig  // output configuration for automatic output routes
	Roles              []string            // permission levels required to trigger workflow
	CacheMemoryConfig  *CacheMemoryConfig  // parsed cache-memory configuration
}

// CacheMemoryConfig holds configuration for cache-memory functionality
type CacheMemoryConfig struct {
	Enabled       bool   `yaml:"enabled,omitempty"`        // whether cache-memory is enabled
	Key           string `yaml:"key,omitempty"`            // custom cache key
	RetentionDays *int   `yaml:"retention-days,omitempty"` // retention days for upload-artifact action
}

// SafeOutputsConfig holds configuration for automatic output routes
type SafeOutputsConfig struct {
	CreateIssues                    *CreateIssuesConfig                    `yaml:"create-issue,omitempty"`
	CreateDiscussions               *CreateDiscussionsConfig               `yaml:"create-discussion,omitempty"`
	AddIssueComments                *AddIssueCommentsConfig                `yaml:"add-issue-comment,omitempty"`
	CreatePullRequests              *CreatePullRequestsConfig              `yaml:"create-pull-request,omitempty"`
	CreatePullRequestReviewComments *CreatePullRequestReviewCommentsConfig `yaml:"create-pull-request-review-comment,omitempty"`
	CreateCodeScanningAlerts        *CreateCodeScanningAlertsConfig        `yaml:"create-code-scanning-alert,omitempty"`
	AddLabels                       *AddLabelsConfig                       `yaml:"add-labels,omitempty"`
	UpdateIssues                    *UpdateIssuesConfig                    `yaml:"update-issue,omitempty"`
	PushToPullRequestBranch         *PushToPullRequestBranchConfig         `yaml:"push-to-pr-branch,omitempty"`
	MissingTool                     *MissingToolConfig                     `yaml:"missing-tool,omitempty"` // Optional for reporting missing functionality
	AllowedDomains                  []string                               `yaml:"allowed-domains,omitempty"`
	Staged                          *bool                                  `yaml:"staged,omitempty"`       // If true, emit step summary messages instead of making GitHub API calls
	Env                             map[string]string                      `yaml:"env,omitempty"`          // Environment variables to pass to safe output jobs
	GitHubToken                     string                                 `yaml:"github-token,omitempty"` // GitHub token for safe output jobs
}

// CreateIssuesConfig holds configuration for creating GitHub issues from agent output
type CreateIssuesConfig struct {
	TitlePrefix string   `yaml:"title-prefix,omitempty"`
	Labels      []string `yaml:"labels,omitempty"`
	Max         int      `yaml:"max,omitempty"` // Maximum number of issues to create
}

// CreateDiscussionsConfig holds configuration for creating GitHub discussions from agent output
type CreateDiscussionsConfig struct {
	TitlePrefix string `yaml:"title-prefix,omitempty"`
	CategoryId  string `yaml:"category-id,omitempty"` // Discussion category ID
	Max         int    `yaml:"max,omitempty"`         // Maximum number of discussions to create
}

// AddIssueCommentConfig holds configuration for creating GitHub issue/PR comments from agent output (deprecated, use AddIssueCommentsConfig)
type AddIssueCommentConfig struct {
	// Empty struct for now, as per requirements, but structured for future expansion
}

// AddIssueCommentsConfig holds configuration for creating GitHub issue/PR comments from agent output
type AddIssueCommentsConfig struct {
	Max    int    `yaml:"max,omitempty"`    // Maximum number of comments to create
	Target string `yaml:"target,omitempty"` // Target for comments: "triggering" (default), "*" (any issue), or explicit issue number
}

// CreatePullRequestsConfig holds configuration for creating GitHub pull requests from agent output
type CreatePullRequestsConfig struct {
	TitlePrefix string   `yaml:"title-prefix,omitempty"`
	Labels      []string `yaml:"labels,omitempty"`
	Draft       *bool    `yaml:"draft,omitempty"`         // Pointer to distinguish between unset (nil) and explicitly false
	Max         int      `yaml:"max,omitempty"`           // Maximum number of pull requests to create
	IfNoChanges string   `yaml:"if-no-changes,omitempty"` // Behavior when no changes to push: "warn" (default), "error", or "ignore"
}

// CreatePullRequestReviewCommentsConfig holds configuration for creating GitHub pull request review comments from agent output
type CreatePullRequestReviewCommentsConfig struct {
	Max  int    `yaml:"max,omitempty"`  // Maximum number of review comments to create (default: 1)
	Side string `yaml:"side,omitempty"` // Side of the diff: "LEFT" or "RIGHT" (default: "RIGHT")
}

// CreateCodeScanningAlertsConfig holds configuration for creating repository security advisories (SARIF format) from agent output
type CreateCodeScanningAlertsConfig struct {
	Max    int    `yaml:"max,omitempty"`    // Maximum number of security findings to include (default: unlimited)
	Driver string `yaml:"driver,omitempty"` // Driver name for SARIF tool.driver.name field (default: "GitHub Agentic Workflows Security Scanner")
}

// AddLabelsConfig holds configuration for adding labels to issues/PRs from agent output
type AddLabelsConfig struct {
	Allowed  []string `yaml:"allowed,omitempty"` // Optional list of allowed labels. If omitted, any labels are allowed (including creating new ones).
	MaxCount *int     `yaml:"max,omitempty"`     // Optional maximum number of labels to add (default: 3)
}

// UpdateIssuesConfig holds configuration for updating GitHub issues from agent output
type UpdateIssuesConfig struct {
	Status *bool  `yaml:"status,omitempty"` // Allow updating issue status (open/closed) - presence indicates field can be updated
	Target string `yaml:"target,omitempty"` // Target for updates: "triggering" (default), "*" (any issue), or explicit issue number
	Title  *bool  `yaml:"title,omitempty"`  // Allow updating issue title - presence indicates field can be updated
	Body   *bool  `yaml:"body,omitempty"`   // Allow updating issue body - presence indicates field can be updated
	Max    int    `yaml:"max,omitempty"`    // Maximum number of issues to update (default: 1)
}

// PushToPullRequestBranchConfig holds configuration for pushing changes to a specific branch from agent output
type PushToPullRequestBranchConfig struct {
	Target      string `yaml:"target,omitempty"`        // Target for push-to-pr-branch: like add-issue-comment but for pull requests
	IfNoChanges string `yaml:"if-no-changes,omitempty"` // Behavior when no changes to push: "warn", "error", or "ignore" (default: "warn")
}

// MissingToolConfig holds configuration for reporting missing tools or functionality
type MissingToolConfig struct {
	Max int `yaml:"max,omitempty"` // Maximum number of missing tool reports (default: unlimited)
}

// CompileWorkflow converts a markdown workflow to GitHub Actions YAML
func (c *Compiler) CompileWorkflow(markdownPath string) error {

	// replace the .md extension by .lock.yml
	lockFile := strings.TrimSuffix(markdownPath, ".md") + ".lock.yml"

	if c.verbose {
		fmt.Println(console.FormatInfoMessage(fmt.Sprintf("Starting compilation of: %s", console.ToRelativePath(markdownPath))))
		fmt.Println(console.FormatInfoMessage(fmt.Sprintf("Output file: %s", console.ToRelativePath(lockFile))))
	}

	// Parse the markdown file
	if c.verbose {
		fmt.Println(console.FormatInfoMessage("Parsing workflow file..."))
	}
	workflowData, err := c.parseWorkflowFile(markdownPath)
	if err != nil {
		// Check if this is already a formatted console error
		if strings.Contains(err.Error(), ":") && (strings.Contains(err.Error(), "error:") || strings.Contains(err.Error(), "warning:")) {
			// Already formatted, return as-is
			return err
		}
		// Otherwise, create a basic formatted error
		formattedErr := console.FormatError(console.CompilerError{
			Position: console.ErrorPosition{
				File:   markdownPath,
				Line:   1,
				Column: 1,
			},
			Type:    "error",
			Message: err.Error(),
		})
		return errors.New(formattedErr)
	}

	// Validate expression safety - check that all GitHub Actions expressions are in the allowed list
	if c.verbose {
		fmt.Println(console.FormatInfoMessage("Validating expression safety..."))
	}
	if err := validateExpressionSafety(workflowData.MarkdownContent); err != nil {
		formattedErr := console.FormatError(console.CompilerError{
			Position: console.ErrorPosition{
				File:   markdownPath,
				Line:   1,
				Column: 1,
			},
			Type:    "error",
			Message: err.Error(),
		})
		return errors.New(formattedErr)
	}
	if c.verbose {
		fmt.Println(console.FormatSuccessMessage("Expression safety validation passed"))
	}

	if c.verbose {
		fmt.Println(console.FormatSuccessMessage("Successfully parsed frontmatter and markdown content"))
		fmt.Println(console.FormatInfoMessage(fmt.Sprintf("Workflow name: %s", workflowData.Name)))
		if len(workflowData.Tools) > 0 {
			fmt.Println(console.FormatInfoMessage(fmt.Sprintf("Tools configured: %d", len(workflowData.Tools))))
		}
		if workflowData.AIReaction != "" {
			fmt.Println(console.FormatInfoMessage(fmt.Sprintf("AI reaction configured: %s", workflowData.AIReaction)))
		}
	}

	// Note: compute-text functionality is now inlined directly in the task job
	// instead of using a shared action file

	// Generate the YAML content
	if c.verbose {
		fmt.Println(console.FormatInfoMessage("Generating GitHub Actions YAML..."))
	}
	yamlContent, err := c.generateYAML(workflowData, markdownPath)
	if err != nil {
		formattedErr := console.FormatError(console.CompilerError{
			Position: console.ErrorPosition{
				File:   markdownPath,
				Line:   1,
				Column: 1,
			},
			Type:    "error",
			Message: fmt.Sprintf("failed to generate YAML: %v", err),
		})
		return errors.New(formattedErr)
	}

	if c.verbose {
		fmt.Println(console.FormatSuccessMessage(fmt.Sprintf("Generated YAML content (%d bytes)", len(yamlContent))))
	}

	if c.verbose {
		fmt.Println(console.FormatSuccessMessage(fmt.Sprintf("Generated YAML content (%d bytes)", len(yamlContent))))
	}

	// Validate against GitHub Actions schema (unless skipped)
	if !c.skipValidation {
		if c.verbose {
			fmt.Println(console.FormatInfoMessage("Validating workflow against GitHub Actions schema..."))
		}
		if err := c.validateGitHubActionsSchema(yamlContent); err != nil {
			formattedErr := console.FormatError(console.CompilerError{
				Position: console.ErrorPosition{
					File:   markdownPath,
					Line:   1,
					Column: 1,
				},
				Type:    "error",
				Message: fmt.Sprintf("workflow schema validation failed: %v", err),
			})
			return errors.New(formattedErr)
		}

		if c.verbose {
			fmt.Println(console.FormatSuccessMessage("GitHub Actions schema validation passed"))
		}
	} else if c.verbose {
		fmt.Println(console.FormatWarningMessage("Schema validation available but skipped (use SetSkipValidation(false) to enable)"))
	}

	// Write to lock file (unless noEmit is enabled)
	if c.noEmit {
		if c.verbose {
			fmt.Println(console.FormatInfoMessage("Validation completed - no lock file generated (--no-emit enabled)"))
		}
	} else {
		if c.verbose {
			fmt.Println(console.FormatInfoMessage(fmt.Sprintf("Writing output to: %s", console.ToRelativePath(lockFile))))
		}
		if err := os.WriteFile(lockFile, []byte(yamlContent), 0644); err != nil {
			formattedErr := console.FormatError(console.CompilerError{
				Position: console.ErrorPosition{
					File:   lockFile,
					Line:   1,
					Column: 1,
				},
				Type:    "error",
				Message: fmt.Sprintf("failed to write lock file: %v", err),
			})
			return errors.New(formattedErr)
		}
	}

	fmt.Println(console.FormatSuccessMessage(console.ToRelativePath(markdownPath)))
	return nil
}

// validateGitHubActionsSchema validates the generated YAML content against the GitHub Actions workflow schema
func (c *Compiler) validateGitHubActionsSchema(yamlContent string) error {
	// Convert YAML to interface{} for JSON conversion
	var workflowData interface{}
	if err := yaml.Unmarshal([]byte(yamlContent), &workflowData); err != nil {
		return fmt.Errorf("failed to parse YAML for schema validation: %w", err)
	}

	// Convert to JSON for schema validation
	jsonData, err := json.Marshal(workflowData)
	if err != nil {
		return fmt.Errorf("failed to convert YAML to JSON for validation: %w", err)
	}

	// Parse the embedded schema
	var schemaDoc interface{}
	if err := json.Unmarshal([]byte(githubWorkflowSchema), &schemaDoc); err != nil {
		return fmt.Errorf("failed to parse embedded GitHub Actions schema: %w", err)
	}

	// Create compiler and add the schema as a resource
	loader := jsonschema.NewCompiler()
	schemaURL := "https://json.schemastore.org/github-workflow.json"
	if err := loader.AddResource(schemaURL, schemaDoc); err != nil {
		return fmt.Errorf("failed to add schema resource: %w", err)
	}

	// Compile the schema
	schema, err := loader.Compile(schemaURL)
	if err != nil {
		return fmt.Errorf("failed to compile GitHub Actions schema: %w", err)
	}

	// Validate the JSON data against the schema
	var jsonObj interface{}
	if err := json.Unmarshal(jsonData, &jsonObj); err != nil {
		return fmt.Errorf("failed to unmarshal JSON for validation: %w", err)
	}

	if err := schema.Validate(jsonObj); err != nil {
		return fmt.Errorf("GitHub Actions schema validation failed: %w", err)
	}

	return nil
}

// parseWorkflowFile parses a markdown workflow file and extracts all necessary data
func (c *Compiler) parseWorkflowFile(markdownPath string) (*WorkflowData, error) {
	if c.verbose {
		fmt.Println(console.FormatInfoMessage(fmt.Sprintf("Reading file: %s", console.ToRelativePath(markdownPath))))
	}

	// Read the file
	content, err := os.ReadFile(markdownPath)
	if err != nil {
		return nil, fmt.Errorf("failed to read file: %w", err)
	}

	if c.verbose {
		fmt.Println(console.FormatInfoMessage(fmt.Sprintf("File size: %d bytes", len(content))))
		fmt.Println(console.FormatInfoMessage("Extracting frontmatter..."))
	}

	// Parse frontmatter and markdown
	result, err := parser.ExtractFrontmatterFromContent(string(content))
	if err != nil {
		// Use FrontmatterStart from result if available, otherwise default to line 2 (after opening ---)
		frontmatterStart := 2
		if result != nil && result.FrontmatterStart > 0 {
			frontmatterStart = result.FrontmatterStart
		}
		return nil, c.createFrontmatterError(markdownPath, string(content), err, frontmatterStart)
	}

	if len(result.Frontmatter) == 0 {
		return nil, fmt.Errorf("no frontmatter found")
	}

	if result.Markdown == "" {
		return nil, fmt.Errorf("no markdown content found")
	}

	// Check for deprecated stop-time usage at root level BEFORE schema validation
	if stopTimeValue := c.extractYAMLValue(result.Frontmatter, "stop-time"); stopTimeValue != "" {
		return nil, fmt.Errorf("'stop-time' is no longer supported at the root level. Please move it under the 'on:' section and rename to 'stop-after:'.\n\nExample:\n---\non:\n  schedule:\n    - cron: \"0 9 * * 1\"\n  stop-after: \"%s\"\n---", stopTimeValue)
	}

	// Validate main workflow frontmatter contains only expected entries
	if err := parser.ValidateMainWorkflowFrontmatterWithSchemaAndLocation(result.Frontmatter, markdownPath); err != nil {
		return nil, err
	}

	if c.verbose {
		fmt.Println(console.FormatInfoMessage(fmt.Sprintf("Frontmatter length: %d characters", len(result.Frontmatter))))
		fmt.Println(console.FormatInfoMessage(fmt.Sprintf("Markdown content length: %d characters", len(result.Markdown))))
	}

	markdownDir := filepath.Dir(markdownPath)

	// Extract AI engine setting from frontmatter
	engineSetting, engineConfig := c.extractEngineConfig(result.Frontmatter)

	// Extract network permissions from frontmatter
	networkPermissions := c.extractNetworkPermissions(result.Frontmatter)

	// Default to 'defaults' network access if no network permissions specified
	if networkPermissions == nil {
		networkPermissions = &NetworkPermissions{
			Mode: "defaults",
		}
	}

	// Override with command line AI engine setting if provided
	if c.engineOverride != "" {
		originalEngineSetting := engineSetting
		if originalEngineSetting != "" && originalEngineSetting != c.engineOverride {
			fmt.Println(console.FormatWarningMessage(fmt.Sprintf("Command line --engine %s overrides markdown file engine: %s", c.engineOverride, originalEngineSetting)))
		}
		engineSetting = c.engineOverride
	}

	// Process @include directives to extract engine configurations and check for conflicts
	includedEngines, err := parser.ExpandIncludesForEngines(result.Markdown, markdownDir)
	if err != nil {
		return nil, fmt.Errorf("failed to expand includes for engines: %w", err)
	}

	// Validate that only one engine field exists across all files
	finalEngineSetting, err := c.validateSingleEngineSpecification(engineSetting, includedEngines)
	if err != nil {
		return nil, err
	}
	if finalEngineSetting != "" {
		engineSetting = finalEngineSetting
	}

	// Apply the default AI engine setting if not specified
	if engineSetting == "" {
		defaultEngine := c.engineRegistry.GetDefaultEngine()
		engineSetting = defaultEngine.GetID()
		if c.verbose {
			fmt.Println(console.FormatInfoMessage(fmt.Sprintf("NOTE: No 'engine:' setting found, defaulting to: %s", engineSetting)))
		}
	}

	// Validate the engine setting
	if err := c.validateEngine(engineSetting); err != nil {
		return nil, fmt.Errorf("invalid engine setting '%s': %w", engineSetting, err)
	}

	// Get the agentic engine instance
	agenticEngine, err := c.getAgenticEngine(engineSetting)
	if err != nil {
		return nil, fmt.Errorf("failed to get agentic engine: %w", err)
	}

	if c.verbose {
		fmt.Println(console.FormatInfoMessage(fmt.Sprintf("AI engine: %s (%s)", agenticEngine.GetDisplayName(), engineSetting)))
		if agenticEngine.IsExperimental() {
			fmt.Println(console.FormatWarningMessage(fmt.Sprintf("Using experimental engine: %s", agenticEngine.GetDisplayName())))
		}
		fmt.Println(console.FormatInfoMessage("Processing tools and includes..."))
	}

	// Extract SafeOutputs configuration early so we can use it when applying default tools
	safeOutputs := c.extractSafeOutputsConfig(result.Frontmatter)

	var tools map[string]any

	// Extract tools from the main file
	topTools := extractToolsFromFrontmatter(result.Frontmatter)

	// Process @include directives to extract additional tools
	includedTools, err := parser.ExpandIncludes(result.Markdown, markdownDir, true)
	if err != nil {
		return nil, fmt.Errorf("failed to expand includes for tools: %w", err)
	}

	// Merge tools
	tools, err = c.mergeTools(topTools, includedTools)

	if err != nil {
		return nil, fmt.Errorf("failed to merge tools: %w", err)
	}

	// Validate MCP configurations
	if err := ValidateMCPConfigs(tools); err != nil {
		return nil, fmt.Errorf("invalid MCP configuration: %w", err)
	}

	// Validate HTTP transport support for the current engine
	if err := c.validateHTTPTransportSupport(tools, agenticEngine); err != nil {
		return nil, fmt.Errorf("HTTP transport not supported: %w", err)
	}

	if !agenticEngine.SupportsToolsWhitelist() {
		// For engines that don't support tool whitelists (like codex), ignore tools section and provide warnings
		fmt.Println(console.FormatWarningMessage(fmt.Sprintf("Using experimental %s support (engine: %s)", agenticEngine.GetDisplayName(), engineSetting)))
		if _, hasTools := result.Frontmatter["tools"]; hasTools {
			fmt.Println(console.FormatWarningMessage(fmt.Sprintf("'tools' section ignored when using engine: %s (%s doesn't support MCP tool allow-listing)", engineSetting, agenticEngine.GetDisplayName())))
		}
		tools = map[string]any{}
		// For now, we'll add a basic github tool (always uses docker MCP)
		githubConfig := map[string]any{}

		tools["github"] = githubConfig
	}

	// Validate max-turns support for the current engine
	if err := c.validateMaxTurnsSupport(result.Frontmatter, agenticEngine); err != nil {
		return nil, fmt.Errorf("max-turns not supported: %w", err)
	}

	// Process @include directives in markdown content
	markdownContent, err := parser.ExpandIncludes(result.Markdown, markdownDir, false)
	if err != nil {
		return nil, fmt.Errorf("failed to expand includes in markdown: %w", err)
	}

	if c.verbose {
		fmt.Println(console.FormatInfoMessage("Expanded includes in markdown content"))
	}

	// Extract workflow name
	workflowName, err := parser.ExtractWorkflowNameFromMarkdown(markdownPath)
	if err != nil {
		return nil, fmt.Errorf("failed to extract workflow name: %w", err)
	}

	// Check if frontmatter specifies a custom name and use it instead
	frontmatterName := c.extractStringValue(result.Frontmatter, "name")
	if frontmatterName != "" {
		workflowName = frontmatterName
	}

	if c.verbose {
		fmt.Println(console.FormatInfoMessage(fmt.Sprintf("Extracted workflow name: '%s'", workflowName)))
	}

	// Check if the markdown content uses the text output
	needsTextOutput := c.detectTextOutputUsage(markdownContent)

	// Build workflow data
	workflowData := &WorkflowData{
		Name:               workflowName,
		FrontmatterName:    frontmatterName,
		Tools:              tools,
		MarkdownContent:    markdownContent,
		AI:                 engineSetting,
		EngineConfig:       engineConfig,
		NetworkPermissions: networkPermissions,
		NeedsTextOutput:    needsTextOutput,
	}

	// Extract YAML sections from frontmatter - use direct frontmatter map extraction
	// to avoid issues with nested keys (e.g., tools.mcps.*.env being confused with top-level env)
	workflowData.On = c.extractTopLevelYAMLSection(result.Frontmatter, "on")
	workflowData.Permissions = c.extractTopLevelYAMLSection(result.Frontmatter, "permissions")
	workflowData.Network = c.extractTopLevelYAMLSection(result.Frontmatter, "network")
	workflowData.Concurrency = c.extractTopLevelYAMLSection(result.Frontmatter, "concurrency")
	workflowData.RunName = c.extractTopLevelYAMLSection(result.Frontmatter, "run-name")
	workflowData.Env = c.extractTopLevelYAMLSection(result.Frontmatter, "env")
	workflowData.If = c.extractIfCondition(result.Frontmatter)
	workflowData.TimeoutMinutes = c.extractTopLevelYAMLSection(result.Frontmatter, "timeout_minutes")
	workflowData.CustomSteps = c.extractTopLevelYAMLSection(result.Frontmatter, "steps")
	workflowData.PostSteps = c.extractTopLevelYAMLSection(result.Frontmatter, "post-steps")
	workflowData.RunsOn = c.extractTopLevelYAMLSection(result.Frontmatter, "runs-on")
	workflowData.Cache = c.extractTopLevelYAMLSection(result.Frontmatter, "cache")
	workflowData.CacheMemoryConfig = c.extractCacheMemoryConfig(topTools)

	// Process stop-after configuration from the on: section
	err = c.processStopAfterConfiguration(result.Frontmatter, workflowData)
	if err != nil {
		return nil, err
	}

	workflowData.Command = c.extractCommandName(result.Frontmatter)
	workflowData.Jobs = c.extractJobsFromFrontmatter(result.Frontmatter)
	workflowData.Roles = c.extractRolesPermissions(result.Frontmatter)

	// Use the already extracted output configuration
	workflowData.SafeOutputs = safeOutputs

	// Parse the "on" section for command triggers, reactions, and other events
	err = c.parseOnSection(result.Frontmatter, workflowData, markdownPath)
	if err != nil {
		return nil, err
	}

	// Apply defaults
	c.applyDefaults(workflowData, markdownPath, result.Frontmatter)

	// Apply pull request draft filter if specified
	c.applyPullRequestDraftFilter(workflowData, result.Frontmatter)

	// Apply pull request fork filter if specified
	c.applyPullRequestForkFilter(workflowData, result.Frontmatter)

	return workflowData, nil
}

// extractNetworkPermissions extracts network permissions from frontmatter
func (c *Compiler) extractNetworkPermissions(frontmatter map[string]any) *NetworkPermissions {
	if network, exists := frontmatter["network"]; exists {
		// Handle string format: "defaults"
		if networkStr, ok := network.(string); ok {
			if networkStr == "defaults" {
				return &NetworkPermissions{
					Mode: "defaults",
				}
			}
			// Unknown string format, return nil
			return nil
		}

		// Handle object format: { allowed: [...] } or {}
		if networkObj, ok := network.(map[string]any); ok {
			permissions := &NetworkPermissions{}

			// Extract allowed domains if present
			if allowed, hasAllowed := networkObj["allowed"]; hasAllowed {
				if allowedSlice, ok := allowed.([]any); ok {
					for _, domain := range allowedSlice {
						if domainStr, ok := domain.(string); ok {
							permissions.Allowed = append(permissions.Allowed, domainStr)
						}
					}
				}
			}
			// Empty object {} means no network access (empty allowed list)
			return permissions
		}
	}
	return nil
}

// extractTopLevelYAMLSection extracts a top-level YAML section from the frontmatter map
// This ensures we only extract keys at the root level, avoiding nested keys with the same name
func (c *Compiler) extractTopLevelYAMLSection(frontmatter map[string]any, key string) string {
	value, exists := frontmatter[key]
	if !exists {
		return ""
	}

	// Convert the value back to YAML format
	yamlBytes, err := yaml.Marshal(map[string]any{key: value})
	if err != nil {
		return ""
	}

	yamlStr := string(yamlBytes)
	// Remove the trailing newline
	yamlStr = strings.TrimSuffix(yamlStr, "\n")

	// Clean up quoted keys - replace "key": with key:
	// This handles cases where YAML marshaling adds unnecessary quotes around reserved words like "on"
	quotedKeyPattern := `"` + key + `":`
	unquotedKey := key + ":"
	yamlStr = strings.Replace(yamlStr, quotedKeyPattern, unquotedKey, 1)

	// Special handling for "on" section - comment out draft and fork fields from pull_request
	if key == "on" {
		yamlStr = c.commentOutProcessedFieldsInOnSection(yamlStr)
	}

	return yamlStr
}

// extractIfCondition extracts the if condition from frontmatter, returning just the expression
// without the "if: " prefix
func (c *Compiler) extractIfCondition(frontmatter map[string]any) string {
	value, exists := frontmatter["if"]
	if !exists {
		return ""
	}

	// Convert the value to string - it should be just the expression
	if strValue, ok := value.(string); ok {
		return c.extractExpressionFromIfString(strValue)
	}

	return ""
}

// extractExpressionFromIfString extracts the expression part from a string that might
// contain "if: expression" or just "expression", returning just the expression
func (c *Compiler) extractExpressionFromIfString(ifString string) string {
	if ifString == "" {
		return ""
	}

	// Check if the string starts with "if: " and strip it
	if strings.HasPrefix(ifString, "if: ") {
		return strings.TrimSpace(ifString[4:]) // Remove "if: " prefix
	}

	// Return the string as-is (it's just the expression)
	return ifString
}

// extractStringValue extracts a string value from the frontmatter map
func (c *Compiler) extractStringValue(frontmatter map[string]any, key string) string {
	value, exists := frontmatter[key]
	if !exists {
		return ""
	}

	if strValue, ok := value.(string); ok {
		return strValue
	}

	return ""
}

// commentOutProcessedFieldsInOnSection comments out draft, fork, and forks fields in pull_request sections within the YAML string
// These fields are processed separately by applyPullRequestDraftFilter and applyPullRequestForkFilter and should be commented for documentation
func (c *Compiler) commentOutProcessedFieldsInOnSection(yamlStr string) string {
	lines := strings.Split(yamlStr, "\n")
	var result []string
	inPullRequest := false
	inForksArray := false

	for _, line := range lines {
		// Check if we're entering a pull_request section
		if strings.Contains(line, "pull_request:") {
			inPullRequest = true
			result = append(result, line)
			continue
		}

		// Check if we're leaving the pull_request section (new top-level key or end of indent)
		if inPullRequest {
			// If line is not indented or is a new top-level key, we're out of pull_request
			if strings.TrimSpace(line) != "" && !strings.HasPrefix(line, "    ") && !strings.HasPrefix(line, "\t") {
				inPullRequest = false
				inForksArray = false
			}
		}

		trimmedLine := strings.TrimSpace(line)

		// Check if we're entering the forks array
		if inPullRequest && strings.HasPrefix(trimmedLine, "forks:") {
			inForksArray = true
		}

		// Check if we're leaving the forks array by encountering another top-level field at the same level
		if inForksArray && inPullRequest && strings.TrimSpace(line) != "" {
			// Get the indentation of the current line
			lineIndent := len(line) - len(strings.TrimLeft(line, " \t"))

			// If this is a non-dash line at the same level as the forks field (4 spaces), we're out of the array
			if lineIndent == 4 && !strings.HasPrefix(trimmedLine, "-") && !strings.HasPrefix(trimmedLine, "forks:") {
				inForksArray = false
			}
		}

		// Determine if we should comment out this line
		shouldComment := false
		var commentReason string

		if inPullRequest && strings.Contains(trimmedLine, "draft:") {
			shouldComment = true
			commentReason = " # Draft filtering applied via job conditions"
		} else if inPullRequest && strings.HasPrefix(trimmedLine, "forks:") {
			shouldComment = true
			commentReason = " # Fork filtering applied via job conditions"
		} else if inForksArray && strings.HasPrefix(trimmedLine, "-") {
			shouldComment = true
			commentReason = " # Fork filtering applied via job conditions"
		}

		if shouldComment {
			// Preserve the original indentation and comment out the line
			indentation := ""
			trimmed := strings.TrimLeft(line, " \t")
			if len(line) > len(trimmed) {
				indentation = line[:len(line)-len(trimmed)]
			}

			commentedLine := indentation + "# " + trimmed + commentReason
			result = append(result, commentedLine)
		} else {
			result = append(result, line)
		}
	}

	return strings.Join(result, "\n")
}

// extractYAMLValue extracts a scalar value from the frontmatter map
func (c *Compiler) extractYAMLValue(frontmatter map[string]any, key string) string {
	if value, exists := frontmatter[key]; exists {
		if str, ok := value.(string); ok {
			return str
		}
		if num, ok := value.(int); ok {
			return fmt.Sprintf("%d", num)
		}
		if num, ok := value.(int64); ok {
			return fmt.Sprintf("%d", num)
		}
		if num, ok := value.(uint64); ok {
			return fmt.Sprintf("%d", num)
		}
		if float, ok := value.(float64); ok {
			return fmt.Sprintf("%.0f", float)
		}
	}
	return ""
}

// extractStopAfterFromOn extracts the stop-after value from the on: section
func (c *Compiler) extractStopAfterFromOn(frontmatter map[string]any) (string, error) {
	onSection, exists := frontmatter["on"]
	if !exists {
		return "", nil
	}

	// Handle different formats of the on: section
	switch on := onSection.(type) {
	case string:
		// Simple string format like "on: push" - no stop-after possible
		return "", nil
	case map[string]any:
		// Complex object format - look for stop-after
		if stopAfter, exists := on["stop-after"]; exists {
			if str, ok := stopAfter.(string); ok {
				return str, nil
			}
			return "", fmt.Errorf("stop-after value must be a string")
		}
		return "", nil
	default:
		return "", fmt.Errorf("invalid on: section format")
	}
}

// parseOnSection parses the "on" section from frontmatter to extract command triggers, reactions, and other events
func (c *Compiler) parseOnSection(frontmatter map[string]any, workflowData *WorkflowData, markdownPath string) error {
	// Check if "command" is used as a trigger in the "on" section
	// Also extract "reaction" from the "on" section
	var hasCommand bool
	var hasReaction bool
	var hasStopAfter bool
	var otherEvents map[string]any

	if onValue, exists := frontmatter["on"]; exists {
		// Check for new format: on.command and on.reaction
		if onMap, ok := onValue.(map[string]any); ok {
			// Check for stop-after in the on section
			if _, hasStopAfterKey := onMap["stop-after"]; hasStopAfterKey {
				hasStopAfter = true
			}

			// Extract reaction from on section
			if reactionValue, hasReactionField := onMap["reaction"]; hasReactionField {
				hasReaction = true
				if reactionStr, ok := reactionValue.(string); ok {
					workflowData.AIReaction = reactionStr
				}
			}

			if _, hasCommandKey := onMap["command"]; hasCommandKey {
				hasCommand = true
				// Set default command to filename if not specified in the command section
				if workflowData.Command == "" {
					baseName := strings.TrimSuffix(filepath.Base(markdownPath), ".md")
					workflowData.Command = baseName
				}
				// Check for conflicting events
				conflictingEvents := []string{"issues", "issue_comment", "pull_request", "pull_request_review_comment"}
				for _, eventName := range conflictingEvents {
					if _, hasConflict := onMap[eventName]; hasConflict {
						return fmt.Errorf("cannot use 'command' with '%s' in the same workflow", eventName)
					}
				}

				// Clear the On field so applyDefaults will handle command trigger generation
				workflowData.On = ""
			}
			// Extract other (non-conflicting) events excluding command, reaction, and stop-after
			otherEvents = filterMapKeys(onMap, "command", "reaction", "stop-after")
		}
	}

	// Clear command field if no command trigger was found
	if !hasCommand {
		workflowData.Command = ""
	}

	// Store other events for merging in applyDefaults
	if hasCommand && len(otherEvents) > 0 {
		// We'll store this and handle it in applyDefaults
		workflowData.On = "" // This will trigger command handling in applyDefaults
		workflowData.CommandOtherEvents = otherEvents
	} else if (hasReaction || hasStopAfter) && len(otherEvents) > 0 {
		// Only re-marshal the "on" if we have to
		onEventsYAML, err := yaml.Marshal(map[string]any{"on": otherEvents})
		if err == nil {
			workflowData.On = strings.TrimSuffix(string(onEventsYAML), "\n")
		} else {
			// Fallback to extracting the original on field (this will include reaction but shouldn't matter for compilation)
			workflowData.On = c.extractTopLevelYAMLSection(frontmatter, "on")
		}
	}

	return nil
}

// processStopAfterConfiguration extracts and processes stop-after configuration from frontmatter
func (c *Compiler) processStopAfterConfiguration(frontmatter map[string]any, workflowData *WorkflowData) error {
	// Extract stop-after from the on: section
	stopAfter, err := c.extractStopAfterFromOn(frontmatter)
	if err != nil {
		return err
	}
	workflowData.StopTime = stopAfter

	// Resolve relative stop-after to absolute time if needed
	if workflowData.StopTime != "" {
		resolvedStopTime, err := resolveStopTime(workflowData.StopTime, time.Now().UTC())
		if err != nil {
			return fmt.Errorf("invalid stop-after format: %w", err)
		}
		originalStopTime := stopAfter
		workflowData.StopTime = resolvedStopTime

		if c.verbose && isRelativeStopTime(originalStopTime) {
			fmt.Println(console.FormatInfoMessage(fmt.Sprintf("Resolved relative stop-after to: %s", resolvedStopTime)))
		} else if c.verbose && originalStopTime != resolvedStopTime {
			fmt.Println(console.FormatInfoMessage(fmt.Sprintf("Parsed absolute stop-after from '%s' to: %s", originalStopTime, resolvedStopTime)))
		}
	}

	return nil
}

// filterMapKeys creates a new map excluding the specified keys
func filterMapKeys(original map[string]any, excludeKeys ...string) map[string]any {
	excludeSet := make(map[string]bool)
	for _, key := range excludeKeys {
		excludeSet[key] = true
	}

	result := make(map[string]any)
	for key, value := range original {
		if !excludeSet[key] {
			result[key] = value
		}
	}
	return result
}

// generateJobName converts a workflow name to a valid YAML job identifier
func (c *Compiler) generateJobName(workflowName string) string {
	// Convert to lowercase and replace spaces and special characters with hyphens
	jobName := strings.ToLower(workflowName)

	// Replace spaces and common punctuation with hyphens
	jobName = strings.ReplaceAll(jobName, " ", "-")
	jobName = strings.ReplaceAll(jobName, ":", "-")
	jobName = strings.ReplaceAll(jobName, ".", "-")
	jobName = strings.ReplaceAll(jobName, ",", "-")
	jobName = strings.ReplaceAll(jobName, "(", "-")
	jobName = strings.ReplaceAll(jobName, ")", "-")
	jobName = strings.ReplaceAll(jobName, "/", "-")
	jobName = strings.ReplaceAll(jobName, "\\", "-")
	jobName = strings.ReplaceAll(jobName, "@", "-")
	jobName = strings.ReplaceAll(jobName, "'", "")
	jobName = strings.ReplaceAll(jobName, "\"", "")

	// Remove multiple consecutive hyphens
	for strings.Contains(jobName, "--") {
		jobName = strings.ReplaceAll(jobName, "--", "-")
	}

	// Remove leading/trailing hyphens
	jobName = strings.Trim(jobName, "-")

	// Ensure it's not empty and starts with a letter or underscore
	if jobName == "" || (!strings.ContainsAny(string(jobName[0]), "abcdefghijklmnopqrstuvwxyz_")) {
		jobName = "workflow-" + jobName
	}

	return jobName
} // extractCommandName extracts the command name from frontmatter using the new nested format
func (c *Compiler) extractCommandName(frontmatter map[string]any) string {
	// Check new format: on.command.name
	if onValue, exists := frontmatter["on"]; exists {
		if onMap, ok := onValue.(map[string]any); ok {
			if commandValue, hasCommand := onMap["command"]; hasCommand {
				if commandMap, ok := commandValue.(map[string]any); ok {
					if nameValue, hasName := commandMap["name"]; hasName {
						if nameStr, ok := nameValue.(string); ok {
							return nameStr
						}
					}
				}
			}
		}
	}

	return ""
}

// extractRolesPermissions extracts the 'roles' field from frontmatter to determine permission requirements
func (c *Compiler) extractRolesPermissions(frontmatter map[string]any) []string {
	if rolesValue, exists := frontmatter["roles"]; exists {
		switch v := rolesValue.(type) {
		case string:
			if v == "all" {
				// Special case: "all" means no restrictions
				return []string{"all"}
			}
			// Single permission level as string
			return []string{v}
		case []interface{}:
			// Array of permission levels
			var permissions []string
			for _, item := range v {
				if str, ok := item.(string); ok {
					permissions = append(permissions, str)
				}
			}
			return permissions
		case []string:
			// Already a string slice
			return v
		}
	}
	// Default: require admin or maintainer permissions
	return []string{"admin", "maintainer"}
}

// hasSafeEventsOnly checks if the workflow uses only safe events that don't require permission checks
func (c *Compiler) hasSafeEventsOnly(data *WorkflowData, frontmatter map[string]any) bool {
	// If user explicitly specified "roles: all", skip permission checks
	if len(data.Roles) == 1 && data.Roles[0] == "all" {
		return true
	}

	// Parse the "on" section to determine events
	if onValue, exists := frontmatter["on"]; exists {
		if onMap, ok := onValue.(map[string]any); ok {
			// Check if only safe events are present
			hasUnsafeEvents := false

			for eventName := range onMap {
				// Skip command events as they are handled separately
				// Skip stop-after and reaction as they are not event types
				if eventName == "command" || eventName == "stop-after" || eventName == "reaction" {
					continue
				}

				// Check if this event is in the safe list
				isSafe := false
				for _, safeEvent := range constants.SafeWorkflowEvents {
					if eventName == safeEvent {
						isSafe = true
						break
					}
				}
				if !isSafe {
					hasUnsafeEvents = true
					break
				}
			}

			// If there are events and none are unsafe, then it's safe
			eventCount := len(onMap)
			// Subtract non-event entries
			if _, hasCommand := onMap["command"]; hasCommand {
				eventCount--
			}
			if _, hasStopAfter := onMap["stop-after"]; hasStopAfter {
				eventCount--
			}
			if _, hasReaction := onMap["reaction"]; hasReaction {
				eventCount--
			}

			return eventCount > 0 && !hasUnsafeEvents
		}
	}

	// If no "on" section or it's a string, check for default command trigger
	// For command workflows, they are not considered "safe only"
	return false
}

// applyDefaults applies default values for missing workflow sections
func (c *Compiler) applyDefaults(data *WorkflowData, markdownPath string, frontmatter map[string]any) {
	// Check if this is a command trigger workflow (by checking if user specified "on.command")
	isCommandTrigger := false
	if data.On == "" {
		// Check the original frontmatter for command trigger
		content, err := os.ReadFile(markdownPath)
		if err == nil {
			result, err := parser.ExtractFrontmatterFromContent(string(content))
			if err == nil {
				if onValue, exists := result.Frontmatter["on"]; exists {
					// Check for new format: on.command
					if onMap, ok := onValue.(map[string]any); ok {
						if _, hasCommand := onMap["command"]; hasCommand {
							isCommandTrigger = true
						}
					}
				}
			}
		}
	}

	if data.On == "" {
		if isCommandTrigger {
			// Generate command-specific GitHub Actions events (updated to include reopened and pull_request)
			commandEvents := `on:
  issues:
    types: [opened, edited, reopened]
  issue_comment:
    types: [created, edited]
  pull_request:
    types: [opened, edited, reopened]
  pull_request_review_comment:
    types: [created, edited]`

			// Check if there are other events to merge
			if len(data.CommandOtherEvents) > 0 {
				// Merge command events with other events
				commandEventsMap := map[string]any{
					"issues": map[string]any{
						"types": []string{"opened", "edited", "reopened"},
					},
					"issue_comment": map[string]any{
						"types": []string{"created", "edited"},
					},
					"pull_request": map[string]any{
						"types": []string{"opened", "edited", "reopened"},
					},
					"pull_request_review_comment": map[string]any{
						"types": []string{"created", "edited"},
					},
				}

				// Merge other events into command events
				for key, value := range data.CommandOtherEvents {
					commandEventsMap[key] = value
				}

				// Convert merged events to YAML
				mergedEventsYAML, err := yaml.Marshal(map[string]any{"on": commandEventsMap})
				if err == nil {
					data.On = strings.TrimSuffix(string(mergedEventsYAML), "\n")
				} else {
					// If conversion fails, just use command events
					data.On = commandEvents
				}
			} else {
				data.On = commandEvents
			}

			// Add conditional logic to check for command in issue content
			// Use event-aware condition that only applies command checks to comment-related events
			hasOtherEvents := len(data.CommandOtherEvents) > 0
			commandConditionTree := buildEventAwareCommandCondition(data.Command, hasOtherEvents)

			if data.If == "" {
				data.If = commandConditionTree.Render()
			}
		} else {
			data.On = `on:
  # Start either every 10 minutes, or when some kind of human event occurs.
  # Because of the implicit "concurrency" section, only one instance of this
  # workflow will run at a time.
  schedule:
    - cron: "0/10 * * * *"
  issues:
    types: [opened, edited, closed]
  issue_comment:
    types: [created, edited]
  pull_request:
    types: [opened, edited, closed]
  push:
    branches:
      - main
  workflow_dispatch:`
		}
	}

	if data.Permissions == "" {
		// Default behavior: use read-all permissions
		data.Permissions = `permissions: read-all`
	}

	// Generate concurrency configuration using the dedicated concurrency module
	data.Concurrency = GenerateConcurrencyConfig(data, isCommandTrigger)

	if data.RunName == "" {
		data.RunName = fmt.Sprintf(`run-name: "%s"`, data.Name)
	}

	if data.TimeoutMinutes == "" {
		data.TimeoutMinutes = `timeout_minutes: 5`
	}

	if data.RunsOn == "" {
		data.RunsOn = "runs-on: ubuntu-latest"
	}
	// Apply default tools
	data.Tools = c.applyDefaultTools(data.Tools, data.SafeOutputs)
}

// applyPullRequestDraftFilter applies draft filter conditions for pull_request triggers
func (c *Compiler) applyPullRequestDraftFilter(data *WorkflowData, frontmatter map[string]any) {
	// Check if there's an "on" section in the frontmatter
	onValue, hasOn := frontmatter["on"]
	if !hasOn {
		return
	}

	// Check if "on" is an object (not a string)
	onMap, isOnMap := onValue.(map[string]any)
	if !isOnMap {
		return
	}

	// Check if there's a pull_request section
	prValue, hasPR := onMap["pull_request"]
	if !hasPR {
		return
	}

	// Check if pull_request is an object with draft settings
	prMap, isPRMap := prValue.(map[string]any)
	if !isPRMap {
		return
	}

	// Check if draft is specified
	draftValue, hasDraft := prMap["draft"]
	if !hasDraft {
		return
	}

	// Check if draft is a boolean
	draftBool, isDraftBool := draftValue.(bool)
	if !isDraftBool {
		// If draft is not a boolean, don't add filter
		return
	}

	// Generate conditional logic based on draft value using expression nodes
	var draftCondition ConditionNode
	if draftBool {
		// draft: true - include only draft PRs
		// The condition should be true for non-pull_request events or for draft pull_requests
		notPullRequestEvent := BuildNotEquals(
			BuildPropertyAccess("github.event_name"),
			BuildStringLiteral("pull_request"),
		)
		isDraftPR := BuildEquals(
			BuildPropertyAccess("github.event.pull_request.draft"),
			BuildBooleanLiteral(true),
		)
		draftCondition = &OrNode{
			Left:  notPullRequestEvent,
			Right: isDraftPR,
		}
	} else {
		// draft: false - exclude draft PRs
		// The condition should be true for non-pull_request events or for non-draft pull_requests
		notPullRequestEvent := BuildNotEquals(
			BuildPropertyAccess("github.event_name"),
			BuildStringLiteral("pull_request"),
		)
		isNotDraftPR := BuildEquals(
			BuildPropertyAccess("github.event.pull_request.draft"),
			BuildBooleanLiteral(false),
		)
		draftCondition = &OrNode{
			Left:  notPullRequestEvent,
			Right: isNotDraftPR,
		}
	}

	// Build condition tree and render
	existingCondition := data.If
	conditionTree := buildConditionTree(existingCondition, draftCondition.Render())
	data.If = conditionTree.Render()
}

// applyPullRequestForkFilter applies fork filter conditions for pull_request triggers
// Supports "forks: []string" with glob patterns
func (c *Compiler) applyPullRequestForkFilter(data *WorkflowData, frontmatter map[string]any) {
	// Check if there's an "on" section in the frontmatter
	onValue, hasOn := frontmatter["on"]
	if !hasOn {
		return
	}

	// Check if "on" is an object (not a string)
	onMap, isOnMap := onValue.(map[string]any)
	if !isOnMap {
		return
	}

	// Check if there's a pull_request section
	prValue, hasPR := onMap["pull_request"]
	if !hasPR {
		return
	}

	// Check if pull_request is an object with fork settings
	prMap, isPRMap := prValue.(map[string]any)
	if !isPRMap {
		return
	}

	// Check for "forks" field (string or array)
	forksValue, hasForks := prMap["forks"]

	if !hasForks {
		return
	}

	// Convert forks value to []string, handling both string and array formats
	var allowedForks []string

	// Handle string format (e.g., forks: "*" or forks: "org/*")
	if forksStr, isForksStr := forksValue.(string); isForksStr {
		allowedForks = []string{forksStr}
	} else if forksArray, isForksArray := forksValue.([]any); isForksArray {
		// Handle array format (e.g., forks: ["*", "org/repo"])
		for _, fork := range forksArray {
			if forkStr, isForkStr := fork.(string); isForkStr {
				allowedForks = append(allowedForks, forkStr)
			}
		}
	} else {
		// Invalid forks format, skip
		return
	}

	// If "*" wildcard is present, skip fork filtering (allow all forks)
	for _, pattern := range allowedForks {
		if pattern == "*" {
			return // No fork filtering needed
		}
	}

	// Build condition for allowed forks with glob support
	notPullRequestEvent := BuildNotEquals(
		BuildPropertyAccess("github.event_name"),
		BuildStringLiteral("pull_request"),
	)
	allowedForksCondition := BuildFromAllowedForks(allowedForks)

	forkCondition := &OrNode{
		Left:  notPullRequestEvent,
		Right: allowedForksCondition,
	}

	// Build condition tree and render
	existingCondition := data.If
	conditionTree := buildConditionTree(existingCondition, forkCondition.Render())
	data.If = conditionTree.Render()
}

// extractToolsFromFrontmatter extracts tools section from frontmatter map
func extractToolsFromFrontmatter(frontmatter map[string]any) map[string]any {
	tools, exists := frontmatter["tools"]
	if !exists {
		return make(map[string]any)
	}

	if toolsMap, ok := tools.(map[string]any); ok {
		return toolsMap
	}

	return make(map[string]any)
}

// mergeTools merges two tools maps, combining allowed arrays when keys coincide
func (c *Compiler) mergeTools(topTools map[string]any, includedToolsJSON string) (map[string]any, error) {
	if includedToolsJSON == "" || includedToolsJSON == "{}" {
		return topTools, nil
	}

	var includedTools map[string]any
	if err := json.Unmarshal([]byte(includedToolsJSON), &includedTools); err != nil {
		return topTools, nil // Return original tools if parsing fails
	}

	// Use the merge logic from the parser package
	mergedTools, err := parser.MergeTools(topTools, includedTools)
	if err != nil {
		return nil, fmt.Errorf("failed to merge tools: %w", err)
	}
	return mergedTools, nil
}

// applyDefaultTools adds default read-only GitHub MCP tools, creating github tool if not present
func (c *Compiler) applyDefaultTools(tools map[string]any, safeOutputs *SafeOutputsConfig) map[string]any {
	// Always apply default GitHub tools (create github section if it doesn't exist)

	// Define the default read-only GitHub MCP tools
	defaultGitHubTools := []string{
		// actions
		"download_workflow_run_artifact",
		"get_job_logs",
		"get_workflow_run",
		"get_workflow_run_logs",
		"get_workflow_run_usage",
		"list_workflow_jobs",
		"list_workflow_run_artifacts",
		"list_workflow_runs",
		"list_workflows",
		// code security
		"get_code_scanning_alert",
		"list_code_scanning_alerts",
		// context
		"get_me",
		// dependabot
		"get_dependabot_alert",
		"list_dependabot_alerts",
		// discussions
		"get_discussion",
		"get_discussion_comments",
		"list_discussion_categories",
		"list_discussions",
		// issues
		"get_issue",
		"get_issue_comments",
		"list_issues",
		"search_issues",
		// notifications
		"get_notification_details",
		"list_notifications",
		// organizations
		"search_orgs",
		// prs
		"get_pull_request",
		"get_pull_request_comments",
		"get_pull_request_diff",
		"get_pull_request_files",
		"get_pull_request_reviews",
		"get_pull_request_status",
		"list_pull_requests",
		"search_pull_requests",
		// repos
		"get_commit",
		"get_file_contents",
		"get_tag",
		"list_branches",
		"list_commits",
		"list_tags",
		"search_code",
		"search_repositories",
		// secret protection
		"get_secret_scanning_alert",
		"list_secret_scanning_alerts",
		// users
		"search_users",
	}

	if tools == nil {
		tools = make(map[string]any)
	}

	// Get existing github tool configuration
	githubTool := tools["github"]
	var githubConfig map[string]any

	if toolConfig, ok := githubTool.(map[string]any); ok {
		githubConfig = make(map[string]any)
		for k, v := range toolConfig {
			githubConfig[k] = v
		}
	} else {
		githubConfig = make(map[string]any)
	}

	// Get existing allowed tools
	var existingAllowed []any
	if allowed, hasAllowed := githubConfig["allowed"]; hasAllowed {
		if allowedSlice, ok := allowed.([]any); ok {
			existingAllowed = allowedSlice
		}
	}

	// Create a set of existing tools for efficient lookup
	existingToolsSet := make(map[string]bool)
	for _, tool := range existingAllowed {
		if toolStr, ok := tool.(string); ok {
			existingToolsSet[toolStr] = true
		}
	}

	// Add default tools that aren't already present
	newAllowed := make([]any, len(existingAllowed))
	copy(newAllowed, existingAllowed)

	for _, defaultTool := range defaultGitHubTools {
		if !existingToolsSet[defaultTool] {
			newAllowed = append(newAllowed, defaultTool)
		}
	}

	// Update the github tool configuration
	githubConfig["allowed"] = newAllowed
	tools["github"] = githubConfig

	// Add Git commands and file editing tools when safe-outputs includes create-pull-request or push-to-pr-branch
	if safeOutputs != nil && needsGitCommands(safeOutputs) {

		// Add edit tool with null value
		if _, exists := tools["edit"]; !exists {
			tools["edit"] = nil
		}
		gitCommands := []any{
			"git checkout:*",
			"git branch:*",
			"git switch:*",
			"git add:*",
			"git rm:*",
			"git commit:*",
			"git merge:*",
		}

		// Add bash tool with Git commands if not already present
		if _, exists := tools["bash"]; !exists {
			// bash tool doesn't exist, add it with Git commands
			tools["bash"] = gitCommands
		} else {
			// bash tool exists, merge Git commands with existing commands
			existingBash := tools["bash"]
			if existingCommands, ok := existingBash.([]any); ok {
				// Convert existing commands to strings for comparison
				existingSet := make(map[string]bool)
				for _, cmd := range existingCommands {
					if cmdStr, ok := cmd.(string); ok {
						existingSet[cmdStr] = true
						// If we see :* or *, all bash commands are already allowed
						if cmdStr == ":*" || cmdStr == "*" {
							// Don't add specific Git commands since all are already allowed
							goto bashComplete
						}
					}
				}

				// Add Git commands that aren't already present
				newCommands := make([]any, len(existingCommands))
				copy(newCommands, existingCommands)
				for _, gitCmd := range gitCommands {
					if gitCmdStr, ok := gitCmd.(string); ok {
						if !existingSet[gitCmdStr] {
							newCommands = append(newCommands, gitCmd)
						}
					}
				}
				tools["bash"] = newCommands
			} else if existingBash == nil {
				_ = existingBash // Keep the nil value as-is
			}
		}
	bashComplete:
	}
	return tools
}

// needsGitCommands checks if safe outputs configuration requires Git commands
func needsGitCommands(safeOutputs *SafeOutputsConfig) bool {
	if safeOutputs == nil {
		return false
	}
	return safeOutputs.CreatePullRequests != nil || safeOutputs.PushToPullRequestBranch != nil
}

// detectTextOutputUsage checks if the markdown content uses ${{ needs.task.outputs.text }}
func (c *Compiler) detectTextOutputUsage(markdownContent string) bool {
	// Check for the specific GitHub Actions expression
	hasUsage := strings.Contains(markdownContent, "${{ needs.task.outputs.text }}")
	if c.verbose {
		if hasUsage {
			fmt.Println(console.FormatInfoMessage("Detected usage of task.outputs.text - compute-text step will be included"))
		} else {
			fmt.Println(console.FormatInfoMessage("No usage of task.outputs.text found - compute-text step will be skipped"))
		}
	}
	return hasUsage
}

// indentYAMLLines adds indentation to all lines of a multi-line YAML string except the first
func (c *Compiler) indentYAMLLines(yamlContent, indent string) string {
	if yamlContent == "" {
		return yamlContent
	}

	lines := strings.Split(yamlContent, "\n")
	if len(lines) <= 1 {
		return yamlContent
	}

	// First line doesn't get additional indentation
	result := lines[0]
	for i := 1; i < len(lines); i++ {
		if strings.TrimSpace(lines[i]) != "" {
			result += "\n" + indent + lines[i]
		} else {
			result += "\n" + lines[i]
		}
	}

	return result
}

// generateYAML generates the complete GitHub Actions YAML content
func (c *Compiler) generateYAML(data *WorkflowData, markdownPath string) (string, error) {
	// Reset job manager for this compilation
	c.jobManager = NewJobManager()

	// Build all jobs
	if err := c.buildJobs(data, markdownPath); err != nil {
		return "", fmt.Errorf("failed to build jobs: %w", err)
	}

	// Validate job dependencies
	if err := c.jobManager.ValidateDependencies(); err != nil {
		return "", fmt.Errorf("job dependency validation failed: %w", err)
	}

	var yaml strings.Builder

	// Add auto-generated disclaimer
	yaml.WriteString("# This file was automatically generated by gh-aw. DO NOT EDIT.\n")
	yaml.WriteString("# To update this file, edit the corresponding .md file and run:\n")
	yaml.WriteString("#   " + constants.CLIExtensionPrefix + " compile\n")

	// Add stop-time comment if configured
	if data.StopTime != "" {
		yaml.WriteString("#\n")
		yaml.WriteString(fmt.Sprintf("# Effective stop-time: %s\n", data.StopTime))
	}

	yaml.WriteString("\n")

	// Write basic workflow structure
	yaml.WriteString(fmt.Sprintf("name: \"%s\"\n", data.Name))
	yaml.WriteString(data.On + "\n\n")
	yaml.WriteString("permissions: {}\n\n")
	yaml.WriteString(data.Concurrency + "\n\n")
	yaml.WriteString(data.RunName + "\n\n")

	// Add env section if present
	if data.Env != "" {
		yaml.WriteString(data.Env + "\n\n")
	}

	// Add cache comment if cache configuration was provided
	if data.Cache != "" {
		yaml.WriteString("# Cache configuration from frontmatter was processed and added to the main job steps\n\n")
	}

	// Generate jobs section using JobManager
	yaml.WriteString(c.jobManager.RenderToYAML())

	return yaml.String(), nil
}

// needsPermissionChecks determines if the workflow needs permission checks
func (c *Compiler) needsPermissionChecks(data *WorkflowData) bool {
	// If user explicitly specified "roles: all", no permission checks needed
	if len(data.Roles) == 1 && data.Roles[0] == "all" {
		return false
	}

	// Permission checks are needed by default unless workflow uses only safe events
	// Safe events: workflow_dispatch, workflow_run, schedule
	// For now, we'll implement a simple heuristic since we don't have frontmatter here
	// We'll implement the full logic later when we have access to frontmatter
	return true
}

// needsPermissionChecksWithFrontmatter determines if the workflow needs permission checks with full context
func (c *Compiler) needsPermissionChecksWithFrontmatter(data *WorkflowData, frontmatter map[string]any) bool {
	// If user explicitly specified "roles: all", no permission checks needed
	if len(data.Roles) == 1 && data.Roles[0] == "all" {
		return false
	}

	// Check if the workflow uses only safe events (only if frontmatter is available)
	if frontmatter != nil && c.hasSafeEventsOnly(data, frontmatter) {
		return false
	}

	// Permission checks are needed by default for non-safe events
	return true
}

// isTaskJobNeeded determines if the task job is required
func (c *Compiler) isTaskJobNeeded(data *WorkflowData, needsPermissionCheck bool) bool {
	// Task job is needed if:
	// 1. Command is configured (for team member checking)
	// 2. Text output is needed (for compute-text action)
	// 3. If condition is specified (to handle runtime conditions)
	// 4. Permission checks are needed (consolidated team member validation)
	return data.Command != "" || data.NeedsTextOutput || data.If != "" || needsPermissionCheck
}

// buildJobs creates all jobs for the workflow and adds them to the job manager
func (c *Compiler) buildJobs(data *WorkflowData, markdownPath string) error {
	// Try to read frontmatter to determine event types for safe events check
	// This is used for the enhanced permission checking logic
	var frontmatter map[string]any
	if content, err := os.ReadFile(markdownPath); err == nil {
		if result, err := parser.ExtractFrontmatterFromContent(string(content)); err == nil {
			frontmatter = result.Frontmatter
		}
	}
	// If frontmatter cannot be read, we'll fall back to the basic permission check logic

	// Generate job name from workflow name
	jobName := c.generateJobName(data.Name)

	// Build task job if needed (preamble job that handles runtime conditions and permission checks)
	var taskJobCreated bool
	var needsPermissionCheck bool
	if frontmatter != nil {
		needsPermissionCheck = c.needsPermissionChecksWithFrontmatter(data, frontmatter)
	} else {
		needsPermissionCheck = c.needsPermissionChecks(data)
	}

	if c.isTaskJobNeeded(data, needsPermissionCheck) {
		taskJob, err := c.buildTaskJob(data, frontmatter)
		if err != nil {
			return fmt.Errorf("failed to build task job: %w", err)
		}
		if err := c.jobManager.AddJob(taskJob); err != nil {
			return fmt.Errorf("failed to add task job: %w", err)
		}
		taskJobCreated = true
	}

	// Build add_reaction job only if ai-reaction is configured
	if data.AIReaction != "" {
		addReactionJob, err := c.buildAddReactionJob(data, taskJobCreated, frontmatter)
		if err != nil {
			return fmt.Errorf("failed to build add_reaction job: %w", err)
		}
		if err := c.jobManager.AddJob(addReactionJob); err != nil {
			return fmt.Errorf("failed to add add_reaction job: %w", err)
		}
	}

	// Build main workflow job
	mainJob, err := c.buildMainJob(data, jobName, taskJobCreated, frontmatter)
	if err != nil {
		return fmt.Errorf("failed to build main job: %w", err)
	}
	if err := c.jobManager.AddJob(mainJob); err != nil {
		return fmt.Errorf("failed to add main job: %w", err)
	}

	if data.SafeOutputs != nil {
		// Build create_issue job if output.create_issue is configured
		if data.SafeOutputs.CreateIssues != nil {
			createIssueJob, err := c.buildCreateOutputIssueJob(data, jobName, taskJobCreated, frontmatter)
			if err != nil {
				return fmt.Errorf("failed to build create_issue job: %w", err)
			}
			if err := c.jobManager.AddJob(createIssueJob); err != nil {
				return fmt.Errorf("failed to add create_issue job: %w", err)
			}
		}

		// Build create_discussion job if output.create_discussion is configured
		if data.SafeOutputs.CreateDiscussions != nil {
			createDiscussionJob, err := c.buildCreateOutputDiscussionJob(data, jobName)
			if err != nil {
				return fmt.Errorf("failed to build create_discussion job: %w", err)
			}
			if err := c.jobManager.AddJob(createDiscussionJob); err != nil {
				return fmt.Errorf("failed to add create_discussion job: %w", err)
			}
		}

		// Build create_issue_comment job if output.add-issue-comment is configured
		if data.SafeOutputs.AddIssueComments != nil {
			createCommentJob, err := c.buildCreateOutputAddIssueCommentJob(data, jobName)
			if err != nil {
				return fmt.Errorf("failed to build create_issue_comment job: %w", err)
			}
			if err := c.jobManager.AddJob(createCommentJob); err != nil {
				return fmt.Errorf("failed to add create_issue_comment job: %w", err)
			}
		}

		// Build create_pr_review_comment job if output.create-pull-request-review-comment is configured
		if data.SafeOutputs.CreatePullRequestReviewComments != nil {
			createPRReviewCommentJob, err := c.buildCreateOutputPullRequestReviewCommentJob(data, jobName)
			if err != nil {
				return fmt.Errorf("failed to build create_pr_review_comment job: %w", err)
			}
			if err := c.jobManager.AddJob(createPRReviewCommentJob); err != nil {
				return fmt.Errorf("failed to add create_pr_review_comment job: %w", err)
			}
		}

		// Build create_code_scanning_alert job if output.create-code-scanning-alert is configured
		if data.SafeOutputs.CreateCodeScanningAlerts != nil {
			// Extract the workflow filename without extension for rule ID prefix
			workflowFilename := strings.TrimSuffix(filepath.Base(markdownPath), ".md")
			createCodeScanningAlertJob, err := c.buildCreateOutputCodeScanningAlertJob(data, jobName, workflowFilename)
			if err != nil {
				return fmt.Errorf("failed to build create_code_scanning_alert job: %w", err)
			}
			if err := c.jobManager.AddJob(createCodeScanningAlertJob); err != nil {
				return fmt.Errorf("failed to add create_code_scanning_alert job: %w", err)
			}
		}

		// Build create_pull_request job if output.create-pull-request is configured
		if data.SafeOutputs.CreatePullRequests != nil {
			createPullRequestJob, err := c.buildCreateOutputPullRequestJob(data, jobName)
			if err != nil {
				return fmt.Errorf("failed to build create_pull_request job: %w", err)
			}
			if err := c.jobManager.AddJob(createPullRequestJob); err != nil {
				return fmt.Errorf("failed to add create_pull_request job: %w", err)
			}
		}

		// Build add_labels job if output.add-labels is configured (including null/empty)
		if data.SafeOutputs.AddLabels != nil {
			addLabelsJob, err := c.buildCreateOutputLabelJob(data, jobName)
			if err != nil {
				return fmt.Errorf("failed to build add_labels job: %w", err)
			}
			if err := c.jobManager.AddJob(addLabelsJob); err != nil {
				return fmt.Errorf("failed to add add_labels job: %w", err)
			}
		}

		// Build update_issue job if output.update-issue is configured
		if data.SafeOutputs.UpdateIssues != nil {
			updateIssueJob, err := c.buildCreateOutputUpdateIssueJob(data, jobName)
			if err != nil {
				return fmt.Errorf("failed to build update_issue job: %w", err)
			}
			if err := c.jobManager.AddJob(updateIssueJob); err != nil {
				return fmt.Errorf("failed to add update_issue job: %w", err)
			}
		}

		// Build push_to_pr_branch job if output.push-to-pr-branch is configured
		if data.SafeOutputs.PushToPullRequestBranch != nil {
			pushToBranchJob, err := c.buildCreateOutputPushToPullRequestBranchJob(data, jobName)
			if err != nil {
				return fmt.Errorf("failed to build push_to_pr_branch job: %w", err)
			}
			if err := c.jobManager.AddJob(pushToBranchJob); err != nil {
				return fmt.Errorf("failed to add push_to_pr_branch job: %w", err)
			}
		}

		// Build missing_tool job (always enabled when SafeOutputs exists)
		if data.SafeOutputs.MissingTool != nil {
			missingToolJob, err := c.buildCreateOutputMissingToolJob(data, jobName)
			if err != nil {
				return fmt.Errorf("failed to build missing_tool job: %w", err)
			}
			if err := c.jobManager.AddJob(missingToolJob); err != nil {
				return fmt.Errorf("failed to add missing_tool job: %w", err)
			}
		}
	}
	// Build additional custom jobs from frontmatter jobs section
	if err := c.buildCustomJobs(data); err != nil {
		return fmt.Errorf("failed to build custom jobs: %w", err)
	}

	return nil
}

// buildTaskJob creates the preamble task job that acts as a barrier for runtime conditions
func (c *Compiler) buildTaskJob(data *WorkflowData, frontmatter map[string]any) (*Job, error) {
	outputs := map[string]string{}
	var steps []string

	// Add team member check based on new permission requirements (issue #567)
	var needsPermissionCheck bool
	if frontmatter != nil {
		needsPermissionCheck = c.needsPermissionChecksWithFrontmatter(data, frontmatter)
	} else {
		needsPermissionCheck = c.needsPermissionChecks(data)
	}

	if needsPermissionCheck || data.Command != "" {
		if data.Command != "" {
			steps = append(steps, "      - name: Check team membership for command workflow\n")
		} else {
			steps = append(steps, "      - name: Check team membership for workflow\n")
		}
		steps = append(steps, "        id: check-team-member\n")
		steps = append(steps, "        uses: actions/github-script@v8\n")

		// Add environment variables for permission check
		steps = append(steps, "        env:\n")
		steps = append(steps, fmt.Sprintf("          GITHUB_AW_REQUIRED_ROLES: %s\n", strings.Join(data.Roles, ",")))

		steps = append(steps, "        with:\n")
		steps = append(steps, "          script: |\n")

		// Generate the JavaScript code for the permission check
		scriptContent := c.generatePermissionCheckScript(data.Roles)
		scriptLines := strings.Split(scriptContent, "\n")
		for _, line := range scriptLines {
			if strings.TrimSpace(line) != "" {
				steps = append(steps, fmt.Sprintf("            %s\n", line))
			}
		}
	}

	// Use inlined compute-text script only if needed (no shared action)
	if data.NeedsTextOutput {
		steps = append(steps, "      - name: Compute current body text\n")
		steps = append(steps, "        id: compute-text\n")
		steps = append(steps, "        uses: actions/github-script@v8\n")
		steps = append(steps, "        with:\n")
		steps = append(steps, "          script: |\n")

		// Inline the JavaScript directly instead of using shared action
		steps = append(steps, FormatJavaScriptForYAML(computeTextScript)...)

		// Set up outputs
		outputs["text"] = "${{ steps.compute-text.outputs.text }}"
	}

	// If no steps have been added, add a dummy step to make the job valid
	// This can happen when the task job is created only for an if condition
	if len(steps) == 0 {
		steps = append(steps, "      - name: Task job condition barrier\n")
		steps = append(steps, "        run: echo \"Task job executed - conditions satisfied\"\n")
	}

	job := &Job{
		Name:        "task",
		If:          data.If, // Use the existing condition (which may include alias checks)
		RunsOn:      "runs-on: ubuntu-latest",
		Permissions: "", // Will be set below based on permission check needs
		Steps:       steps,
		Outputs:     outputs,
	}

	// Add actions: write permission if team member checks are present
	// Any workflow that needs permission checks will use setCancelled() which requires actions: write
	requiresWorkflowCancellation := data.Command != "" || needsPermissionCheck

	if requiresWorkflowCancellation {
		job.Permissions = "permissions:\n      actions: write  # Required for github.rest.actions.cancelWorkflowRun()"
	}

	return job, nil
}

// generatePermissionCheckScript generates JavaScript code to check user permissions
func (c *Compiler) generatePermissionCheckScript(requiredPermissions []string) string {
	// If "all" is specified, no checks needed (this shouldn't happen since needsPermissionChecks would return false)
	if len(requiredPermissions) == 1 && requiredPermissions[0] == "all" {
		return `
core.setOutput("is_team_member", "true");
console.log("Permission check skipped - 'roles: all' specified");`
	}

	// Use the embedded check_permissions.cjs script
	// The GITHUB_AW_REQUIRED_ROLES environment variable is set via the env field
	return checkPermissionsScript
}

// buildAddReactionJob creates the add_reaction job
func (c *Compiler) buildAddReactionJob(data *WorkflowData, taskJobCreated bool, frontmatter map[string]any) (*Job, error) {
	reactionCondition := buildReactionCondition()

	var steps []string

	// Add permission checks if no task job was created but permission checks are needed
	if !taskJobCreated && c.needsPermissionChecks(data) {
		// Add team member check step
		steps = append(steps, "      - name: Check team membership for workflow\n")
		steps = append(steps, "        id: check-team-member\n")
		steps = append(steps, "        uses: actions/github-script@v8\n")

		// Add environment variables for permission check
		steps = append(steps, "        env:\n")
		steps = append(steps, fmt.Sprintf("          GITHUB_AW_REQUIRED_ROLES: %s\n", strings.Join(data.Roles, ",")))

		steps = append(steps, "        with:\n")
		steps = append(steps, "          script: |\n")

		// Generate the JavaScript code for the permission check
		scriptContent := c.generatePermissionCheckScript(data.Roles)
		scriptLines := strings.Split(scriptContent, "\n")
		for _, line := range scriptLines {
			if strings.TrimSpace(line) != "" {
				steps = append(steps, fmt.Sprintf("            %s\n", line))
			}
		}
	}

	steps = append(steps, fmt.Sprintf("      - name: Add %s reaction to the triggering item\n", data.AIReaction))
	steps = append(steps, "        id: react\n")
	steps = append(steps, "        uses: actions/github-script@v8\n")

	// Add environment variables
	steps = append(steps, "        env:\n")
	steps = append(steps, fmt.Sprintf("          GITHUB_AW_REACTION: %s\n", data.AIReaction))
	if data.Command != "" {
		steps = append(steps, fmt.Sprintf("          GITHUB_AW_COMMAND: %s\n", data.Command))
	}

	steps = append(steps, "        with:\n")
	steps = append(steps, "          script: |\n")

	// Add each line of the script with proper indentation
	formattedScript := FormatJavaScriptForYAML(addReactionAndEditCommentScript)
	steps = append(steps, formattedScript...)

	outputs := map[string]string{
		"reaction_id": "${{ steps.react.outputs.reaction-id }}",
	}

	var depends []string
	if taskJobCreated {
		depends = []string{"task"} // Depend on the task job only if it exists
	}

	// Set base permissions
	permissions := "permissions:\n      issues: write\n      pull-requests: write"

	// Add actions: write permission if team member checks are present for command workflows
	_, hasExplicitRoles := frontmatter["roles"]
	requiresWorkflowCancellation := data.Command != "" ||
		(!taskJobCreated && c.needsPermissionChecks(data) && hasExplicitRoles)

	if requiresWorkflowCancellation {
		permissions = "permissions:\n      actions: write  # Required for github.rest.actions.cancelWorkflowRun()\n      issues: write\n      pull-requests: write\n      contents: read"
	}

	job := &Job{
		Name:        "add_reaction",
		If:          reactionCondition.Render(),
		RunsOn:      "runs-on: ubuntu-latest",
		Permissions: permissions,
		Steps:       steps,
		Outputs:     outputs,
		Needs:       depends,
	}

	return job, nil
}

// buildCreateOutputIssueJob creates the create_issue job
func (c *Compiler) buildCreateOutputIssueJob(data *WorkflowData, mainJobName string, taskJobCreated bool, frontmatter map[string]any) (*Job, error) {
	if data.SafeOutputs == nil || data.SafeOutputs.CreateIssues == nil {
		return nil, fmt.Errorf("safe-outputs.create-issue configuration is required")
	}

	var steps []string

	// Add permission checks if no task job was created but permission checks are needed
	if !taskJobCreated && c.needsPermissionChecks(data) {
		// Add team member check step
		steps = append(steps, "      - name: Check team membership for workflow\n")
		steps = append(steps, "        id: check-team-member\n")
		steps = append(steps, "        uses: actions/github-script@v8\n")

		// Add environment variables for permission check
		steps = append(steps, "        env:\n")
		steps = append(steps, fmt.Sprintf("          GITHUB_AW_REQUIRED_ROLES: %s\n", strings.Join(data.Roles, ",")))

		steps = append(steps, "        with:\n")
		steps = append(steps, "          script: |\n")

		// Generate the JavaScript code for the permission check
		scriptContent := c.generatePermissionCheckScript(data.Roles)
		scriptLines := strings.Split(scriptContent, "\n")
		for _, line := range scriptLines {
			if strings.TrimSpace(line) != "" {
				steps = append(steps, fmt.Sprintf("            %s\n", line))
			}
		}
	}

	steps = append(steps, "      - name: Create Output Issue\n")
	steps = append(steps, "        id: create_issue\n")
	steps = append(steps, "        uses: actions/github-script@v8\n")

	// Add environment variables
	steps = append(steps, "        env:\n")
	// Pass the agent output content from the main job
	steps = append(steps, fmt.Sprintf("          GITHUB_AW_AGENT_OUTPUT: ${{ needs.%s.outputs.output }}\n", mainJobName))
	if data.SafeOutputs.CreateIssues.TitlePrefix != "" {
		steps = append(steps, fmt.Sprintf("          GITHUB_AW_ISSUE_TITLE_PREFIX: %q\n", data.SafeOutputs.CreateIssues.TitlePrefix))
	}
	if len(data.SafeOutputs.CreateIssues.Labels) > 0 {
		labelsStr := strings.Join(data.SafeOutputs.CreateIssues.Labels, ",")
		steps = append(steps, fmt.Sprintf("          GITHUB_AW_ISSUE_LABELS: %q\n", labelsStr))
	}

	// Pass the staged flag if it's set to true
	if data.SafeOutputs.Staged != nil && *data.SafeOutputs.Staged {
		steps = append(steps, "          GITHUB_AW_SAFE_OUTPUTS_STAGED: \"true\"\n")
	}

	// Add custom environment variables from safe-outputs.env
	c.addCustomSafeOutputEnvVars(&steps, data)

	steps = append(steps, "        with:\n")
	// Add github-token if specified
	c.addSafeOutputGitHubToken(&steps, data)
	steps = append(steps, "          script: |\n")

	// Add each line of the script with proper indentation
	formattedScript := FormatJavaScriptForYAML(createIssueScript)
	steps = append(steps, formattedScript...)

	// Create outputs for the job
	outputs := map[string]string{
		"issue_number": "${{ steps.create_issue.outputs.issue_number }}",
		"issue_url":    "${{ steps.create_issue.outputs.issue_url }}",
	}

	// Determine the job condition for command workflows
	var jobCondition string
	if data.Command != "" {
		// Build the command trigger condition
		commandCondition := buildCommandOnlyCondition(data.Command)
		commandConditionStr := commandCondition.Render()
		jobCondition = commandConditionStr
	} else {
		jobCondition = "" // No conditional execution
	}

	// Set base permissions
	permissions := "permissions:\n      contents: read\n      issues: write"

	// Add actions: write permission if team member checks are present for command workflows
	_, hasExplicitRoles := frontmatter["roles"]
	requiresWorkflowCancellation := data.Command != "" ||
		(!taskJobCreated && c.needsPermissionChecks(data) && hasExplicitRoles)

	if requiresWorkflowCancellation {
		permissions = "permissions:\n      actions: write  # Required for github.rest.actions.cancelWorkflowRun()\n      contents: read\n      issues: write"
	}

	job := &Job{
		Name:           "create_issue",
		If:             jobCondition,
		RunsOn:         "runs-on: ubuntu-latest",
		Permissions:    permissions,
		TimeoutMinutes: 10, // 10-minute timeout as required
		Steps:          steps,
		Outputs:        outputs,
		Needs:          []string{mainJobName}, // Depend on the main workflow job
	}

	return job, nil
}

// buildCreateOutputDiscussionJob creates the create_discussion job
func (c *Compiler) buildCreateOutputDiscussionJob(data *WorkflowData, mainJobName string) (*Job, error) {
	if data.SafeOutputs == nil || data.SafeOutputs.CreateDiscussions == nil {
		return nil, fmt.Errorf("safe-outputs.create-discussion configuration is required")
	}

	var steps []string
	steps = append(steps, "      - name: Create Output Discussion\n")
	steps = append(steps, "        id: create_discussion\n")
	steps = append(steps, "        uses: actions/github-script@v8\n")

	// Add environment variables
	steps = append(steps, "        env:\n")
	// Pass the agent output content from the main job
	steps = append(steps, fmt.Sprintf("          GITHUB_AW_AGENT_OUTPUT: ${{ needs.%s.outputs.output }}\n", mainJobName))
	if data.SafeOutputs.CreateDiscussions.TitlePrefix != "" {
		steps = append(steps, fmt.Sprintf("          GITHUB_AW_DISCUSSION_TITLE_PREFIX: %q\n", data.SafeOutputs.CreateDiscussions.TitlePrefix))
	}
	if data.SafeOutputs.CreateDiscussions.CategoryId != "" {
		steps = append(steps, fmt.Sprintf("          GITHUB_AW_DISCUSSION_CATEGORY_ID: %q\n", data.SafeOutputs.CreateDiscussions.CategoryId))
	}

	// Pass the staged flag if it's set to true
	if data.SafeOutputs.Staged != nil && *data.SafeOutputs.Staged {
		steps = append(steps, "          GITHUB_AW_SAFE_OUTPUTS_STAGED: \"true\"\n")
	}

	// Add custom environment variables from safe-outputs.env
	c.addCustomSafeOutputEnvVars(&steps, data)

	steps = append(steps, "        with:\n")
	// Add github-token if specified
	c.addSafeOutputGitHubToken(&steps, data)
	steps = append(steps, "          script: |\n")

	// Add each line of the script with proper indentation
	formattedScript := FormatJavaScriptForYAML(createDiscussionScript)
	steps = append(steps, formattedScript...)

	outputs := map[string]string{
		"discussion_number": "${{ steps.create_discussion.outputs.discussion_number }}",
		"discussion_url":    "${{ steps.create_discussion.outputs.discussion_url }}",
	}

	// Determine the job condition based on command configuration
	var jobCondition string
	if data.Command != "" {
		// Build the command trigger condition
		commandCondition := buildCommandOnlyCondition(data.Command)
		commandConditionStr := commandCondition.Render()
		jobCondition = commandConditionStr
	} else {
		jobCondition = "" // No conditional execution
	}

	job := &Job{
		Name:           "create_discussion",
		If:             jobCondition,
		RunsOn:         "runs-on: ubuntu-latest",
		Permissions:    "permissions:\n      contents: read\n      discussions: write",
		TimeoutMinutes: 10, // 10-minute timeout as required
		Steps:          steps,
		Outputs:        outputs,
		Needs:          []string{mainJobName}, // Depend on the main workflow job
	}

	return job, nil
}

// buildCreateOutputAddIssueCommentJob creates the create_issue_comment job
func (c *Compiler) buildCreateOutputAddIssueCommentJob(data *WorkflowData, mainJobName string) (*Job, error) {
	if data.SafeOutputs == nil || data.SafeOutputs.AddIssueComments == nil {
		return nil, fmt.Errorf("safe-outputs.add-issue-comment configuration is required")
	}

	var steps []string
	steps = append(steps, "      - name: Add Issue Comment\n")
	steps = append(steps, "        id: create_comment\n")
	steps = append(steps, "        uses: actions/github-script@v8\n")

	// Add environment variables
	steps = append(steps, "        env:\n")
	// Pass the agent output content from the main job
	steps = append(steps, fmt.Sprintf("          GITHUB_AW_AGENT_OUTPUT: ${{ needs.%s.outputs.output }}\n", mainJobName))
	// Pass the comment target configuration
	if data.SafeOutputs.AddIssueComments.Target != "" {
		steps = append(steps, fmt.Sprintf("          GITHUB_AW_COMMENT_TARGET: %q\n", data.SafeOutputs.AddIssueComments.Target))
	}

	// Add custom environment variables from safe-outputs.env
	c.addCustomSafeOutputEnvVars(&steps, data)

	steps = append(steps, "        with:\n")
	// Add github-token if specified
	c.addSafeOutputGitHubToken(&steps, data)
	steps = append(steps, "          script: |\n")

	// Add each line of the script with proper indentation
	formattedScript := FormatJavaScriptForYAML(createCommentScript)
	steps = append(steps, formattedScript...)

	// Create outputs for the job
	outputs := map[string]string{
		"comment_id":  "${{ steps.create_comment.outputs.comment_id }}",
		"comment_url": "${{ steps.create_comment.outputs.comment_url }}",
	}

	// Determine the job condition based on target configuration
	var baseCondition string
	if data.SafeOutputs.AddIssueComments.Target == "*" {
		// Allow the job to run in any context when target is "*"
		baseCondition = "always()" // This allows the job to run even without triggering issue/PR
	} else {
		// Default behavior: only run in issue or PR context
		baseCondition = "github.event.issue.number || github.event.pull_request.number"
	}

	// If this is a command workflow, combine the command trigger condition with the base condition
	var jobCondition string
	if data.Command != "" {
		// Build the command trigger condition
		commandCondition := buildCommandOnlyCondition(data.Command)
		commandConditionStr := commandCondition.Render()

		// Combine command condition with base condition using AND
		if baseCondition == "always()" {
			// If base condition is always(), just use the command condition
			jobCondition = commandConditionStr
		} else {
			// Combine both conditions with AND
			jobCondition = fmt.Sprintf("(%s) && (%s)", commandConditionStr, baseCondition)
		}
	} else {
		// No command trigger, just use the base condition
		jobCondition = baseCondition
	}

	job := &Job{
		Name:           "create_issue_comment",
		If:             jobCondition,
		RunsOn:         "runs-on: ubuntu-latest",
		Permissions:    "permissions:\n      contents: read\n      issues: write\n      pull-requests: write",
		TimeoutMinutes: 10, // 10-minute timeout as required
		Steps:          steps,
		Outputs:        outputs,
		Needs:          []string{mainJobName}, // Depend on the main workflow job
	}

	return job, nil
}

// buildCreateOutputPullRequestReviewCommentJob creates the create_pr_review_comment job
func (c *Compiler) buildCreateOutputPullRequestReviewCommentJob(data *WorkflowData, mainJobName string) (*Job, error) {
	if data.SafeOutputs == nil || data.SafeOutputs.CreatePullRequestReviewComments == nil {
		return nil, fmt.Errorf("safe-outputs.create-pull-request-review-comment configuration is required")
	}

	var steps []string
	steps = append(steps, "      - name: Create PR Review Comment\n")
	steps = append(steps, "        id: create_pr_review_comment\n")
	steps = append(steps, "        uses: actions/github-script@v8\n")

	// Add environment variables
	steps = append(steps, "        env:\n")
	// Pass the agent output content from the main job
	steps = append(steps, fmt.Sprintf("          GITHUB_AW_AGENT_OUTPUT: ${{ needs.%s.outputs.output }}\n", mainJobName))
	// Pass the side configuration
	if data.SafeOutputs.CreatePullRequestReviewComments.Side != "" {
		steps = append(steps, fmt.Sprintf("          GITHUB_AW_PR_REVIEW_COMMENT_SIDE: %q\n", data.SafeOutputs.CreatePullRequestReviewComments.Side))
	}

	// Add custom environment variables from safe-outputs.env
	c.addCustomSafeOutputEnvVars(&steps, data)

	steps = append(steps, "        with:\n")
	// Add github-token if specified
	c.addSafeOutputGitHubToken(&steps, data)
	steps = append(steps, "          script: |\n")

	// Add each line of the script with proper indentation
	formattedScript := FormatJavaScriptForYAML(createPRReviewCommentScript)
	steps = append(steps, formattedScript...)

	// Create outputs for the job
	outputs := map[string]string{
		"review_comment_id":  "${{ steps.create_pr_review_comment.outputs.review_comment_id }}",
		"review_comment_url": "${{ steps.create_pr_review_comment.outputs.review_comment_url }}",
	}

	// We only run in pull request context, Note that in pull request comments only github.event.issue.pull_request is set.
	baseCondition := "(github.event.issue.number && github.event.issue.pull_request) || github.event.pull_request"

	// If this is a command workflow, combine the command trigger condition with the base condition
	var jobCondition string
	if data.Command != "" {
		// Build the command trigger condition
		commandCondition := buildCommandOnlyCondition(data.Command)
		commandConditionStr := commandCondition.Render()

		// Combine command condition with base condition using AND
		jobCondition = fmt.Sprintf("(%s) && (%s)", commandConditionStr, baseCondition)
	} else {
		// No command trigger, just use the base condition
		jobCondition = baseCondition
	}

	job := &Job{
		Name:           "create_pr_review_comment",
		If:             jobCondition,
		RunsOn:         "runs-on: ubuntu-latest",
		Permissions:    "permissions:\n      contents: read\n      pull-requests: write",
		TimeoutMinutes: 10, // 10-minute timeout as required
		Steps:          steps,
		Outputs:        outputs,
		Needs:          []string{mainJobName}, // Depend on the main workflow job
	}

	return job, nil
}

// buildCreateOutputCodeScanningAlertJob creates the create_code_scanning_alert job
func (c *Compiler) buildCreateOutputCodeScanningAlertJob(data *WorkflowData, mainJobName string, workflowFilename string) (*Job, error) {
	if data.SafeOutputs == nil || data.SafeOutputs.CreateCodeScanningAlerts == nil {
		return nil, fmt.Errorf("safe-outputs.create-code-scanning-alert configuration is required")
	}

	var steps []string
	steps = append(steps, "      - name: Create Code Scanning Alert\n")
	steps = append(steps, "        id: create_code_scanning_alert\n")
	steps = append(steps, "        uses: actions/github-script@v8\n")

	// Add environment variables
	steps = append(steps, "        env:\n")
	// Pass the agent output content from the main job
	steps = append(steps, fmt.Sprintf("          GITHUB_AW_AGENT_OUTPUT: ${{ needs.%s.outputs.output }}\n", mainJobName))
	// Pass the max configuration
	if data.SafeOutputs.CreateCodeScanningAlerts.Max > 0 {
		steps = append(steps, fmt.Sprintf("          GITHUB_AW_SECURITY_REPORT_MAX: %d\n", data.SafeOutputs.CreateCodeScanningAlerts.Max))
	}
	// Pass the driver configuration, defaulting to frontmatter name
	driverName := data.SafeOutputs.CreateCodeScanningAlerts.Driver
	if driverName == "" {
		if data.FrontmatterName != "" {
			driverName = data.FrontmatterName
		} else {
			driverName = data.Name // fallback to H1 header name
		}
	}
	steps = append(steps, fmt.Sprintf("          GITHUB_AW_SECURITY_REPORT_DRIVER: %s\n", driverName))
	// Pass the workflow filename for rule ID prefix
	steps = append(steps, fmt.Sprintf("          GITHUB_AW_WORKFLOW_FILENAME: %s\n", workflowFilename))

	// Add custom environment variables from safe-outputs.env
	c.addCustomSafeOutputEnvVars(&steps, data)

	steps = append(steps, "        with:\n")
	// Add github-token if specified
	c.addSafeOutputGitHubToken(&steps, data)
	steps = append(steps, "          script: |\n")

	// Add each line of the script with proper indentation
	formattedScript := FormatJavaScriptForYAML(createCodeScanningAlertScript)
	steps = append(steps, formattedScript...)

	// Add step to upload SARIF artifact
	steps = append(steps, "      - name: Upload SARIF artifact\n")
	steps = append(steps, "        if: steps.create_code_scanning_alert.outputs.sarif_file\n")
	steps = append(steps, "        uses: actions/upload-artifact@v4\n")
	steps = append(steps, "        with:\n")
	steps = append(steps, "          name: code-scanning-alert.sarif\n")
	steps = append(steps, "          path: ${{ steps.create_code_scanning_alert.outputs.sarif_file }}\n")

	// Add step to upload SARIF to GitHub Code Scanning
	steps = append(steps, "      - name: Upload SARIF to GitHub Security\n")
	steps = append(steps, "        if: steps.create_code_scanning_alert.outputs.sarif_file\n")
	steps = append(steps, "        uses: github/codeql-action/upload-sarif@v3\n")
	steps = append(steps, "        with:\n")
	steps = append(steps, "          sarif_file: ${{ steps.create_code_scanning_alert.outputs.sarif_file }}\n")

	// Create outputs for the job
	outputs := map[string]string{
		"sarif_file":        "${{ steps.create_code_scanning_alert.outputs.sarif_file }}",
		"findings_count":    "${{ steps.create_code_scanning_alert.outputs.findings_count }}",
		"artifact_uploaded": "${{ steps.create_code_scanning_alert.outputs.artifact_uploaded }}",
		"codeql_uploaded":   "${{ steps.create_code_scanning_alert.outputs.codeql_uploaded }}",
	}

	// Build job condition - repository security advisories can run in any context unlike PR review comments
	var jobCondition string
	if data.Command != "" {
		// Build the command trigger condition
		commandCondition := buildCommandOnlyCondition(data.Command)
		commandConditionStr := commandCondition.Render()
		jobCondition = commandConditionStr
	} else {
		// No specific condition needed - repository security advisories can run anytime
		jobCondition = ""
	}

	job := &Job{
		Name:           "create_code_scanning_alert",
		If:             jobCondition,
		RunsOn:         "runs-on: ubuntu-latest",
		Permissions:    "permissions:\n      contents: read\n      security-events: write\n      actions: read", // Need security-events:write for SARIF upload
		TimeoutMinutes: 10,                                                                                      // 10-minute timeout
		Steps:          steps,
		Outputs:        outputs,
		Needs:          []string{mainJobName}, // Depend on the main workflow job
	}

	return job, nil
}

// buildCreateOutputPullRequestJob creates the create_pull_request job
func (c *Compiler) buildCreateOutputPullRequestJob(data *WorkflowData, mainJobName string) (*Job, error) {
	if data.SafeOutputs == nil || data.SafeOutputs.CreatePullRequests == nil {
		return nil, fmt.Errorf("safe-outputs.create-pull-request configuration is required")
	}

	var steps []string

	// Step 1: Download patch artifact
	steps = append(steps, "      - name: Download patch artifact\n")
	steps = append(steps, "        continue-on-error: true\n")
	steps = append(steps, "        uses: actions/download-artifact@v5\n")
	steps = append(steps, "        with:\n")
	steps = append(steps, "          name: aw.patch\n")
	steps = append(steps, "          path: /tmp/\n")

	// Step 2: Checkout repository
	steps = append(steps, "      - name: Checkout repository\n")
	steps = append(steps, "        uses: actions/checkout@v5\n")
	steps = append(steps, "        with:\n")
	steps = append(steps, "          fetch-depth: 0\n")

	// Step 3: Configure Git credentials
	steps = append(steps, c.generateGitConfigurationSteps()...)

	// Step 4: Create pull request
	steps = append(steps, "      - name: Create Pull Request\n")
	steps = append(steps, "        id: create_pull_request\n")
	steps = append(steps, "        uses: actions/github-script@v8\n")

	// Add environment variables
	steps = append(steps, "        env:\n")
	// Pass the agent output content from the main job
	steps = append(steps, fmt.Sprintf("          GITHUB_AW_AGENT_OUTPUT: ${{ needs.%s.outputs.output }}\n", mainJobName))
	// Pass the workflow ID for branch naming
	steps = append(steps, fmt.Sprintf("          GITHUB_AW_WORKFLOW_ID: %q\n", mainJobName))
	// Pass the base branch from GitHub context
	steps = append(steps, "          GITHUB_AW_BASE_BRANCH: ${{ github.ref_name }}\n")
	if data.SafeOutputs.CreatePullRequests.TitlePrefix != "" {
		steps = append(steps, fmt.Sprintf("          GITHUB_AW_PR_TITLE_PREFIX: %q\n", data.SafeOutputs.CreatePullRequests.TitlePrefix))
	}
	if len(data.SafeOutputs.CreatePullRequests.Labels) > 0 {
		labelsStr := strings.Join(data.SafeOutputs.CreatePullRequests.Labels, ",")
		steps = append(steps, fmt.Sprintf("          GITHUB_AW_PR_LABELS: %q\n", labelsStr))
	}
	// Pass draft setting - default to true for backwards compatibility
	draftValue := true // Default value
	if data.SafeOutputs.CreatePullRequests.Draft != nil {
		draftValue = *data.SafeOutputs.CreatePullRequests.Draft
	}
	steps = append(steps, fmt.Sprintf("          GITHUB_AW_PR_DRAFT: %q\n", fmt.Sprintf("%t", draftValue)))

	// Pass the if-no-changes configuration
	ifNoChanges := data.SafeOutputs.CreatePullRequests.IfNoChanges
	if ifNoChanges == "" {
		ifNoChanges = "warn" // Default value
	}
	steps = append(steps, fmt.Sprintf("          GITHUB_AW_PR_IF_NO_CHANGES: %q\n", ifNoChanges))

	// Pass the staged flag if it's set to true
	if data.SafeOutputs.Staged != nil && *data.SafeOutputs.Staged {
		steps = append(steps, "          GITHUB_AW_SAFE_OUTPUTS_STAGED: \"true\"\n")
	}

	// Add custom environment variables from safe-outputs.env
	c.addCustomSafeOutputEnvVars(&steps, data)

	steps = append(steps, "        with:\n")
	// Add github-token if specified
	c.addSafeOutputGitHubToken(&steps, data)
	steps = append(steps, "          script: |\n")

	// Add each line of the script with proper indentation
	formattedScript := FormatJavaScriptForYAML(createPullRequestScript)
	steps = append(steps, formattedScript...)

	// Create outputs for the job
	outputs := map[string]string{
		"pull_request_number": "${{ steps.create_pull_request.outputs.pull_request_number }}",
		"pull_request_url":    "${{ steps.create_pull_request.outputs.pull_request_url }}",
		"branch_name":         "${{ steps.create_pull_request.outputs.branch_name }}",
	}

	// Determine the job condition for command workflows
	var jobCondition string
	if data.Command != "" {
		// Build the command trigger condition
		commandCondition := buildCommandOnlyCondition(data.Command)
		commandConditionStr := commandCondition.Render()
		jobCondition = commandConditionStr
	} else {
		jobCondition = "" // No conditional execution
	}

	job := &Job{
		Name:           "create_pull_request",
		If:             jobCondition,
		RunsOn:         "runs-on: ubuntu-latest",
		Permissions:    "permissions:\n      contents: write\n      issues: write\n      pull-requests: write",
		TimeoutMinutes: 10, // 10-minute timeout as required
		Steps:          steps,
		Outputs:        outputs,
		Needs:          []string{mainJobName}, // Depend on the main workflow job
	}

	return job, nil
}

// buildMainJob creates the main workflow job
func (c *Compiler) buildMainJob(data *WorkflowData, jobName string, taskJobCreated bool, frontmatter map[string]any) (*Job, error) {
	var steps []string

	// Add permission checks if no task job was created but permission checks are needed
	if !taskJobCreated {
		var needsPermissionCheck bool
		// Check if permission checks are needed using frontmatter if available
		if frontmatter != nil {
			needsPermissionCheck = c.needsPermissionChecksWithFrontmatter(data, frontmatter)
		} else {
			needsPermissionCheck = c.needsPermissionChecks(data)
		}

		if needsPermissionCheck {
			// Add team member check step
			steps = append(steps, "      - name: Check team membership for workflow\n")
			steps = append(steps, "        id: check-team-member\n")
			steps = append(steps, "        uses: actions/github-script@v8\n")

			// Add environment variables for permission check
			steps = append(steps, "        env:\n")
			steps = append(steps, fmt.Sprintf("          GITHUB_AW_REQUIRED_ROLES: %s\n", strings.Join(data.Roles, ",")))

			steps = append(steps, "        with:\n")
			steps = append(steps, "          script: |\n")

			// Generate the JavaScript code for the permission check
			scriptContent := c.generatePermissionCheckScript(data.Roles)
			scriptLines := strings.Split(scriptContent, "\n")
			for _, line := range scriptLines {
				if strings.TrimSpace(line) != "" {
					steps = append(steps, fmt.Sprintf("            %s\n", line))
				}
			}
		}
	}

	// Build step content using the generateMainJobSteps helper method
	// but capture it into a string instead of writing directly
	var stepBuilder strings.Builder
	c.generateMainJobSteps(&stepBuilder, data)

	// Split the steps content into individual step entries
	stepsContent := stepBuilder.String()
	if stepsContent != "" {
		steps = append(steps, stepsContent)
	}

	var depends []string
	if taskJobCreated {
		depends = []string{"task"} // Depend on the task job only if it exists
	}

	// Build outputs for all engines (GITHUB_AW_SAFE_OUTPUTS functionality)
	// Only include output if the workflow actually uses the safe-outputs feature
	var outputs map[string]string
	if data.SafeOutputs != nil {
		outputs = map[string]string{
			"output": "${{ steps.collect_output.outputs.output }}",
		}
	}

	// Determine the job condition for command workflows
	var jobCondition string
	if data.Command != "" {
		// Build the command trigger condition
		commandCondition := buildCommandOnlyCondition(data.Command)
		commandConditionStr := commandCondition.Render()
		jobCondition = commandConditionStr
	} else {
		jobCondition = data.If // Use the original If condition from the workflow data
	}

	job := &Job{
		Name:        jobName,
		If:          jobCondition,
		RunsOn:      c.indentYAMLLines(data.RunsOn, "    "),
		Permissions: c.indentYAMLLines(data.Permissions, "    "),
		Steps:       steps,
		Needs:       depends,
		Outputs:     outputs,
	}

	return job, nil
}

// generateSafetyChecks generates safety checks for stop-time before executing agentic tools
func (c *Compiler) generateSafetyChecks(yaml *strings.Builder, data *WorkflowData) {
	// If no safety settings, skip generating safety checks
	if data.StopTime == "" {
		return
	}

	yaml.WriteString("      - name: Safety checks\n")
	yaml.WriteString("        run: |\n")
	yaml.WriteString("          set -e\n")
	yaml.WriteString("          echo \"Performing safety checks before executing agentic tools...\"\n")

	// Extract workflow name for gh workflow commands
	workflowName := data.Name
	fmt.Fprintf(yaml, "          WORKFLOW_NAME=\"%s\"\n", workflowName)

	// Add stop-time check
	if data.StopTime != "" {
		yaml.WriteString("          \n")
		yaml.WriteString("          # Check stop-time limit\n")
		fmt.Fprintf(yaml, "          STOP_TIME=\"%s\"\n", data.StopTime)
		yaml.WriteString("          echo \"Checking stop-time limit: $STOP_TIME\"\n")
		yaml.WriteString("          \n")
		yaml.WriteString("          # Convert stop time to epoch seconds\n")
		yaml.WriteString("          STOP_EPOCH=$(date -d \"$STOP_TIME\" +%s 2>/dev/null || echo \"invalid\")\n")
		yaml.WriteString("          if [ \"$STOP_EPOCH\" = \"invalid\" ]; then\n")
		yaml.WriteString("            echo \"Warning: Invalid stop-time format: $STOP_TIME. Expected format: YYYY-MM-DD HH:MM:SS\"\n")
		yaml.WriteString("          else\n")
		yaml.WriteString("            CURRENT_EPOCH=$(date +%s)\n")
		yaml.WriteString("            echo \"Current time: $(date)\"\n")
		yaml.WriteString("            echo \"Stop time: $STOP_TIME\"\n")
		yaml.WriteString("            \n")
		yaml.WriteString("            if [ \"$CURRENT_EPOCH\" -ge \"$STOP_EPOCH\" ]; then\n")
		yaml.WriteString("              echo \"Stop time reached. Attempting to disable workflow to prevent cost overrun, then exiting.\"\n")
		yaml.WriteString("              gh workflow disable \"$WORKFLOW_NAME\"\n")
		yaml.WriteString("              echo \"Workflow disabled. No future runs will be triggered.\"\n")
		yaml.WriteString("              exit 1\n")
		yaml.WriteString("            fi\n")
		yaml.WriteString("          fi\n")
	}

	yaml.WriteString("          echo \"All safety checks passed. Proceeding with agentic tool execution.\"\n")
	yaml.WriteString("        env:\n")
	yaml.WriteString("          GH_TOKEN: ${{ secrets.GITHUB_TOKEN }}\n")
}

// generateGitConfiguration generates standardized git credential setup
func (c *Compiler) generateGitConfiguration(yaml *strings.Builder, data *WorkflowData) {
	steps := c.generateGitConfigurationSteps()
	for _, step := range steps {
		yaml.WriteString(step)
	}
}

// generateGitConfigurationSteps generates standardized git credential setup as string steps
func (c *Compiler) generateGitConfigurationSteps() []string {
	return []string{
		"      - name: Configure Git credentials\n",
		"        run: |\n",
		"          git config --global user.email \"github-actions[bot]@users.noreply.github.com\"\n",
		"          git config --global user.name \"${{ github.workflow }}\"\n",
		"          echo \"Git configured with standard GitHub Actions identity\"\n",
	}
}

// generateMCPSetup generates the MCP server configuration setup
func (c *Compiler) generateMCPSetup(yaml *strings.Builder, tools map[string]any, engine CodingAgentEngine, workflowData *WorkflowData) {
	// Collect tools that need MCP server configuration
	var mcpTools []string
	var proxyTools []string

	// Check if workflowData is valid before accessing its fields
	if workflowData == nil {
		return
	}

	workflowTools := workflowData.Tools

	for toolName, toolValue := range workflowTools {
		// Standard MCP tools
		if toolName == "github" || toolName == "playwright" || toolName == "cache-memory" {
			mcpTools = append(mcpTools, toolName)
		} else if mcpConfig, ok := toolValue.(map[string]any); ok {
			// Check if it's explicitly marked as MCP type in the new format
			if hasMcp, _ := hasMCPConfig(mcpConfig); hasMcp {
				mcpTools = append(mcpTools, toolName)

				// Check if this tool needs proxy
				if needsProxySetup, _ := needsProxy(mcpConfig); needsProxySetup {
					proxyTools = append(proxyTools, toolName)
				}
			}
		}
	}

	// Check if safe-outputs is enabled and add to MCP tools
	if workflowData.SafeOutputs != nil && HasSafeOutputsEnabled(workflowData.SafeOutputs) {
		mcpTools = append(mcpTools, "safe-outputs")
	}

	// Sort tools to ensure stable code generation
	sort.Strings(mcpTools)
	sort.Strings(proxyTools)

	// Generate proxy configuration files inline for proxy-enabled tools
	// These files will be used automatically by docker compose when MCP tools run
	if len(proxyTools) > 0 {
		yaml.WriteString("      - name: Setup Proxy Configuration for MCP Network Restrictions\n")
		yaml.WriteString("        run: |\n")
		yaml.WriteString("          echo \"Generating proxy configuration files for MCP tools with network restrictions...\"\n")
		yaml.WriteString("          \n")

		// Generate proxy configurations inline for each proxy-enabled tool
		for _, toolName := range proxyTools {
			if toolConfig, ok := tools[toolName].(map[string]any); ok {
				c.generateInlineProxyConfig(yaml, toolName, toolConfig)
			}
		}

		yaml.WriteString("          echo \"Proxy configuration files generated.\"\n")

		// Pre-pull images and start squid proxy ahead of time to avoid timeouts
		yaml.WriteString("      - name: Pre-pull images and start Squid proxy\n")
		yaml.WriteString("        run: |\n")
		yaml.WriteString("          set -e\n")
		yaml.WriteString("          echo 'Pre-pulling Docker images for proxy-enabled MCP tools...'\n")
		yaml.WriteString("          docker pull ubuntu/squid:latest\n")

		// Pull each tool's container image if specified, and bring up squid service
		for _, toolName := range proxyTools {
			if toolConfig, ok := tools[toolName].(map[string]any); ok {
				if mcpConf, err := getMCPConfig(toolConfig, toolName); err == nil {
					if containerVal, hasContainer := mcpConf["container"]; hasContainer {
						if containerStr, ok := containerVal.(string); ok && containerStr != "" {
							fmt.Fprintf(yaml, "          echo 'Pulling %s for tool %s'\n", containerStr, toolName)
							fmt.Fprintf(yaml, "          docker pull %s\n", containerStr)
						}
					}
				}
				fmt.Fprintf(yaml, "          echo 'Starting squid-proxy service for %s'\n", toolName)
				fmt.Fprintf(yaml, "          docker compose -f docker-compose-%s.yml up -d squid-proxy\n", toolName)

				// Enforce that egress from this tool's network can only reach the Squid proxy
				subnetCIDR, squidIP, _ := computeProxyNetworkParams(toolName)
				fmt.Fprintf(yaml, "          echo 'Enforcing egress to proxy for %s (subnet %s, squid %s)'\n", toolName, subnetCIDR, squidIP)
				yaml.WriteString("          if command -v sudo >/dev/null 2>&1; then SUDO=sudo; else SUDO=; fi\n")
				// Accept established/related connections first (position 1)
				yaml.WriteString("          $SUDO iptables -C DOCKER-USER -m conntrack --ctstate ESTABLISHED,RELATED -j ACCEPT 2>/dev/null || $SUDO iptables -I DOCKER-USER 1 -m conntrack --ctstate ESTABLISHED,RELATED -j ACCEPT\n")
				// Accept all egress from Squid IP (position 2)
				fmt.Fprintf(yaml, "          $SUDO iptables -C DOCKER-USER -s %s -j ACCEPT 2>/dev/null || $SUDO iptables -I DOCKER-USER 2 -s %s -j ACCEPT\n", squidIP, squidIP)
				// Allow traffic to squid:3128 from the subnet (position 3)
				fmt.Fprintf(yaml, "          $SUDO iptables -C DOCKER-USER -s %s -d %s -p tcp --dport 3128 -j ACCEPT 2>/dev/null || $SUDO iptables -I DOCKER-USER 3 -s %s -d %s -p tcp --dport 3128 -j ACCEPT\n", subnetCIDR, squidIP, subnetCIDR, squidIP)
				// Then reject all other egress from that subnet (append to end)
				fmt.Fprintf(yaml, "          $SUDO iptables -C DOCKER-USER -s %s -j REJECT 2>/dev/null || $SUDO iptables -A DOCKER-USER -s %s -j REJECT\n", subnetCIDR, subnetCIDR)
			}
		}
	}

	// If no MCP tools, no configuration needed
	if len(mcpTools) == 0 {
		return
	}

	// Write safe-outputs MCP server if enabled
	hasSafeOutputs := workflowData != nil && workflowData.SafeOutputs != nil && HasSafeOutputsEnabled(workflowData.SafeOutputs)
	if hasSafeOutputs {
		yaml.WriteString("      - name: Setup Safe Outputs Collector MCP\n")
		safeOutputConfig := c.generateSafeOutputsConfig(workflowData)
		if safeOutputConfig != "" {
			// Add environment variables for JSONL validation
			yaml.WriteString("        env:\n")
			fmt.Fprintf(yaml, "          GITHUB_AW_SAFE_OUTPUTS_CONFIG: %q\n", safeOutputConfig)
		}
		yaml.WriteString("        run: |\n")
		yaml.WriteString("          mkdir -p /tmp/safe-outputs\n")
		yaml.WriteString("          cat > /tmp/safe-outputs/mcp-server.cjs << 'EOF'\n")
		// Embed the safe-outputs MCP server script
		for _, line := range FormatJavaScriptForYAML(safeOutputsMCPServerScript) {
			yaml.WriteString(line)
		}
		yaml.WriteString("          EOF\n")
		yaml.WriteString("          chmod +x /tmp/safe-outputs/mcp-server.cjs\n")
		yaml.WriteString("          \n")
	}

	// Use the engine's RenderMCPConfig method
	yaml.WriteString("      - name: Setup MCPs\n")
	if hasSafeOutputs {
		safeOutputConfig := c.generateSafeOutputsConfig(workflowData)
		if safeOutputConfig != "" {
			// Add environment variables for JSONL validation
			yaml.WriteString("        env:\n")
			fmt.Fprintf(yaml, "          GITHUB_AW_SAFE_OUTPUTS: ${{ env.GITHUB_AW_SAFE_OUTPUTS }}\n")
			fmt.Fprintf(yaml, "          GITHUB_AW_SAFE_OUTPUTS_CONFIG: %q\n", safeOutputConfig)
		}
	}
	yaml.WriteString("        run: |\n")
	yaml.WriteString("          mkdir -p /tmp/mcp-config\n")
	engine.RenderMCPConfig(yaml, tools, mcpTools, workflowData)
}

func getGitHubDockerImageVersion(githubTool any) string {
	githubDockerImageVersion := "sha-09deac4" // Default Docker image version
	// Extract docker_image_version setting from tool properties
	if toolConfig, ok := githubTool.(map[string]any); ok {
		if versionSetting, exists := toolConfig["docker_image_version"]; exists {
			if stringValue, ok := versionSetting.(string); ok {
				githubDockerImageVersion = stringValue
			}
		}
	}
	return githubDockerImageVersion
}

func getPlaywrightDockerImageVersion(playwrightTool any) string {
	playwrightDockerImageVersion := "latest" // Default Playwright Docker image version
	// Extract docker_image_version setting from tool properties
	if toolConfig, ok := playwrightTool.(map[string]any); ok {
		if versionSetting, exists := toolConfig["docker_image_version"]; exists {
			if stringValue, ok := versionSetting.(string); ok {
				playwrightDockerImageVersion = stringValue
			}
		}
	}
	return playwrightDockerImageVersion
}

// ensureLocalhostDomainsWorkflow ensures that localhost and 127.0.0.1 are always included
// in the allowed domains list for Playwright, even when custom domains are specified
func ensureLocalhostDomainsWorkflow(domains []string) []string {
	hasLocalhost := false
	hasLoopback := false

	for _, domain := range domains {
		if domain == "localhost" {
			hasLocalhost = true
		}
		if domain == "127.0.0.1" {
			hasLoopback = true
		}
	}

	result := make([]string, 0, len(domains)+2)

	// Always add localhost domains first
	if !hasLocalhost {
		result = append(result, "localhost")
	}
	if !hasLoopback {
		result = append(result, "127.0.0.1")
	}

	// Add the rest of the domains
	result = append(result, domains...)

	return result
}

// generatePlaywrightAllowedDomains extracts domain list from Playwright tool configuration with bundle resolution
// Uses the same domain bundle resolution as top-level network configuration, defaulting to localhost only
func generatePlaywrightAllowedDomains(playwrightTool any, networkPermissions *NetworkPermissions) []string {
	// Default to localhost only (same as Copilot agent default)
	allowedDomains := []string{"localhost", "127.0.0.1"}

	// Extract allowed_domains from Playwright tool configuration
	if toolConfig, ok := playwrightTool.(map[string]any); ok {
		if domainsConfig, exists := toolConfig["allowed_domains"]; exists {
			// Create a mock NetworkPermissions structure to use the same domain resolution logic
			playwrightNetwork := &NetworkPermissions{}

			switch domains := domainsConfig.(type) {
			case []string:
				playwrightNetwork.Allowed = domains
			case []any:
				// Convert []any to []string
				allowedDomainsSlice := make([]string, len(domains))
				for i, domain := range domains {
					if domainStr, ok := domain.(string); ok {
						allowedDomainsSlice[i] = domainStr
					}
				}
				playwrightNetwork.Allowed = allowedDomainsSlice
			case string:
				// Single domain as string
				playwrightNetwork.Allowed = []string{domains}
			}

			// Use the same domain bundle resolution as the top-level network configuration
			resolvedDomains := GetAllowedDomains(playwrightNetwork)

			// Ensure localhost domains are always included
			allowedDomains = ensureLocalhostDomainsWorkflow(resolvedDomains)
		}
	}

	return allowedDomains
}

// PlaywrightDockerArgs represents the common Docker arguments for Playwright container
type PlaywrightDockerArgs struct {
	ImageVersion   string
	AllowedDomains []string
}

// generatePlaywrightDockerArgs creates the common Docker arguments for Playwright MCP server
func generatePlaywrightDockerArgs(playwrightTool any, networkPermissions *NetworkPermissions) PlaywrightDockerArgs {
	return PlaywrightDockerArgs{
		ImageVersion:   getPlaywrightDockerImageVersion(playwrightTool),
		AllowedDomains: generatePlaywrightAllowedDomains(playwrightTool, networkPermissions),
	}
}

// generateMainJobSteps generates the steps section for the main job
func (c *Compiler) generateMainJobSteps(yaml *strings.Builder, data *WorkflowData) {
	// Add custom steps or default checkout step
	if data.CustomSteps != "" {
		// Remove "steps:" line and adjust indentation
		lines := strings.Split(data.CustomSteps, "\n")
		if len(lines) > 1 {
			for _, line := range lines[1:] {
				// Skip empty lines
				if strings.TrimSpace(line) == "" {
					yaml.WriteString("\n")
					continue
				}

				// Simply add 6 spaces for job context indentation
				yaml.WriteString("      " + line + "\n")
			}
		}
	} else {
		yaml.WriteString("      - name: Checkout repository\n")
		yaml.WriteString("        uses: actions/checkout@v5\n")
	}

	// Add cache steps if cache configuration is present
	generateCacheSteps(yaml, data, c.verbose)

	// Add cache-memory steps if cache-memory configuration is present
	generateCacheMemorySteps(yaml, data, c.verbose)

	// Configure git credentials if git operations will be needed
	if needsGitCommands(data.SafeOutputs) {
		c.generateGitConfiguration(yaml, data)
	}

	// Add Node.js setup if the engine requires it
	engine, err := c.getAgenticEngine(data.AI)

	if err != nil {
		return
	}

	// Add engine-specific installation steps
	installSteps := engine.GetInstallationSteps(data)
	for _, step := range installSteps {
		for _, line := range step {
			yaml.WriteString(line + "\n")
		}
	}

	// Generate output file setup step only if safe-outputs feature is used (GITHUB_AW_SAFE_OUTPUTS functionality)
	if data.SafeOutputs != nil {
		c.generateOutputFileSetup(yaml)
	}

	// Add MCP setup
	c.generateMCPSetup(yaml, data.Tools, engine, data)

	// Add safety checks before executing agentic tools
	c.generateSafetyChecks(yaml, data)

	// Add prompt creation step
	c.generatePrompt(yaml, data)

	logFile := generateSafeFileName(data.Name)
	logFileFull := fmt.Sprintf("/tmp/%s.log", logFile)

	// Generate aw_info.json with agentic run metadata
	c.generateCreateAwInfo(yaml, data, engine)

	// Upload info to artifact
	c.generateUploadAwInfo(yaml)

	// Add AI execution step using the agentic engine
	c.generateEngineExecutionSteps(yaml, data, engine, logFileFull)

	// Add output collection step only if safe-outputs feature is used (GITHUB_AW_SAFE_OUTPUTS functionality)
	if data.SafeOutputs != nil {
		c.generateOutputCollectionStep(yaml, data)
	}

	// Add engine-declared output files collection (if any)
	if len(engine.GetDeclaredOutputFiles()) > 0 {
		c.generateEngineOutputCollection(yaml, engine)
	}

	// Extract and upload squid access logs (if any proxy tools were used)
	c.generateExtractAccessLogs(yaml, data.Tools)
	c.generateUploadAccessLogs(yaml, data.Tools)

	// parse agent logs for GITHUB_STEP_SUMMARY
	c.generateLogParsing(yaml, engine, logFileFull)

	// upload agent logs
	c.generateUploadAgentLogs(yaml, logFile, logFileFull)

	// Add error validation for AI execution logs
	c.generateErrorValidation(yaml, engine, logFileFull, data)

	// Add git patch generation step only if safe-outputs create-pull-request feature is used
	if data.SafeOutputs != nil && (data.SafeOutputs.CreatePullRequests != nil || data.SafeOutputs.PushToPullRequestBranch != nil) {
		c.generateGitPatchStep(yaml, data)
	}

	// Add post-steps (if any) after AI execution
	c.generatePostSteps(yaml, data)
}

func (c *Compiler) generateUploadAgentLogs(yaml *strings.Builder, logFile string, logFileFull string) {
	yaml.WriteString("      - name: Upload agent logs\n")
	yaml.WriteString("        if: always()\n")
	yaml.WriteString("        uses: actions/upload-artifact@v4\n")
	yaml.WriteString("        with:\n")
	fmt.Fprintf(yaml, "          name: %s.log\n", logFile)
	fmt.Fprintf(yaml, "          path: %s\n", logFileFull)
	yaml.WriteString("          if-no-files-found: warn\n")
}

func (c *Compiler) generateLogParsing(yaml *strings.Builder, engine CodingAgentEngine, logFileFull string) {
	parserScriptName := engine.GetLogParserScriptId()
	if parserScriptName == "" {
		// Skip log parsing if engine doesn't provide a parser
		return
	}

	logParserScript := GetLogParserScript(parserScriptName)
	if logParserScript == "" {
		// Skip if parser script not found
		return
	}

	yaml.WriteString("      - name: Parse agent logs for step summary\n")
	yaml.WriteString("        if: always()\n")
	yaml.WriteString("        uses: actions/github-script@v8\n")
	yaml.WriteString("        env:\n")
	fmt.Fprintf(yaml, "          GITHUB_AW_AGENT_OUTPUT: %s\n", logFileFull)
	yaml.WriteString("        with:\n")
	yaml.WriteString("          script: |\n")

	// Inline the JavaScript code with proper indentation
	steps := FormatJavaScriptForYAML(logParserScript)
	for _, step := range steps {
		yaml.WriteString(step)
	}
}

func (c *Compiler) generateErrorValidation(yaml *strings.Builder, engine CodingAgentEngine, logFileFull string, data *WorkflowData) {
	// Concatenate engine error patterns and configured error patterns
	var errorPatterns []ErrorPattern

	// Add engine-defined patterns
	enginePatterns := engine.GetErrorPatterns()
	errorPatterns = append(errorPatterns, enginePatterns...)

	// Add user-configured patterns from engine config
	if data.EngineConfig != nil && len(data.EngineConfig.ErrorPatterns) > 0 {
		errorPatterns = append(errorPatterns, data.EngineConfig.ErrorPatterns...)
	}

	// Skip if no error patterns are available
	if len(errorPatterns) == 0 {
		return
	}

	errorValidationScript := validateErrorsScript
	if errorValidationScript == "" {
		// Skip if validation script not found
		return
	}

	yaml.WriteString("      - name: Validate agent logs for errors\n")
	yaml.WriteString("        if: always()\n")
	yaml.WriteString("        uses: actions/github-script@v8\n")
	yaml.WriteString("        env:\n")
	fmt.Fprintf(yaml, "          GITHUB_AW_AGENT_OUTPUT: %s\n", logFileFull)

	// Add error patterns as a single JSON array
	patternsJSON, err := json.Marshal(errorPatterns)
	if err != nil {
		// Skip if patterns can't be marshaled
		return
	}
	fmt.Fprintf(yaml, "          GITHUB_AW_ERROR_PATTERNS: %q\n", string(patternsJSON))

	yaml.WriteString("        with:\n")
	yaml.WriteString("          script: |\n")

	// Inline the JavaScript code with proper indentation
	steps := FormatJavaScriptForYAML(errorValidationScript)
	for _, step := range steps {
		yaml.WriteString(step)
	}
}

func (c *Compiler) generateUploadAwInfo(yaml *strings.Builder) {
	yaml.WriteString("      - name: Upload agentic run info\n")
	yaml.WriteString("        if: always()\n")
	yaml.WriteString("        uses: actions/upload-artifact@v4\n")
	yaml.WriteString("        with:\n")
	yaml.WriteString("          name: aw_info.json\n")
	yaml.WriteString("          path: /tmp/aw_info.json\n")
	yaml.WriteString("          if-no-files-found: warn\n")
}

func (c *Compiler) generateExtractAccessLogs(yaml *strings.Builder, tools map[string]any) {
	// Check if any tools require proxy setup
	var proxyTools []string
	for toolName, toolConfig := range tools {
		if toolConfigMap, ok := toolConfig.(map[string]any); ok {
			needsProxySetup, _ := needsProxy(toolConfigMap)
			if needsProxySetup {
				proxyTools = append(proxyTools, toolName)
			}
		}
	}

	// If no proxy tools, no access logs to extract
	if len(proxyTools) == 0 {
		return
	}

	yaml.WriteString("      - name: Extract squid access logs\n")
	yaml.WriteString("        if: always()\n")
	yaml.WriteString("        run: |\n")
	yaml.WriteString("          mkdir -p /tmp/access-logs\n")

	for _, toolName := range proxyTools {
		fmt.Fprintf(yaml, "          echo 'Extracting access.log from squid-proxy-%s container'\n", toolName)
		fmt.Fprintf(yaml, "          if docker ps -a --format '{{.Names}}' | grep -q '^squid-proxy-%s$'; then\n", toolName)
		fmt.Fprintf(yaml, "            docker cp squid-proxy-%s:/var/log/squid/access.log /tmp/access-logs/access-%s.log 2>/dev/null || echo 'No access.log found for %s'\n", toolName, toolName, toolName)
		yaml.WriteString("          else\n")
		fmt.Fprintf(yaml, "            echo 'Container squid-proxy-%s not found'\n", toolName)
		yaml.WriteString("          fi\n")
	}
}

func (c *Compiler) generateUploadAccessLogs(yaml *strings.Builder, tools map[string]any) {
	// Check if any tools require proxy setup
	var proxyTools []string
	for toolName, toolConfig := range tools {
		if toolConfigMap, ok := toolConfig.(map[string]any); ok {
			needsProxySetup, _ := needsProxy(toolConfigMap)
			if needsProxySetup {
				proxyTools = append(proxyTools, toolName)
			}
		}
	}

	// If no proxy tools, no access logs to upload
	if len(proxyTools) == 0 {
		return
	}

	yaml.WriteString("      - name: Upload squid access logs\n")
	yaml.WriteString("        if: always()\n")
	yaml.WriteString("        uses: actions/upload-artifact@v4\n")
	yaml.WriteString("        with:\n")
	yaml.WriteString("          name: access.log\n")
	yaml.WriteString("          path: /tmp/access-logs/\n")
	yaml.WriteString("          if-no-files-found: warn\n")
}

// extractCodeBlockMarker extracts the marker string and language from a code block line
// Returns marker string (e.g., "```", "~~~~") and language specifier
func extractCodeBlockMarker(trimmedLine string) (string, string) {
	if len(trimmedLine) < 3 {
		return "", ""
	}

	var count int

	// Check for backticks
	if strings.HasPrefix(trimmedLine, "```") {
		for i, r := range trimmedLine {
			if r == '`' {
				count++
			} else {
				// Found language specifier or other content
				return strings.Repeat("`", count), strings.TrimSpace(trimmedLine[i:])
			}
		}
		// All characters are backticks
		return strings.Repeat("`", count), ""
	}

	// Check for tildes
	if strings.HasPrefix(trimmedLine, "~~~") {
		for i, r := range trimmedLine {
			if r == '~' {
				count++
			} else {
				// Found language specifier or other content
				return strings.Repeat("~", count), strings.TrimSpace(trimmedLine[i:])
			}
		}
		// All characters are tildes
		return strings.Repeat("~", count), ""
	}

	return "", ""
}

// isValidCodeBlockMarker checks if a trimmed line is a valid code block marker (3 or more ` or ~)
func isValidCodeBlockMarker(trimmedLine string) bool {
	marker, _ := extractCodeBlockMarker(trimmedLine)
	return len(marker) >= 3
}

// isMatchingCodeBlockMarker checks if the trimmed line matches the opening marker
func isMatchingCodeBlockMarker(trimmedLine string, openMarker string) bool {
	marker, _ := extractCodeBlockMarker(trimmedLine)
	if len(marker) == 0 || len(openMarker) == 0 {
		return false
	}

	// Markers must be the same type (both backticks or both tildes)
	if marker[0] != openMarker[0] {
		return false
	}

	// Closing marker must have at least as many characters as opening marker
	return len(marker) >= len(openMarker)
}

// removeXMLComments removes XML comments (<!-- -->) from markdown content
// while preserving comments that appear within code blocks
func removeXMLComments(content string) string {
	// Track if we're inside a code block to avoid removing comments in code
	lines := strings.Split(content, "\n")
	var result []string
	inCodeBlock := false
	var openMarker string
	inXMLComment := false

	for _, line := range lines {
		// Check for code block markers (3 or more ` or ~)
		trimmedLine := strings.TrimSpace(line)

		if !inCodeBlock && isValidCodeBlockMarker(trimmedLine) {
			// Opening a code block
			openMarker, _ = extractCodeBlockMarker(trimmedLine)
			inCodeBlock = true
			result = append(result, line)
			continue
		} else if inCodeBlock && isMatchingCodeBlockMarker(trimmedLine, openMarker) {
			// Closing the code block with matching marker
			inCodeBlock = false
			openMarker = ""
			result = append(result, line)
			continue
		}

		// If we're in a code block, preserve the line as-is
		if inCodeBlock {
			result = append(result, line)
			continue
		}

		// Process the line for XML comments
		processedLine, wasInComment, isInComment := removeXMLCommentsFromLine(line, inXMLComment)
		inXMLComment = isInComment

		if !wasInComment && !isInComment {
			// Line had no comment involvement, keep as-is
			result = append(result, processedLine)
		} else if !wasInComment && isInComment {
			// Line started a multiline comment, keep the processed part and add empty line
			if strings.TrimSpace(processedLine) != "" {
				result = append(result, processedLine)
			}
			result = append(result, "")
		} else if wasInComment && !isInComment {
			// Line ended a multiline comment, keep the processed part
			if strings.TrimSpace(processedLine) != "" {
				result = append(result, processedLine)
			}
		}
		// If wasInComment && isInComment, we're in the middle of a comment, skip the line
	}

	return strings.Join(result, "\n")
}

// removeXMLCommentsFromLine removes XML comments from a single line
// Returns: processed line, was initially in comment, is now in comment
func removeXMLCommentsFromLine(line string, inXMLComment bool) (string, bool, bool) {
	result := line
	wasInComment := inXMLComment

	for {
		if inXMLComment {
			// We're in a multiline comment, look for closing tag
			if closeIndex := strings.Index(result, "-->"); closeIndex != -1 {
				// Found closing tag, remove everything up to and including it
				result = result[closeIndex+3:]
				inXMLComment = false
				// Continue processing in case there are more comments on this line
			} else {
				// No closing tag found, entire line is part of the comment
				return "", wasInComment, inXMLComment
			}
		} else {
			// Not in a comment, look for opening tag
			if openIndex := strings.Index(result, "<!--"); openIndex != -1 {
				// Found opening tag
				if closeIndex := strings.Index(result[openIndex:], "-->"); closeIndex != -1 {
					// Complete comment on same line
					actualCloseIndex := openIndex + closeIndex + 3
					result = result[:openIndex] + result[actualCloseIndex:]
					// Continue processing in case there are more comments on this line
				} else {
					// Start of multiline comment
					result = result[:openIndex]
					inXMLComment = true
					break
				}
			} else {
				// No opening tag found, done processing this line
				break
			}
		}
	}

	return result, wasInComment, inXMLComment
}

func (c *Compiler) generatePrompt(yaml *strings.Builder, data *WorkflowData) {
	yaml.WriteString("      - name: Create prompt\n")

	// Add environment variables section - always include GITHUB_AW_PROMPT
	yaml.WriteString("        env:\n")
	yaml.WriteString("          GITHUB_AW_PROMPT: /tmp/aw-prompts/prompt.txt\n")

	// Only add GITHUB_AW_SAFE_OUTPUTS environment variable if safe-outputs feature is used
	if data.SafeOutputs != nil {
		yaml.WriteString("          GITHUB_AW_SAFE_OUTPUTS: ${{ env.GITHUB_AW_SAFE_OUTPUTS }}\n")
	}

	yaml.WriteString("        run: |\n")
	yaml.WriteString("          mkdir -p /tmp/aw-prompts\n")
	yaml.WriteString("          cat > $GITHUB_AW_PROMPT << 'EOF'\n")

	// Add markdown content with proper indentation (removing XML comments)
	cleanedMarkdownContent := removeXMLComments(data.MarkdownContent)
	for _, line := range strings.Split(cleanedMarkdownContent, "\n") {
		yaml.WriteString("          " + line + "\n")
	}

	// Add cache folder notification if cache-memory is enabled
	if data.CacheMemoryConfig != nil && data.CacheMemoryConfig.Enabled {
		yaml.WriteString("          \n")
		yaml.WriteString("          ---\n")
		yaml.WriteString("          \n")
		yaml.WriteString("          ## Cache Folder Available\n")
		yaml.WriteString("          \n")
		yaml.WriteString("          You have access to a persistent cache folder at `/tmp/cache-memory/` where you can read and write files to create memories and store information.\n")
		yaml.WriteString("          \n")
		yaml.WriteString("          - **Read/Write Access**: You can freely read from and write to any files in this folder\n")
		yaml.WriteString("          - **Persistence**: Files in this folder persist across workflow runs via GitHub Actions cache\n")
		yaml.WriteString("          - **Last Write Wins**: If multiple processes write to the same file, the last write will be preserved\n")
		yaml.WriteString("          - **File Share**: Use this as a simple file share - organize files as you see fit\n")
		yaml.WriteString("          \n")
		yaml.WriteString("          Examples of what you can store:\n")
		yaml.WriteString("          - `/tmp/cache-memory/notes.txt` - general notes and observations\n")
		yaml.WriteString("          - `/tmp/cache-memory/preferences.json` - user preferences and settings\n")
		yaml.WriteString("          - `/tmp/cache-memory/history.log` - activity history and logs\n")
		yaml.WriteString("          - `/tmp/cache-memory/state/` - organized state files in subdirectories\n")
		yaml.WriteString("          \n")
		yaml.WriteString("          Feel free to create, read, update, and organize files in this folder as needed for your tasks.\n")
	}

	if data.SafeOutputs != nil {
		// Add output instructions for all engines (GITHUB_AW_SAFE_OUTPUTS functionality)
		yaml.WriteString("          \n")
		yaml.WriteString("          ---\n")
		yaml.WriteString("          \n")
		yaml.WriteString("          ## ")
		written := false
		if data.SafeOutputs.AddIssueComments != nil {
			yaml.WriteString("Adding a Comment to an Issue or Pull Request")
			written = true
		}
		if data.SafeOutputs.CreateIssues != nil {
			if written {
				yaml.WriteString(", ")
			}
			yaml.WriteString("Creating an Issue")
		}
		if data.SafeOutputs.CreatePullRequests != nil {
			if written {
				yaml.WriteString(", ")
			}
			yaml.WriteString("Creating a Pull Request")
		}

		if data.SafeOutputs.AddLabels != nil {
			if written {
				yaml.WriteString(", ")
			}
			yaml.WriteString("Adding Labels to Issues or Pull Requests")
			written = true
		}

		if data.SafeOutputs.UpdateIssues != nil {
			if written {
				yaml.WriteString(", ")
			}
			yaml.WriteString("Updating Issues")
			written = true
		}

		if data.SafeOutputs.PushToPullRequestBranch != nil {
			if written {
				yaml.WriteString(", ")
			}
			yaml.WriteString("Pushing Changes to Branch")
			written = true
		}

		if data.SafeOutputs.CreateCodeScanningAlerts != nil {
			if written {
				yaml.WriteString(", ")
			}
			yaml.WriteString("Creating Code Scanning Alert")
			written = true
		}

		// Missing-tool is always available
		if written {
			yaml.WriteString(", ")
		}
		yaml.WriteString("Reporting Missing Tools or Functionality")

		yaml.WriteString("\n")
		yaml.WriteString("          \n")
		yaml.WriteString("          **IMPORTANT**: To do the actions mentioned in the header of this section, use the **safe-outputs** tools, do NOT attempt to use `gh`, do NOT attempt to use the GitHub API. You don't have write access to the GitHub repo.\n")
		yaml.WriteString("          \n")

		if data.SafeOutputs.AddIssueComments != nil {
			yaml.WriteString("          **Adding a Comment to an Issue or Pull Request**\n")
			yaml.WriteString("          \n")
			yaml.WriteString("          To add a comment to an issue or pull request, use the add-issue-comments tool from the safe-outputs MCP\n")
			yaml.WriteString("          \n")
		}

		if data.SafeOutputs.CreateIssues != nil {
			yaml.WriteString("          **Creating an Issue**\n")
			yaml.WriteString("          \n")
			yaml.WriteString("          To create an issue, use the create-issue tool from the safe-outputs MCP\n")
			yaml.WriteString("          \n")
		}

		if data.SafeOutputs.CreatePullRequests != nil {
			yaml.WriteString("          **Creating a Pull Request**\n")
			yaml.WriteString("          \n")
			yaml.WriteString("          To create a pull request:\n")
			yaml.WriteString("          1. Make any file changes directly in the working directory\n")
			yaml.WriteString("          2. If you haven't done so already, create a local branch using an appropriate unique name\n")
			yaml.WriteString("          3. Add and commit your changes to the branch. Be careful to add exactly the files you intend, and check there are no extra files left un-added. Check you haven't deleted or changed any files you didn't intend to.\n")
<<<<<<< HEAD
			yaml.WriteString("          4. Do not push your changes. That will be done by the tool.\n")
=======
			yaml.WriteString("          4. Do not push your changes. That will be done by the tool.")
>>>>>>> ab3db6bc
			yaml.WriteString("          5. Create the pull request with the create-pull-request tool from the safe-outputs MCP\n")
			yaml.WriteString("          \n")
		}

<<<<<<< HEAD
		if data.SafeOutputs.AddIssueLabels != nil {
			yaml.WriteString("          **Adding Labels to Issues or Pull Requests**\n")
			yaml.WriteString("          \n")
			yaml.WriteString("          To add labels to a pull request, use the add-issue-labels tool from the safe-outputs MCP\n")
=======
		if data.SafeOutputs.AddLabels != nil {
			yaml.WriteString("          **Adding Labels to Issues or Pull Requests**\n")
			yaml.WriteString("          \n")
			yaml.WriteString("          To add labels to a pull request, use the add-labels tool from the safe-outputs MCP\n")
>>>>>>> ab3db6bc
			yaml.WriteString("          \n")
		}

		if data.SafeOutputs.UpdateIssues != nil {
			yaml.WriteString("          **Updating an Issue**\n")
			yaml.WriteString("          \n")
			yaml.WriteString("          To udpate an issue, use the update-issue tool from the safe-outputs MCP\n")
			yaml.WriteString("          \n")
		}

		if data.SafeOutputs.PushToPullRequestBranch != nil {
			yaml.WriteString("          **Pushing Changes to Pull Request Branch**\n")
			yaml.WriteString("          \n")
			yaml.WriteString("          To push changes to the branch of a pull request:\n")
			yaml.WriteString("          1. Make any file changes directly in the working directory\n")
			yaml.WriteString("          2. Add and commit your changes to the local copy of the pull request branch. Be careful to add exactly the files you intend, and check there are no extra files left un-added. Check you haven't deleted or changed any files you didn't intend to.\n")
			yaml.WriteString("          3. Push the branch to the repo by using the push-to-pr-branch tool from the safe-outputs MCP\n")
			yaml.WriteString("          \n")
		}

		if data.SafeOutputs.CreateCodeScanningAlerts != nil {
			yaml.WriteString("          **Creating Code Scanning Alert**\n")
			yaml.WriteString("          \n")
			yaml.WriteString("          To create code scanning alert use the create-code-scanning-alert tool from the safe-outputs MCP\n")
			yaml.WriteString("          \n")
		}

		// Missing-tool instructions are only included when configured
		if data.SafeOutputs.MissingTool != nil {
			yaml.WriteString("          **Reporting Missing Tools or Functionality**\n")
			yaml.WriteString("          \n")
			yaml.WriteString("          To report a missing tool use the missing-tool tool from the safe-outputs MCP.\n")
			yaml.WriteString("          \n")
		}

		if data.SafeOutputs.CreatePullRequestReviewComments != nil {
			yaml.WriteString("          **Creating a Pull Request Review Comment**\n")
			yaml.WriteString("          \n")
			yaml.WriteString("          To create a pull request review comment, use the create-pull-request-review-comment tool from the safe-outputs MCP\n")
			yaml.WriteString("          \n")
		}
	}

	yaml.WriteString("          EOF\n")

	// Add step to print prompt to GitHub step summary for debugging
	yaml.WriteString("      - name: Print prompt to step summary\n")
	yaml.WriteString("        run: |\n")
	yaml.WriteString("          echo \"## Generated Prompt\" >> $GITHUB_STEP_SUMMARY\n")
	yaml.WriteString("          echo \"\" >> $GITHUB_STEP_SUMMARY\n")
	yaml.WriteString("          echo '``````markdown' >> $GITHUB_STEP_SUMMARY\n")
	yaml.WriteString("          cat $GITHUB_AW_PROMPT >> $GITHUB_STEP_SUMMARY\n")
	yaml.WriteString("          echo '``````' >> $GITHUB_STEP_SUMMARY\n")
	yaml.WriteString("        env:\n")
	yaml.WriteString("          GITHUB_AW_PROMPT: /tmp/aw-prompts/prompt.txt\n")
}

// generatePostSteps generates the post-steps section that runs after AI execution
func (c *Compiler) generatePostSteps(yaml *strings.Builder, data *WorkflowData) {
	if data.PostSteps != "" {
		// Remove "post-steps:" line and adjust indentation, similar to CustomSteps processing
		lines := strings.Split(data.PostSteps, "\n")
		if len(lines) > 1 {
			for _, line := range lines[1:] {
				// Remove 2 existing spaces, add 6
				if strings.HasPrefix(line, "  ") {
					yaml.WriteString("    " + line[2:] + "\n")
				} else {
					yaml.WriteString("    " + line + "\n")
				}
			}
		}
	}
}

// extractJobsFromFrontmatter extracts job configuration from frontmatter
func (c *Compiler) extractJobsFromFrontmatter(frontmatter map[string]any) map[string]any {
	if jobs, exists := frontmatter["jobs"]; exists {
		if jobsMap, ok := jobs.(map[string]any); ok {
			return jobsMap
		}
	}
	return make(map[string]any)
}

// extractSafeOutputsConfig extracts output configuration from frontmatter
func (c *Compiler) extractSafeOutputsConfig(frontmatter map[string]any) *SafeOutputsConfig {
	var config *SafeOutputsConfig

	if output, exists := frontmatter["safe-outputs"]; exists {
		if outputMap, ok := output.(map[string]any); ok {
			config = &SafeOutputsConfig{}

			// Handle create-issue
			issuesConfig := c.parseIssuesConfig(outputMap)
			if issuesConfig != nil {
				config.CreateIssues = issuesConfig
			}

			// Handle create-discussion
			discussionsConfig := c.parseDiscussionsConfig(outputMap)
			if discussionsConfig != nil {
				config.CreateDiscussions = discussionsConfig
			}

			// Handle add-issue-comment
			commentsConfig := c.parseCommentsConfig(outputMap)
			if commentsConfig != nil {
				config.AddIssueComments = commentsConfig
			}

			// Handle create-pull-request
			pullRequestsConfig := c.parsePullRequestsConfig(outputMap)
			if pullRequestsConfig != nil {
				config.CreatePullRequests = pullRequestsConfig
			}

			// Handle create-pull-request-review-comment
			prReviewCommentsConfig := c.parsePullRequestReviewCommentsConfig(outputMap)
			if prReviewCommentsConfig != nil {
				config.CreatePullRequestReviewComments = prReviewCommentsConfig
			}

			// Handle create-code-scanning-alert
			securityReportsConfig := c.parseCodeScanningAlertsConfig(outputMap)
			if securityReportsConfig != nil {
				config.CreateCodeScanningAlerts = securityReportsConfig
			}

			// Parse allowed-domains configuration
			if allowedDomains, exists := outputMap["allowed-domains"]; exists {
				if domainsArray, ok := allowedDomains.([]any); ok {
					var domainStrings []string
					for _, domain := range domainsArray {
						if domainStr, ok := domain.(string); ok {
							domainStrings = append(domainStrings, domainStr)
						}
					}
					config.AllowedDomains = domainStrings
				}
			}

			// Parse add-labels configuration
			if labels, exists := outputMap["add-labels"]; exists {
				if labelsMap, ok := labels.(map[string]any); ok {
					labelConfig := &AddLabelsConfig{}

					// Parse allowed labels (optional)
					if allowed, exists := labelsMap["allowed"]; exists {
						if allowedArray, ok := allowed.([]any); ok {
							var allowedStrings []string
							for _, label := range allowedArray {
								if labelStr, ok := label.(string); ok {
									allowedStrings = append(allowedStrings, labelStr)
								}
							}
							labelConfig.Allowed = allowedStrings
						}
					}

					// Parse max (optional)
					if maxCount, exists := labelsMap["max"]; exists {
						// Handle different numeric types that YAML parsers might return
						var maxCountInt int
						var validMaxCount bool
						switch v := maxCount.(type) {
						case int:
							maxCountInt = v
							validMaxCount = true
						case int64:
							maxCountInt = int(v)
							validMaxCount = true
						case uint64:
							maxCountInt = int(v)
							validMaxCount = true
						case float64:
							maxCountInt = int(v)
							validMaxCount = true
						}
						if validMaxCount {
							labelConfig.MaxCount = &maxCountInt
						}
					}

					config.AddLabels = labelConfig
				} else if labels == nil {
					// Handle null case: create empty config (allows any labels)
					config.AddLabels = &AddLabelsConfig{}
				}
			}

			// Handle update-issue
			updateIssuesConfig := c.parseUpdateIssuesConfig(outputMap)
			if updateIssuesConfig != nil {
				config.UpdateIssues = updateIssuesConfig
			}

			// Handle push-to-pr-branch
			pushToBranchConfig := c.parsePushToPullRequestBranchConfig(outputMap)
			if pushToBranchConfig != nil {
				config.PushToPullRequestBranch = pushToBranchConfig
			}

			// Handle missing-tool (parse configuration if present)
			missingToolConfig := c.parseMissingToolConfig(outputMap)
			if missingToolConfig != nil {
				config.MissingTool = missingToolConfig
			}

			// Handle staged flag
			if staged, exists := outputMap["staged"]; exists {
				if stagedBool, ok := staged.(bool); ok {
					config.Staged = &stagedBool
				}
			}

			// Handle env configuration
			if env, exists := outputMap["env"]; exists {
				if envMap, ok := env.(map[string]any); ok {
					config.Env = make(map[string]string)
					for key, value := range envMap {
						if valueStr, ok := value.(string); ok {
							config.Env[key] = valueStr
						}
					}
				}
			}

			// Handle github-token configuration
			if githubToken, exists := outputMap["github-token"]; exists {
				if githubTokenStr, ok := githubToken.(string); ok {
					config.GitHubToken = githubTokenStr
				}
			}
		}
	}

	return config
}

// addCustomSafeOutputEnvVars adds custom environment variables to safe output job steps
func (c *Compiler) addCustomSafeOutputEnvVars(steps *[]string, data *WorkflowData) {
	if data.SafeOutputs != nil && len(data.SafeOutputs.Env) > 0 {
		for key, value := range data.SafeOutputs.Env {
			*steps = append(*steps, fmt.Sprintf("          %s: %s\n", key, value))
		}
	}
}

// addSafeOutputGitHubToken adds github-token to the with section of github-script actions
func (c *Compiler) addSafeOutputGitHubToken(steps *[]string, data *WorkflowData) {
	if data.SafeOutputs != nil && data.SafeOutputs.GitHubToken != "" {
		*steps = append(*steps, fmt.Sprintf("          github-token: %s\n", data.SafeOutputs.GitHubToken))
	}
}

// extractCacheMemoryConfig extracts cache-memory configuration from tools section
func (c *Compiler) extractCacheMemoryConfig(tools map[string]any) *CacheMemoryConfig {
	cacheMemoryValue, exists := tools["cache-memory"]
	if !exists {
		return nil
	}

	config := &CacheMemoryConfig{}

	// Handle boolean value (simple enable/disable)
	if boolValue, ok := cacheMemoryValue.(bool); ok {
		config.Enabled = boolValue
		if config.Enabled {
			// Set defaults
			config.Key = "memory-${{ github.workflow }}-${{ github.run_id }}"
		}
		return config
	}

	// Handle object configuration
	if configMap, ok := cacheMemoryValue.(map[string]any); ok {
		config.Enabled = true

		// Set defaults
		config.Key = "memory-${{ github.workflow }}-${{ github.run_id }}"

		// Parse custom key
		if key, exists := configMap["key"]; exists {
			if keyStr, ok := key.(string); ok {
				config.Key = keyStr
				// Automatically append -${{ github.run_id }} if the key doesn't already end with it
				runIdSuffix := "-${{ github.run_id }}"
				if !strings.HasSuffix(config.Key, runIdSuffix) {
					config.Key = config.Key + runIdSuffix
				}
			}
		}

		// Parse retention days
		if retentionDays, exists := configMap["retention-days"]; exists {
			if retentionDaysInt, ok := retentionDays.(int); ok {
				config.RetentionDays = &retentionDaysInt
			} else if retentionDaysFloat, ok := retentionDays.(float64); ok {
				retentionDaysIntValue := int(retentionDaysFloat)
				config.RetentionDays = &retentionDaysIntValue
			} else if retentionDaysUint64, ok := retentionDays.(uint64); ok {
				retentionDaysIntValue := int(retentionDaysUint64)
				config.RetentionDays = &retentionDaysIntValue
			}
		}

		return config
	}

	return nil
}

// parseIssuesConfig handles create-issue configuration
func (c *Compiler) parseIssuesConfig(outputMap map[string]any) *CreateIssuesConfig {
	if configData, exists := outputMap["create-issue"]; exists {
		issuesConfig := &CreateIssuesConfig{Max: 1} // Default max is 1

		if configMap, ok := configData.(map[string]any); ok {
			// Parse title-prefix
			if titlePrefix, exists := configMap["title-prefix"]; exists {
				if titlePrefixStr, ok := titlePrefix.(string); ok {
					issuesConfig.TitlePrefix = titlePrefixStr
				}
			}

			// Parse labels
			if labels, exists := configMap["labels"]; exists {
				if labelsArray, ok := labels.([]any); ok {
					var labelStrings []string
					for _, label := range labelsArray {
						if labelStr, ok := label.(string); ok {
							labelStrings = append(labelStrings, labelStr)
						}
					}
					issuesConfig.Labels = labelStrings
				}
			}

			// Parse max
			if max, exists := configMap["max"]; exists {
				if maxInt, ok := c.parseIntValue(max); ok {
					issuesConfig.Max = maxInt
				}
			}
		}

		return issuesConfig
	}

	return nil
}

// parseDiscussionsConfig handles create-discussion configuration
func (c *Compiler) parseDiscussionsConfig(outputMap map[string]any) *CreateDiscussionsConfig {
	if configData, exists := outputMap["create-discussion"]; exists {
		discussionsConfig := &CreateDiscussionsConfig{Max: 1} // Default max is 1

		if configMap, ok := configData.(map[string]any); ok {
			// Parse title-prefix
			if titlePrefix, exists := configMap["title-prefix"]; exists {
				if titlePrefixStr, ok := titlePrefix.(string); ok {
					discussionsConfig.TitlePrefix = titlePrefixStr
				}
			}

			// Parse category-id
			if categoryId, exists := configMap["category-id"]; exists {
				if categoryIdStr, ok := categoryId.(string); ok {
					discussionsConfig.CategoryId = categoryIdStr
				}
			}

			// Parse max
			if max, exists := configMap["max"]; exists {
				if maxInt, ok := c.parseIntValue(max); ok {
					discussionsConfig.Max = maxInt
				}
			}
		}

		return discussionsConfig
	}

	return nil
}

// parseCommentsConfig handles add-issue-comment configuration
func (c *Compiler) parseCommentsConfig(outputMap map[string]any) *AddIssueCommentsConfig {
	if configData, exists := outputMap["add-issue-comment"]; exists {
		commentsConfig := &AddIssueCommentsConfig{Max: 1} // Default max is 1

		if configMap, ok := configData.(map[string]any); ok {
			// Parse max
			if max, exists := configMap["max"]; exists {
				if maxInt, ok := c.parseIntValue(max); ok {
					commentsConfig.Max = maxInt
				}
			}

			// Parse target
			if target, exists := configMap["target"]; exists {
				if targetStr, ok := target.(string); ok {
					commentsConfig.Target = targetStr
				}
			}
		}

		return commentsConfig
	}

	return nil
}

// parsePullRequestsConfig handles only create-pull-request (singular) configuration
func (c *Compiler) parsePullRequestsConfig(outputMap map[string]any) *CreatePullRequestsConfig {
	// Check for singular form only
	if _, exists := outputMap["create-pull-request"]; !exists {
		return nil
	}

	configData := outputMap["create-pull-request"]
	pullRequestsConfig := &CreatePullRequestsConfig{Max: 1} // Always max 1 for pull requests

	if configMap, ok := configData.(map[string]any); ok {
		// Parse title-prefix
		if titlePrefix, exists := configMap["title-prefix"]; exists {
			if titlePrefixStr, ok := titlePrefix.(string); ok {
				pullRequestsConfig.TitlePrefix = titlePrefixStr
			}
		}

		// Parse labels
		if labels, exists := configMap["labels"]; exists {
			if labelsArray, ok := labels.([]any); ok {
				var labelStrings []string
				for _, label := range labelsArray {
					if labelStr, ok := label.(string); ok {
						labelStrings = append(labelStrings, labelStr)
					}
				}
				pullRequestsConfig.Labels = labelStrings
			}
		}

		// Parse draft
		if draft, exists := configMap["draft"]; exists {
			if draftBool, ok := draft.(bool); ok {
				pullRequestsConfig.Draft = &draftBool
			}
		}

		// Parse if-no-changes
		if ifNoChanges, exists := configMap["if-no-changes"]; exists {
			if ifNoChangesStr, ok := ifNoChanges.(string); ok {
				pullRequestsConfig.IfNoChanges = ifNoChangesStr
			}
		}

		// Note: max parameter is not supported for pull requests (always limited to 1)
		// If max is specified, it will be ignored as pull requests are singular only
	}

	return pullRequestsConfig
}

// parsePullRequestReviewCommentsConfig handles create-pull-request-review-comment configuration
func (c *Compiler) parsePullRequestReviewCommentsConfig(outputMap map[string]any) *CreatePullRequestReviewCommentsConfig {
	if _, exists := outputMap["create-pull-request-review-comment"]; !exists {
		return nil
	}

	configData := outputMap["create-pull-request-review-comment"]
	prReviewCommentsConfig := &CreatePullRequestReviewCommentsConfig{Max: 10, Side: "RIGHT"} // Default max is 10, side is RIGHT

	if configMap, ok := configData.(map[string]any); ok {
		// Parse max
		if max, exists := configMap["max"]; exists {
			if maxInt, ok := c.parseIntValue(max); ok {
				prReviewCommentsConfig.Max = maxInt
			}
		}

		// Parse side
		if side, exists := configMap["side"]; exists {
			if sideStr, ok := side.(string); ok {
				// Validate side value
				if sideStr == "LEFT" || sideStr == "RIGHT" {
					prReviewCommentsConfig.Side = sideStr
				}
			}
		}
	}

	return prReviewCommentsConfig
}

// parseCodeScanningAlertsConfig handles create-code-scanning-alert configuration
func (c *Compiler) parseCodeScanningAlertsConfig(outputMap map[string]any) *CreateCodeScanningAlertsConfig {
	if _, exists := outputMap["create-code-scanning-alert"]; !exists {
		return nil
	}

	configData := outputMap["create-code-scanning-alert"]
	securityReportsConfig := &CreateCodeScanningAlertsConfig{Max: 0} // Default max is 0 (unlimited)

	if configMap, ok := configData.(map[string]any); ok {
		// Parse max
		if max, exists := configMap["max"]; exists {
			if maxInt, ok := c.parseIntValue(max); ok {
				securityReportsConfig.Max = maxInt
			}
		}

		// Parse driver
		if driver, exists := configMap["driver"]; exists {
			if driverStr, ok := driver.(string); ok {
				securityReportsConfig.Driver = driverStr
			}
		}
	}

	return securityReportsConfig
}

// parseIntValue safely parses various numeric types to int
func (c *Compiler) parseIntValue(value any) (int, bool) {
	switch v := value.(type) {
	case int:
		return v, true
	case int64:
		return int(v), true
	case uint64:
		return int(v), true
	case float64:
		return int(v), true
	default:
		return 0, false
	}
}

// parseUpdateIssuesConfig handles update-issue configuration
func (c *Compiler) parseUpdateIssuesConfig(outputMap map[string]any) *UpdateIssuesConfig {
	if configData, exists := outputMap["update-issue"]; exists {
		updateIssuesConfig := &UpdateIssuesConfig{Max: 1} // Default max is 1

		if configMap, ok := configData.(map[string]any); ok {
			// Parse max
			if max, exists := configMap["max"]; exists {
				if maxInt, ok := c.parseIntValue(max); ok {
					updateIssuesConfig.Max = maxInt
				}
			}

			// Parse target
			if target, exists := configMap["target"]; exists {
				if targetStr, ok := target.(string); ok {
					updateIssuesConfig.Target = targetStr
				}
			}

			// Parse status - presence of the key (even if nil/empty) indicates field can be updated
			if _, exists := configMap["status"]; exists {
				// If the key exists, it means we can update the status
				// We don't care about the value - just that the key is present
				updateIssuesConfig.Status = new(bool) // Allocate a new bool pointer (defaults to false)
			}

			// Parse title - presence of the key (even if nil/empty) indicates field can be updated
			if _, exists := configMap["title"]; exists {
				updateIssuesConfig.Title = new(bool)
			}

			// Parse body - presence of the key (even if nil/empty) indicates field can be updated
			if _, exists := configMap["body"]; exists {
				updateIssuesConfig.Body = new(bool)
			}
		}

		return updateIssuesConfig
	}

	return nil
}

// parsePushToPullRequestBranchConfig handles push-to-pr-branch configuration
func (c *Compiler) parsePushToPullRequestBranchConfig(outputMap map[string]any) *PushToPullRequestBranchConfig {
	if configData, exists := outputMap["push-to-pr-branch"]; exists {
		pushToBranchConfig := &PushToPullRequestBranchConfig{
			IfNoChanges: "warn", // Default behavior: warn when no changes
		}

		// Handle the case where configData is nil (push-to-pr-branch: with no value)
		if configData == nil {
			return pushToBranchConfig
		}

		if configMap, ok := configData.(map[string]any); ok {
			// Parse target (optional, similar to add-issue-comment)
			if target, exists := configMap["target"]; exists {
				if targetStr, ok := target.(string); ok {
					pushToBranchConfig.Target = targetStr
				}
			}

			// Parse if-no-changes (optional, defaults to "warn")
			if ifNoChanges, exists := configMap["if-no-changes"]; exists {
				if ifNoChangesStr, ok := ifNoChanges.(string); ok {
					// Validate the value
					switch ifNoChangesStr {
					case "warn", "error", "ignore":
						pushToBranchConfig.IfNoChanges = ifNoChangesStr
					default:
						// Invalid value, use default and log warning
						if c.verbose {
							fmt.Printf("Warning: invalid if-no-changes value '%s', using default 'warn'\n", ifNoChangesStr)
						}
						pushToBranchConfig.IfNoChanges = "warn"
					}
				}
			}
		}

		return pushToBranchConfig
	}

	return nil
}

// parseMissingToolConfig handles missing-tool configuration
func (c *Compiler) parseMissingToolConfig(outputMap map[string]any) *MissingToolConfig {
	if configData, exists := outputMap["missing-tool"]; exists {
		missingToolConfig := &MissingToolConfig{} // Default: no max limit

		// Handle the case where configData is nil (missing-tool: with no value)
		if configData == nil {
			return missingToolConfig
		}

		if configMap, ok := configData.(map[string]any); ok {
			// Parse max (optional)
			if max, exists := configMap["max"]; exists {
				// Handle different numeric types that YAML parsers might return
				var maxInt int
				var validMax bool
				switch v := max.(type) {
				case int:
					maxInt = v
					validMax = true
				case int64:
					maxInt = int(v)
					validMax = true
				case uint64:
					maxInt = int(v)
					validMax = true
				case float64:
					maxInt = int(v)
					validMax = true
				}
				if validMax {
					missingToolConfig.Max = maxInt
				}
			}
		}

		return missingToolConfig
	}

	return nil
}

// buildCustomJobs creates custom jobs defined in the frontmatter jobs section
func (c *Compiler) buildCustomJobs(data *WorkflowData) error {
	for jobName, jobConfig := range data.Jobs {
		if configMap, ok := jobConfig.(map[string]any); ok {
			job := &Job{
				Name: jobName,
			}

			// Extract job dependencies
			if needs, hasNeeds := configMap["needs"]; hasNeeds {
				if needsList, ok := needs.([]any); ok {
					for _, need := range needsList {
						if needStr, ok := need.(string); ok {
							job.Needs = append(job.Needs, needStr)
						}
					}
				} else if needStr, ok := needs.(string); ok {
					// Single dependency as string
					job.Needs = append(job.Needs, needStr)
				}
			}

			// Extract other job properties
			if runsOn, hasRunsOn := configMap["runs-on"]; hasRunsOn {
				if runsOnStr, ok := runsOn.(string); ok {
					job.RunsOn = fmt.Sprintf("runs-on: %s", runsOnStr)
				}
			}

			if ifCond, hasIf := configMap["if"]; hasIf {
				if ifStr, ok := ifCond.(string); ok {
					job.If = c.extractExpressionFromIfString(ifStr)
				}
			}

			// Add basic steps if specified
			if steps, hasSteps := configMap["steps"]; hasSteps {
				if stepsList, ok := steps.([]any); ok {
					for _, step := range stepsList {
						if stepMap, ok := step.(map[string]any); ok {
							stepYAML, err := c.convertStepToYAML(stepMap)
							if err != nil {
								return fmt.Errorf("failed to convert step to YAML for job '%s': %w", jobName, err)
							}
							job.Steps = append(job.Steps, stepYAML)
						}
					}
				}
			}

			if err := c.jobManager.AddJob(job); err != nil {
				return fmt.Errorf("failed to add custom job '%s': %w", jobName, err)
			}
		}
	}

	return nil
}

// convertStepToYAML converts a step map to YAML string with proper indentation
func (c *Compiler) convertStepToYAML(stepMap map[string]any) (string, error) {
	return ConvertStepToYAML(stepMap)
}

// generateEngineExecutionSteps uses the new GetExecutionSteps interface method
func (c *Compiler) generateEngineExecutionSteps(yaml *strings.Builder, data *WorkflowData, engine CodingAgentEngine, logFile string) {
	steps := engine.GetExecutionSteps(data, logFile)

	for _, step := range steps {
		for _, line := range step {
			yaml.WriteString(line + "\n")
		}
	}
}

// generateCreateAwInfo generates a step that creates aw_info.json with agentic run metadata
func (c *Compiler) generateCreateAwInfo(yaml *strings.Builder, data *WorkflowData, engine CodingAgentEngine) {
	yaml.WriteString("      - name: Generate agentic run info\n")
	yaml.WriteString("        uses: actions/github-script@v8\n")
	yaml.WriteString("        with:\n")
	yaml.WriteString("          script: |\n")
	yaml.WriteString("            const fs = require('fs');\n")
	yaml.WriteString("            \n")
	yaml.WriteString("            const awInfo = {\n")

	// Engine ID (prefer EngineConfig.ID, fallback to AI field for backwards compatibility)
	engineID := engine.GetID()
	if data.EngineConfig != nil && data.EngineConfig.ID != "" {
		engineID = data.EngineConfig.ID
	} else if data.AI != "" {
		engineID = data.AI
	}
	fmt.Fprintf(yaml, "              engine_id: \"%s\",\n", engineID)

	// Engine display name
	fmt.Fprintf(yaml, "              engine_name: \"%s\",\n", engine.GetDisplayName())

	// Model information
	model := ""
	if data.EngineConfig != nil && data.EngineConfig.Model != "" {
		model = data.EngineConfig.Model
	}
	fmt.Fprintf(yaml, "              model: \"%s\",\n", model)

	// Version information
	version := ""
	if data.EngineConfig != nil && data.EngineConfig.Version != "" {
		version = data.EngineConfig.Version
	}
	fmt.Fprintf(yaml, "              version: \"%s\",\n", version)

	// Workflow information
	fmt.Fprintf(yaml, "              workflow_name: \"%s\",\n", data.Name)
	fmt.Fprintf(yaml, "              experimental: %t,\n", engine.IsExperimental())
	fmt.Fprintf(yaml, "              supports_tools_whitelist: %t,\n", engine.SupportsToolsWhitelist())
	fmt.Fprintf(yaml, "              supports_http_transport: %t,\n", engine.SupportsHTTPTransport())

	// Run metadata
	yaml.WriteString("              run_id: context.runId,\n")
	yaml.WriteString("              run_number: context.runNumber,\n")
	yaml.WriteString("              run_attempt: process.env.GITHUB_RUN_ATTEMPT,\n")
	yaml.WriteString("              repository: context.repo.owner + '/' + context.repo.repo,\n")
	yaml.WriteString("              ref: context.ref,\n")
	yaml.WriteString("              sha: context.sha,\n")
	yaml.WriteString("              actor: context.actor,\n")
	yaml.WriteString("              event_name: context.eventName,\n")

	// Add staged value from safe-outputs configuration
	stagedValue := "false"
	if data.SafeOutputs != nil && data.SafeOutputs.Staged != nil && *data.SafeOutputs.Staged {
		stagedValue = "true"
	}
	fmt.Fprintf(yaml, "              staged: %s,\n", stagedValue)

	yaml.WriteString("              created_at: new Date().toISOString()\n")

	yaml.WriteString("            };\n")
	yaml.WriteString("            \n")
	yaml.WriteString("            // Write to /tmp directory to avoid inclusion in PR\n")
	yaml.WriteString("            const tmpPath = '/tmp/aw_info.json';\n")
	yaml.WriteString("            fs.writeFileSync(tmpPath, JSON.stringify(awInfo, null, 2));\n")
	yaml.WriteString("            console.log('Generated aw_info.json at:', tmpPath);\n")
	yaml.WriteString("            console.log(JSON.stringify(awInfo, null, 2));\n")
	yaml.WriteString("            \n")
	yaml.WriteString("            // Add agentic workflow run information to step summary\n")
	yaml.WriteString("            core.summary\n")
	yaml.WriteString("              .addRaw('## Agentic Run Information\\n\\n')\n")
	yaml.WriteString("              .addRaw('```json\\n')\n")
	yaml.WriteString("              .addRaw(JSON.stringify(awInfo, null, 2))\n")
	yaml.WriteString("              .addRaw('\\n```\\n')\n")
	yaml.WriteString("              .write();\n")
}

// generateOutputFileSetup generates a step that sets up the GITHUB_AW_SAFE_OUTPUTS environment variable
func (c *Compiler) generateOutputFileSetup(yaml *strings.Builder) {
	yaml.WriteString("      - name: Setup agent output\n")
	yaml.WriteString("        id: setup_agent_output\n")
	yaml.WriteString("        uses: actions/github-script@v8\n")
	yaml.WriteString("        with:\n")
	yaml.WriteString("          script: |\n")

	// Use the embedded setup agent output script
	WriteJavaScriptToYAML(yaml, setupAgentOutputScript)
}

func (c *Compiler) generateSafeOutputsConfig(data *WorkflowData) string {
	// Pass the safe-outputs configuration for validation
	if data.SafeOutputs == nil {
		return ""
	}
	// Create a simplified config object for validation
	safeOutputsConfig := make(map[string]interface{})
	if data.SafeOutputs.CreateIssues != nil {
		safeOutputsConfig["create-issue"] = true
	}
	if data.SafeOutputs.AddIssueComments != nil {
		// Pass the full comment configuration including target
		commentConfig := map[string]interface{}{
			"enabled": true,
		}
		if data.SafeOutputs.AddIssueComments.Target != "" {
			commentConfig["target"] = data.SafeOutputs.AddIssueComments.Target
		}
		safeOutputsConfig["add-issue-comment"] = commentConfig
	}
	if data.SafeOutputs.CreateDiscussions != nil {
		discussionConfig := map[string]interface{}{
			"enabled": true,
		}
		if data.SafeOutputs.CreateDiscussions.Max > 0 {
			discussionConfig["max"] = data.SafeOutputs.CreateDiscussions.Max
		}
		safeOutputsConfig["create-discussion"] = discussionConfig
	}
	if data.SafeOutputs.CreatePullRequests != nil {
		safeOutputsConfig["create-pull-request"] = true
	}
	if data.SafeOutputs.CreatePullRequestReviewComments != nil {
		prReviewCommentConfig := map[string]interface{}{
			"enabled": true,
		}
		if data.SafeOutputs.CreatePullRequestReviewComments.Max > 0 {
			prReviewCommentConfig["max"] = data.SafeOutputs.CreatePullRequestReviewComments.Max
		}
		safeOutputsConfig["create-pull-request-review-comment"] = prReviewCommentConfig
	}
	if data.SafeOutputs.CreateCodeScanningAlerts != nil {
		securityReportConfig := map[string]interface{}{
			"enabled": true,
		}
		// Security reports typically have unlimited max, but check if configured
		if data.SafeOutputs.CreateCodeScanningAlerts.Max > 0 {
			securityReportConfig["max"] = data.SafeOutputs.CreateCodeScanningAlerts.Max
		}
		safeOutputsConfig["create-code-scanning-alert"] = securityReportConfig
	}
	if data.SafeOutputs.AddLabels != nil {
		safeOutputsConfig["add-labels"] = true
	}
	if data.SafeOutputs.UpdateIssues != nil {
		safeOutputsConfig["update-issue"] = true
	}
	if data.SafeOutputs.PushToPullRequestBranch != nil {
		pushToBranchConfig := map[string]interface{}{
			"enabled": true,
		}
		if data.SafeOutputs.PushToPullRequestBranch.Target != "" {
			pushToBranchConfig["target"] = data.SafeOutputs.PushToPullRequestBranch.Target
		}
		safeOutputsConfig["push-to-pr-branch"] = pushToBranchConfig
	}
	if data.SafeOutputs.MissingTool != nil {
		missingToolConfig := map[string]interface{}{
			"enabled": true,
		}
		if data.SafeOutputs.MissingTool.Max > 0 {
			missingToolConfig["max"] = data.SafeOutputs.MissingTool.Max
		}
		safeOutputsConfig["missing-tool"] = missingToolConfig
	}
	configJSON, _ := json.Marshal(safeOutputsConfig)
	return string(configJSON)
}

// generateOutputCollectionStep generates a step that reads the output file and sets it as a GitHub Actions output
func (c *Compiler) generateOutputCollectionStep(yaml *strings.Builder, data *WorkflowData) {
	yaml.WriteString("      - name: Print Agent output\n")
	yaml.WriteString("        env:\n")
	yaml.WriteString("          GITHUB_AW_SAFE_OUTPUTS: ${{ env.GITHUB_AW_SAFE_OUTPUTS }}\n")
	yaml.WriteString("        run: |\n")
	yaml.WriteString("          echo \"## Agent Output (JSONL)\" >> $GITHUB_STEP_SUMMARY\n")
	yaml.WriteString("          echo \"\" >> $GITHUB_STEP_SUMMARY\n")
	yaml.WriteString("          echo '``````json' >> $GITHUB_STEP_SUMMARY\n")
	yaml.WriteString("          if [ -f ${{ env.GITHUB_AW_SAFE_OUTPUTS }} ]; then\n")
	yaml.WriteString("            cat ${{ env.GITHUB_AW_SAFE_OUTPUTS }} >> $GITHUB_STEP_SUMMARY\n")
	yaml.WriteString("            # Ensure there's a newline after the file content if it doesn't end with one\n")
	yaml.WriteString("            if [ -s ${{ env.GITHUB_AW_SAFE_OUTPUTS }} ] && [ \"$(tail -c1 ${{ env.GITHUB_AW_SAFE_OUTPUTS }})\" != \"\" ]; then\n")
	yaml.WriteString("              echo \"\" >> $GITHUB_STEP_SUMMARY\n")
	yaml.WriteString("            fi\n")
	yaml.WriteString("          else\n")
	yaml.WriteString("            echo \"No agent output file found\" >> $GITHUB_STEP_SUMMARY\n")
	yaml.WriteString("          fi\n")
	yaml.WriteString("          echo '``````' >> $GITHUB_STEP_SUMMARY\n")
	yaml.WriteString("          echo \"\" >> $GITHUB_STEP_SUMMARY\n")

	yaml.WriteString("      - name: Upload agentic output file\n")
	yaml.WriteString("        if: always()\n")
	yaml.WriteString("        uses: actions/upload-artifact@v4\n")
	yaml.WriteString("        with:\n")
	fmt.Fprintf(yaml, "          name: %s\n", OutputArtifactName)
	yaml.WriteString("          path: ${{ env.GITHUB_AW_SAFE_OUTPUTS }}\n")
	yaml.WriteString("          if-no-files-found: warn\n")

	yaml.WriteString("      - name: Ingest agent output\n")
	yaml.WriteString("        id: collect_output\n")
	yaml.WriteString("        uses: actions/github-script@v8\n")

	// Add environment variables for JSONL validation
	yaml.WriteString("        env:\n")
	yaml.WriteString("          GITHUB_AW_SAFE_OUTPUTS: ${{ env.GITHUB_AW_SAFE_OUTPUTS }}\n")

	// Pass the safe-outputs configuration for validation
	safeOutputConfig := c.generateSafeOutputsConfig(data)
	if safeOutputConfig != "" {
		fmt.Fprintf(yaml, "          GITHUB_AW_SAFE_OUTPUTS_CONFIG: %q\n", safeOutputConfig)
	}

	// Add allowed domains configuration for sanitization
	if data.SafeOutputs != nil && len(data.SafeOutputs.AllowedDomains) > 0 {
		domainsStr := strings.Join(data.SafeOutputs.AllowedDomains, ",")
		fmt.Fprintf(yaml, "          GITHUB_AW_ALLOWED_DOMAINS: %q\n", domainsStr)
	}

	yaml.WriteString("        with:\n")
	yaml.WriteString("          script: |\n")

	// Add each line of the script with proper indentation
	WriteJavaScriptToYAML(yaml, collectJSONLOutputScript)

	yaml.WriteString("      - name: Print sanitized agent output\n")
	yaml.WriteString("        run: |\n")
	yaml.WriteString("          echo \"## Processed Output\" >> $GITHUB_STEP_SUMMARY\n")
	yaml.WriteString("          echo \"\" >> $GITHUB_STEP_SUMMARY\n")
	yaml.WriteString("          echo '``````json' >> $GITHUB_STEP_SUMMARY\n")
	yaml.WriteString("          echo '${{ steps.collect_output.outputs.output }}' >> $GITHUB_STEP_SUMMARY\n")
	yaml.WriteString("          echo '``````' >> $GITHUB_STEP_SUMMARY\n")

	yaml.WriteString("      - name: Upload sanitized agent output\n")
	yaml.WriteString("        if: always() && env.GITHUB_AW_AGENT_OUTPUT\n")
	yaml.WriteString("        uses: actions/upload-artifact@v4\n")
	yaml.WriteString("        with:\n")
	yaml.WriteString("          name: agent_output.json\n")
	yaml.WriteString("          path: ${{ env.GITHUB_AW_AGENT_OUTPUT }}\n")
	yaml.WriteString("          if-no-files-found: warn\n")

}

// validateHTTPTransportSupport validates that HTTP MCP servers are only used with engines that support HTTP transport
func (c *Compiler) validateHTTPTransportSupport(tools map[string]any, engine CodingAgentEngine) error {
	if engine.SupportsHTTPTransport() {
		// Engine supports HTTP transport, no validation needed
		return nil
	}

	// Engine doesn't support HTTP transport, check for HTTP MCP servers
	for toolName, toolConfig := range tools {
		if config, ok := toolConfig.(map[string]any); ok {
			if hasMcp, mcpType := hasMCPConfig(config); hasMcp && mcpType == "http" {
				return fmt.Errorf("tool '%s' uses HTTP transport which is not supported by engine '%s' (only stdio transport is supported)", toolName, engine.GetID())
			}
		}
	}

	return nil
}

// validateMaxTurnsSupport validates that max-turns is only used with engines that support this feature
func (c *Compiler) validateMaxTurnsSupport(frontmatter map[string]any, engine CodingAgentEngine) error {
	// Check if max-turns is specified in the engine config
	engineSetting, engineConfig := c.extractEngineConfig(frontmatter)
	_ = engineSetting // Suppress unused variable warning

	hasMaxTurns := engineConfig != nil && engineConfig.MaxTurns != ""

	if !hasMaxTurns {
		// No max-turns specified, no validation needed
		return nil
	}

	// max-turns is specified, check if the engine supports it
	if !engine.SupportsMaxTurns() {
		return fmt.Errorf("max-turns not supported: engine '%s' does not support the max-turns feature", engine.GetID())
	}

	// Engine supports max-turns - additional validation could be added here if needed
	// For now, we rely on JSON schema validation for format checking

	return nil
}<|MERGE_RESOLUTION|>--- conflicted
+++ resolved
@@ -163,7 +163,7 @@
 type SafeOutputsConfig struct {
 	CreateIssues                    *CreateIssuesConfig                    `yaml:"create-issue,omitempty"`
 	CreateDiscussions               *CreateDiscussionsConfig               `yaml:"create-discussion,omitempty"`
-	AddIssueComments                *AddIssueCommentsConfig                `yaml:"add-issue-comment,omitempty"`
+	AddComments                     *AddCommentsConfig                     `yaml:"add-comment,omitempty"`
 	CreatePullRequests              *CreatePullRequestsConfig              `yaml:"create-pull-request,omitempty"`
 	CreatePullRequestReviewComments *CreatePullRequestReviewCommentsConfig `yaml:"create-pull-request-review-comment,omitempty"`
 	CreateCodeScanningAlerts        *CreateCodeScanningAlertsConfig        `yaml:"create-code-scanning-alert,omitempty"`
@@ -191,13 +191,13 @@
 	Max         int    `yaml:"max,omitempty"`         // Maximum number of discussions to create
 }
 
-// AddIssueCommentConfig holds configuration for creating GitHub issue/PR comments from agent output (deprecated, use AddIssueCommentsConfig)
-type AddIssueCommentConfig struct {
+// AddCommentConfig holds configuration for creating GitHub issue/PR comments from agent output (deprecated, use AddCommentsConfig)
+type AddCommentConfig struct {
 	// Empty struct for now, as per requirements, but structured for future expansion
 }
 
-// AddIssueCommentsConfig holds configuration for creating GitHub issue/PR comments from agent output
-type AddIssueCommentsConfig struct {
+// AddCommentsConfig holds configuration for creating GitHub issue/PR comments from agent output
+type AddCommentsConfig struct {
 	Max    int    `yaml:"max,omitempty"`    // Maximum number of comments to create
 	Target string `yaml:"target,omitempty"` // Target for comments: "triggering" (default), "*" (any issue), or explicit issue number
 }
@@ -240,7 +240,7 @@
 
 // PushToPullRequestBranchConfig holds configuration for pushing changes to a specific branch from agent output
 type PushToPullRequestBranchConfig struct {
-	Target      string `yaml:"target,omitempty"`        // Target for push-to-pr-branch: like add-issue-comment but for pull requests
+	Target      string `yaml:"target,omitempty"`        // Target for push-to-pr-branch: like add-comment but for pull requests
 	IfNoChanges string `yaml:"if-no-changes,omitempty"` // Behavior when no changes to push: "warn", "error", or "ignore" (default: "warn")
 }
 
@@ -1883,9 +1883,9 @@
 			}
 		}
 
-		// Build create_issue_comment job if output.add-issue-comment is configured
-		if data.SafeOutputs.AddIssueComments != nil {
-			createCommentJob, err := c.buildCreateOutputAddIssueCommentJob(data, jobName)
+		// Build create_issue_comment job if output.add-comment is configured
+		if data.SafeOutputs.AddComments != nil {
+			createCommentJob, err := c.buildCreateOutputAddCommentJob(data, jobName)
 			if err != nil {
 				return fmt.Errorf("failed to build create_issue_comment job: %w", err)
 			}
@@ -2335,15 +2335,15 @@
 	return job, nil
 }
 
-// buildCreateOutputAddIssueCommentJob creates the create_issue_comment job
-func (c *Compiler) buildCreateOutputAddIssueCommentJob(data *WorkflowData, mainJobName string) (*Job, error) {
-	if data.SafeOutputs == nil || data.SafeOutputs.AddIssueComments == nil {
-		return nil, fmt.Errorf("safe-outputs.add-issue-comment configuration is required")
+// buildCreateOutputAddCommentJob creates the create_issue_comment job
+func (c *Compiler) buildCreateOutputAddCommentJob(data *WorkflowData, mainJobName string) (*Job, error) {
+	if data.SafeOutputs == nil || data.SafeOutputs.AddComments == nil {
+		return nil, fmt.Errorf("safe-outputs.add-comment configuration is required")
 	}
 
 	var steps []string
 	steps = append(steps, "      - name: Add Issue Comment\n")
-	steps = append(steps, "        id: create_comment\n")
+	steps = append(steps, "        id: add_comment\n")
 	steps = append(steps, "        uses: actions/github-script@v8\n")
 
 	// Add environment variables
@@ -2351,8 +2351,8 @@
 	// Pass the agent output content from the main job
 	steps = append(steps, fmt.Sprintf("          GITHUB_AW_AGENT_OUTPUT: ${{ needs.%s.outputs.output }}\n", mainJobName))
 	// Pass the comment target configuration
-	if data.SafeOutputs.AddIssueComments.Target != "" {
-		steps = append(steps, fmt.Sprintf("          GITHUB_AW_COMMENT_TARGET: %q\n", data.SafeOutputs.AddIssueComments.Target))
+	if data.SafeOutputs.AddComments.Target != "" {
+		steps = append(steps, fmt.Sprintf("          GITHUB_AW_COMMENT_TARGET: %q\n", data.SafeOutputs.AddComments.Target))
 	}
 
 	// Add custom environment variables from safe-outputs.env
@@ -2369,13 +2369,13 @@
 
 	// Create outputs for the job
 	outputs := map[string]string{
-		"comment_id":  "${{ steps.create_comment.outputs.comment_id }}",
-		"comment_url": "${{ steps.create_comment.outputs.comment_url }}",
+		"comment_id":  "${{ steps.add_comment.outputs.comment_id }}",
+		"comment_url": "${{ steps.add_comment.outputs.comment_url }}",
 	}
 
 	// Determine the job condition based on target configuration
 	var baseCondition string
-	if data.SafeOutputs.AddIssueComments.Target == "*" {
+	if data.SafeOutputs.AddComments.Target == "*" {
 		// Allow the job to run in any context when target is "*"
 		baseCondition = "always()" // This allows the job to run even without triggering issue/PR
 	} else {
@@ -3563,7 +3563,7 @@
 		yaml.WriteString("          \n")
 		yaml.WriteString("          ## ")
 		written := false
-		if data.SafeOutputs.AddIssueComments != nil {
+		if data.SafeOutputs.AddComments != nil {
 			yaml.WriteString("Adding a Comment to an Issue or Pull Request")
 			written = true
 		}
@@ -3623,10 +3623,10 @@
 		yaml.WriteString("          **IMPORTANT**: To do the actions mentioned in the header of this section, use the **safe-outputs** tools, do NOT attempt to use `gh`, do NOT attempt to use the GitHub API. You don't have write access to the GitHub repo.\n")
 		yaml.WriteString("          \n")
 
-		if data.SafeOutputs.AddIssueComments != nil {
+		if data.SafeOutputs.AddComments != nil {
 			yaml.WriteString("          **Adding a Comment to an Issue or Pull Request**\n")
 			yaml.WriteString("          \n")
-			yaml.WriteString("          To add a comment to an issue or pull request, use the add-issue-comments tool from the safe-outputs MCP\n")
+			yaml.WriteString("          To add a comment to an issue or pull request, use the add-comments tool from the safe-outputs MCP\n")
 			yaml.WriteString("          \n")
 		}
 
@@ -3644,26 +3644,15 @@
 			yaml.WriteString("          1. Make any file changes directly in the working directory\n")
 			yaml.WriteString("          2. If you haven't done so already, create a local branch using an appropriate unique name\n")
 			yaml.WriteString("          3. Add and commit your changes to the branch. Be careful to add exactly the files you intend, and check there are no extra files left un-added. Check you haven't deleted or changed any files you didn't intend to.\n")
-<<<<<<< HEAD
 			yaml.WriteString("          4. Do not push your changes. That will be done by the tool.\n")
-=======
-			yaml.WriteString("          4. Do not push your changes. That will be done by the tool.")
->>>>>>> ab3db6bc
 			yaml.WriteString("          5. Create the pull request with the create-pull-request tool from the safe-outputs MCP\n")
 			yaml.WriteString("          \n")
 		}
 
-<<<<<<< HEAD
-		if data.SafeOutputs.AddIssueLabels != nil {
-			yaml.WriteString("          **Adding Labels to Issues or Pull Requests**\n")
-			yaml.WriteString("          \n")
-			yaml.WriteString("          To add labels to a pull request, use the add-issue-labels tool from the safe-outputs MCP\n")
-=======
 		if data.SafeOutputs.AddLabels != nil {
 			yaml.WriteString("          **Adding Labels to Issues or Pull Requests**\n")
 			yaml.WriteString("          \n")
-			yaml.WriteString("          To add labels to a pull request, use the add-labels tool from the safe-outputs MCP\n")
->>>>>>> ab3db6bc
+			yaml.WriteString("          To add labels to an issue or a pull request, use the add-labels tool from the safe-outputs MCP\n")
 			yaml.WriteString("          \n")
 		}
 
@@ -3769,10 +3758,10 @@
 				config.CreateDiscussions = discussionsConfig
 			}
 
-			// Handle add-issue-comment
+			// Handle add-comment
 			commentsConfig := c.parseCommentsConfig(outputMap)
 			if commentsConfig != nil {
-				config.AddIssueComments = commentsConfig
+				config.AddComments = commentsConfig
 			}
 
 			// Handle create-pull-request
@@ -4051,10 +4040,10 @@
 	return nil
 }
 
-// parseCommentsConfig handles add-issue-comment configuration
-func (c *Compiler) parseCommentsConfig(outputMap map[string]any) *AddIssueCommentsConfig {
-	if configData, exists := outputMap["add-issue-comment"]; exists {
-		commentsConfig := &AddIssueCommentsConfig{Max: 1} // Default max is 1
+// parseCommentsConfig handles add-comment configuration
+func (c *Compiler) parseCommentsConfig(outputMap map[string]any) *AddCommentsConfig {
+	if configData, exists := outputMap["add-comment"]; exists {
+		commentsConfig := &AddCommentsConfig{Max: 1} // Default max is 1
 
 		if configMap, ok := configData.(map[string]any); ok {
 			// Parse max
@@ -4262,7 +4251,7 @@
 		}
 
 		if configMap, ok := configData.(map[string]any); ok {
-			// Parse target (optional, similar to add-issue-comment)
+			// Parse target (optional, similar to add-comment)
 			if target, exists := configMap["target"]; exists {
 				if targetStr, ok := target.(string); ok {
 					pushToBranchConfig.Target = targetStr
@@ -4510,15 +4499,15 @@
 	if data.SafeOutputs.CreateIssues != nil {
 		safeOutputsConfig["create-issue"] = true
 	}
-	if data.SafeOutputs.AddIssueComments != nil {
+	if data.SafeOutputs.AddComments != nil {
 		// Pass the full comment configuration including target
 		commentConfig := map[string]interface{}{
 			"enabled": true,
 		}
-		if data.SafeOutputs.AddIssueComments.Target != "" {
-			commentConfig["target"] = data.SafeOutputs.AddIssueComments.Target
-		}
-		safeOutputsConfig["add-issue-comment"] = commentConfig
+		if data.SafeOutputs.AddComments.Target != "" {
+			commentConfig["target"] = data.SafeOutputs.AddComments.Target
+		}
+		safeOutputsConfig["add-comment"] = commentConfig
 	}
 	if data.SafeOutputs.CreateDiscussions != nil {
 		discussionConfig := map[string]interface{}{
