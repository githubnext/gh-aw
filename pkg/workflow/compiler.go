package workflow

import (
	_ "embed"
	"encoding/json"
	"errors"
	"fmt"
	"os"
	"path/filepath"
	"sort"
	"strings"

	"github.com/githubnext/gh-aw/pkg/console"
	"github.com/githubnext/gh-aw/pkg/constants"
	"github.com/githubnext/gh-aw/pkg/parser"
	"github.com/githubnext/gh-aw/pkg/workflow/pretty"
	"github.com/goccy/go-yaml"
	"github.com/santhosh-tekuri/jsonschema/v6"
)

const (
	// MaxLockFileSize is the maximum allowed size for generated lock workflow files (1MB)
	MaxLockFileSize = 1048576 // 1MB in bytes

	// MaxExpressionSize is the maximum allowed size for GitHub Actions expression values (21KB)
	// This includes environment variable values, if conditions, and other expression contexts
	// See: https://docs.github.com/en/actions/learn-github-actions/usage-limits-billing-and-administration
	MaxExpressionSize = 21000 // 21KB in bytes

	// MaxPromptChunkSize is the maximum size for each chunk when splitting prompt text (20KB)
	// This limit ensures each heredoc block stays under GitHub Actions step size limits (21KB)
	MaxPromptChunkSize = 20000 // 20KB limit for each chunk

	// MaxPromptChunks is the maximum number of chunks allowed when splitting prompt text
	// This prevents excessive step generation for extremely large prompt texts
	MaxPromptChunks = 5 // Maximum number of chunks
)

//go:embed schemas/github-workflow.json
var githubWorkflowSchema string

// FileTracker interface for tracking files created during compilation
type FileTracker interface {
	TrackCreated(filePath string)
}

// Compiler handles converting markdown workflows to GitHub Actions YAML
type Compiler struct {
	verbose              bool
	engineOverride       string
	customOutput         string          // If set, output will be written to this path instead of default location
	version              string          // Version of the extension
	skipValidation       bool            // If true, skip schema validation
	noEmit               bool            // If true, validate without generating lock files
	strictMode           bool            // If true, enforce strict validation requirements
	trialMode            bool            // If true, suppress safe outputs for trial mode execution
	trialLogicalRepoSlug string          // If set in trial mode, the logical repository to checkout
	jobManager           *JobManager     // Manages jobs and dependencies
	engineRegistry       *EngineRegistry // Registry of available agentic engines
	fileTracker          FileTracker     // Optional file tracker for tracking created files
	warningCount         int             // Number of warnings encountered during compilation
}

// NewCompiler creates a new workflow compiler with optional configuration
func NewCompiler(verbose bool, engineOverride string, version string) *Compiler {
	c := &Compiler{
		verbose:        verbose,
		engineOverride: engineOverride,
		version:        version,
		skipValidation: true, // Skip validation by default for now since existing workflows don't fully comply
		jobManager:     NewJobManager(),
		engineRegistry: GetGlobalEngineRegistry(),
	}

	return c
}

// Configures whether to skip schema validation
func (c *Compiler) SetSkipValidation(skip bool) {
	c.skipValidation = skip
}

// Configures whether to validate without generating lock files
func (c *Compiler) SetNoEmit(noEmit bool) {
	c.noEmit = noEmit
}

// Sets the file tracker for tracking created files
func (c *Compiler) SetFileTracker(tracker FileTracker) {
	c.fileTracker = tracker
}

// Configures whether to run in trial mode (suppresses safe outputs)
func (c *Compiler) SetTrialMode(trialMode bool) {
	c.trialMode = trialMode
}

// Configures the target repository for trial mode
func (c *Compiler) SetTrialLogicalRepoSlug(repo string) {
	c.trialLogicalRepoSlug = repo
}

// Configures whether to enable strict validation mode
func (c *Compiler) SetStrictMode(strict bool) {
	c.strictMode = strict
}

// IncrementWarningCount increments the warning counter
func (c *Compiler) IncrementWarningCount() {
	c.warningCount++
}

// GetWarningCount returns the current warning count
func (c *Compiler) GetWarningCount() int {
	return c.warningCount
}

// ResetWarningCount resets the warning counter to zero
func (c *Compiler) ResetWarningCount() {
	c.warningCount = 0
}

// NewCompilerWithCustomOutput creates a new workflow compiler with custom output path
func NewCompilerWithCustomOutput(verbose bool, engineOverride string, customOutput string, version string) *Compiler {
	c := &Compiler{
		verbose:        verbose,
		engineOverride: engineOverride,
		customOutput:   customOutput,
		version:        version,
		skipValidation: true, // Skip validation by default for now since existing workflows don't fully comply
		jobManager:     NewJobManager(),
		engineRegistry: GetGlobalEngineRegistry(),
	}

	return c
}

// WorkflowData holds all the data needed to generate a GitHub Actions workflow
type WorkflowData struct {
	Name                string
	TrialMode           bool     // whether the workflow is running in trial mode
	TrialLogicalRepo    string   // target repository slug for trial mode (owner/repo)
	FrontmatterName     string   // name field from frontmatter (for code scanning alert driver default)
	Description         string   // optional description rendered as comment in lock file
	Source              string   // optional source field (owner/repo@ref/path) rendered as comment in lock file
	ImportedFiles       []string // list of files imported via imports field (rendered as comment in lock file)
	IncludedFiles       []string // list of files included via @include directives (rendered as comment in lock file)
	On                  string
	Permissions         string
	Network             string // top-level network permissions configuration
	Concurrency         string // workflow-level concurrency configuration
	RunName             string
	Env                 string
	If                  string
	TimeoutMinutes      string
	CustomSteps         string
	PostSteps           string // steps to run after AI execution
	RunsOn              string
	Environment         string // environment setting for the main job
	Container           string // container setting for the main job
	Services            string // services setting for the main job
	Tools               map[string]any
	ParsedTools         *Tools // Structured tools configuration (NEW: parsed from Tools map)
	MarkdownContent     string
	AI                  string        // "claude" or "codex" (for backwards compatibility)
	EngineConfig        *EngineConfig // Extended engine configuration
	StopTime            string
	Command             string              // for /command trigger support
	CommandEvents       []string            // events where command should be active (nil = all events)
	CommandOtherEvents  map[string]any      // for merging command with other events
	AIReaction          string              // AI reaction type like "eyes", "heart", etc.
	Jobs                map[string]any      // custom job configurations with dependencies
	Cache               string              // cache configuration
	NeedsTextOutput     bool                // whether the workflow uses ${{ needs.task.outputs.text }}
	NetworkPermissions  *NetworkPermissions // parsed network permissions
	SafeOutputs         *SafeOutputsConfig  // output configuration for automatic output routes
	Roles               []string            // permission levels required to trigger workflow
	CacheMemoryConfig   *CacheMemoryConfig  // parsed cache-memory configuration
	SafetyPrompt        bool                // whether to include XPIA safety prompt (default true)
	Runtimes            map[string]any      // runtime version overrides from frontmatter
	ToolsTimeout        int                 // timeout in seconds for tool/MCP operations (0 = use engine default)
	GitHubToken         string              // top-level github-token expression from frontmatter
	ToolsStartupTimeout int                 // timeout in seconds for MCP server startup (0 = use engine default)
}

// BaseSafeOutputConfig holds common configuration fields for all safe output types
type BaseSafeOutputConfig struct {
	Max         int    `yaml:"max,omitempty"`          // Maximum number of items to create
	Min         int    `yaml:"min,omitempty"`          // Minimum number of items to create
	GitHubToken string `yaml:"github-token,omitempty"` // GitHub token for this specific output type
}

// SafeOutputsConfig holds configuration for automatic output routes
type SafeOutputsConfig struct {
	CreateIssues                    *CreateIssuesConfig                    `yaml:"create-issues,omitempty"`
	CreateAgentTasks                *CreateAgentTaskConfig                 `yaml:"create-agent-tasks,omitempty"`
	CreateDiscussions               *CreateDiscussionsConfig               `yaml:"create-discussions,omitempty"`
	AddComments                     *AddCommentsConfig                     `yaml:"add-comments,omitempty"`
	CreatePullRequests              *CreatePullRequestsConfig              `yaml:"create-pull-requests,omitempty"`
	CreatePullRequestReviewComments *CreatePullRequestReviewCommentsConfig `yaml:"create-pull-request-review-comments,omitempty"`
	CreateCodeScanningAlerts        *CreateCodeScanningAlertsConfig        `yaml:"create-code-scanning-alerts,omitempty"`
	AddLabels                       *AddLabelsConfig                       `yaml:"add-labels,omitempty"`
	UpdateIssues                    *UpdateIssuesConfig                    `yaml:"update-issues,omitempty"`
	PushToPullRequestBranch         *PushToPullRequestBranchConfig         `yaml:"push-to-pull-request-branch,omitempty"`
	UploadAssets                    *UploadAssetsConfig                    `yaml:"upload-assets,omitempty"`
	MissingTool                     *MissingToolConfig                     `yaml:"missing-tool,omitempty"`     // Optional for reporting missing functionality
	ThreatDetection                 *ThreatDetectionConfig                 `yaml:"threat-detection,omitempty"` // Threat detection configuration
	Jobs                            map[string]*SafeJobConfig              `yaml:"jobs,omitempty"`             // Safe-jobs configuration (moved from top-level)
	AllowedDomains                  []string                               `yaml:"allowed-domains,omitempty"`
	Staged                          bool                                   `yaml:"staged,omitempty"`         // If true, emit step summary messages instead of making GitHub API calls
	Env                             map[string]string                      `yaml:"env,omitempty"`            // Environment variables to pass to safe output jobs
	GitHubToken                     string                                 `yaml:"github-token,omitempty"`   // GitHub token for safe output jobs
	MaximumPatchSize                int                                    `yaml:"max-patch-size,omitempty"` // Maximum allowed patch size in KB (defaults to 1024)
	RunsOn                          string                                 `yaml:"runs-on,omitempty"`        // Runner configuration for safe-outputs jobs
}

// CompileWorkflow converts a markdown workflow to GitHub Actions YAML
func (c *Compiler) CompileWorkflow(markdownPath string) error {

	// replace the .md extension by .lock.yml
	lockFile := strings.TrimSuffix(markdownPath, ".md") + ".lock.yml"

	if c.verbose {
		fmt.Println(console.FormatInfoMessage(fmt.Sprintf("Starting compilation of: %s", console.ToRelativePath(markdownPath))))
		fmt.Println(console.FormatInfoMessage(fmt.Sprintf("Output file: %s", console.ToRelativePath(lockFile))))
	}

	// Parse the markdown file
	if c.verbose {
		fmt.Println(console.FormatInfoMessage("Parsing workflow file..."))
	}
	workflowData, err := c.ParseWorkflowFile(markdownPath)
	if err != nil {
		// Check if this is already a formatted console error
		if strings.Contains(err.Error(), ":") && (strings.Contains(err.Error(), "error:") || strings.Contains(err.Error(), "warning:")) {
			// Already formatted, return as-is
			return err
		}
		// Otherwise, create a basic formatted error
		formattedErr := console.FormatError(console.CompilerError{
			Position: console.ErrorPosition{
				File:   markdownPath,
				Line:   1,
				Column: 1,
			},
			Type:    "error",
			Message: err.Error(),
		})
		return errors.New(formattedErr)
	}

	// Validate expression safety - check that all GitHub Actions expressions are in the allowed list
	if c.verbose {
		fmt.Println(console.FormatInfoMessage("Validating expression safety..."))
	}
	if err := validateExpressionSafety(workflowData.MarkdownContent); err != nil {
		formattedErr := console.FormatError(console.CompilerError{
			Position: console.ErrorPosition{
				File:   markdownPath,
				Line:   1,
				Column: 1,
			},
			Type:    "error",
			Message: err.Error(),
		})
		return errors.New(formattedErr)
	}

	// Note: Markdown content size is now handled by splitting into multiple steps in generatePrompt

	if c.verbose {
		fmt.Println(console.FormatInfoMessage(fmt.Sprintf("Workflow name: %s", workflowData.Name)))
		if len(workflowData.Tools) > 0 {
			fmt.Println(console.FormatInfoMessage(fmt.Sprintf("Tools configured: %d", len(workflowData.Tools))))
		}
		if workflowData.AIReaction != "" {
			fmt.Println(console.FormatInfoMessage(fmt.Sprintf("AI reaction configured: %s", workflowData.AIReaction)))
		}
	}

	// Note: compute-text functionality is now inlined directly in the task job
	// instead of using a shared action file

	// Generate the YAML content
	yamlContent, err := c.generateYAML(workflowData, markdownPath)
	if err != nil {
		formattedErr := console.FormatError(console.CompilerError{
			Position: console.ErrorPosition{
				File:   markdownPath,
				Line:   1,
				Column: 1,
			},
			Type:    "error",
			Message: fmt.Sprintf("failed to generate YAML: %v", err),
		})
		return errors.New(formattedErr)
	}

	// Validate against GitHub Actions schema (unless skipped)
	if !c.skipValidation {
		if c.verbose {
			fmt.Println(console.FormatInfoMessage("Validating workflow against GitHub Actions schema..."))
		}
		if err := c.validateGitHubActionsSchema(yamlContent); err != nil {
			formattedErr := console.FormatError(console.CompilerError{
				Position: console.ErrorPosition{
					File:   markdownPath,
					Line:   1,
					Column: 1,
				},
				Type:    "error",
				Message: fmt.Sprintf("workflow schema validation failed: %v", err),
			})
			// Write the invalid YAML to a .invalid.yml file for inspection
			invalidFile := strings.TrimSuffix(lockFile, ".lock.yml") + ".invalid.yml"
			if writeErr := os.WriteFile(invalidFile, []byte(yamlContent), 0644); writeErr == nil {
				fmt.Println(console.FormatWarningMessage(fmt.Sprintf("Invalid workflow YAML written to: %s", console.ToRelativePath(invalidFile))))
			}
			return errors.New(formattedErr)
		}

		// Validate expression sizes
		if c.verbose {
			fmt.Println(console.FormatInfoMessage("Validating expression sizes..."))
		}
		if err := c.validateExpressionSizes(yamlContent); err != nil {
			formattedErr := console.FormatError(console.CompilerError{
				Position: console.ErrorPosition{
					File:   markdownPath,
					Line:   1,
					Column: 1,
				},
				Type:    "error",
				Message: fmt.Sprintf("expression size validation failed: %v", err),
			})
			// Write the invalid YAML to a .invalid.yml file for inspection
			invalidFile := strings.TrimSuffix(lockFile, ".lock.yml") + ".invalid.yml"
			if writeErr := os.WriteFile(invalidFile, []byte(yamlContent), 0644); writeErr == nil {
				fmt.Println(console.FormatWarningMessage(fmt.Sprintf("Invalid workflow YAML written to: %s", console.ToRelativePath(invalidFile))))
			}
			return errors.New(formattedErr)
		}

		// Validate container images used in MCP configurations
		if c.verbose {
			fmt.Println(console.FormatInfoMessage("Validating container images..."))
		}
		if err := c.validateContainerImages(workflowData); err != nil {
			// Treat container image validation failures as warnings, not errors
			// This is because validation may fail due to auth issues locally (e.g., private registries)
			formattedWarning := console.FormatError(console.CompilerError{
				Position: console.ErrorPosition{
					File:   markdownPath,
					Line:   1,
					Column: 1,
				},
				Type:    "warning",
				Message: fmt.Sprintf("container image validation failed: %v", err),
			})
			fmt.Fprintln(os.Stderr, formattedWarning)
			c.IncrementWarningCount()
		}

		// Validate runtime packages (npx, uv)
		if c.verbose {
			fmt.Println(console.FormatInfoMessage("Validating runtime packages..."))
		}
		if err := c.validateRuntimePackages(workflowData); err != nil {
			formattedErr := console.FormatError(console.CompilerError{
				Position: console.ErrorPosition{
					File:   markdownPath,
					Line:   1,
					Column: 1,
				},
				Type:    "error",
				Message: fmt.Sprintf("runtime package validation failed: %v", err),
			})
			return errors.New(formattedErr)
		}
	} else if c.verbose {
		fmt.Println(console.FormatWarningMessage("Schema validation available but skipped (use SetSkipValidation(false) to enable)"))
		c.IncrementWarningCount()
	}

	// Write to lock file (unless noEmit is enabled)
	if c.noEmit {
		if c.verbose {
			fmt.Println(console.FormatInfoMessage("Validation completed - no lock file generated (--no-emit enabled)"))
		}
	} else {
		if c.verbose {
			fmt.Println(console.FormatInfoMessage(fmt.Sprintf("Writing output to: %s", console.ToRelativePath(lockFile))))
		}
		if err := os.WriteFile(lockFile, []byte(yamlContent), 0644); err != nil {
			formattedErr := console.FormatError(console.CompilerError{
				Position: console.ErrorPosition{
					File:   lockFile,
					Line:   1,
					Column: 1,
				},
				Type:    "error",
				Message: fmt.Sprintf("failed to write lock file: %v", err),
			})
			return errors.New(formattedErr)
		}

		// Validate file size after writing
		if lockFileInfo, err := os.Stat(lockFile); err == nil {
			if lockFileInfo.Size() > MaxLockFileSize {
				lockSize := pretty.FormatFileSize(lockFileInfo.Size())
				maxSize := pretty.FormatFileSize(MaxLockFileSize)
				formattedErr := console.FormatError(console.CompilerError{
					Position: console.ErrorPosition{
						File:   lockFile,
						Line:   1,
						Column: 1,
					},
					Type:    "error",
					Message: fmt.Sprintf("generated lock file size (%s) exceeds maximum allowed size (%s)", lockSize, maxSize),
				})
				return errors.New(formattedErr)
			}
		}
	}

	// Display success message with file size if we generated a lock file
	if c.noEmit {
		fmt.Println(console.FormatSuccessMessage(console.ToRelativePath(markdownPath)))
	} else {
		// Get the size of the generated lock file for display
		if lockFileInfo, err := os.Stat(lockFile); err == nil {
			lockSize := pretty.FormatFileSize(lockFileInfo.Size())
			fmt.Println(console.FormatSuccessMessage(fmt.Sprintf("%s (%s)", console.ToRelativePath(markdownPath), lockSize)))
		} else {
			// Fallback to original display if we can't get file info
			fmt.Println(console.FormatSuccessMessage(console.ToRelativePath(markdownPath)))
		}
	}
	return nil
}

// validateGitHubActionsSchema validates the generated YAML content against the GitHub Actions workflow schema
func (c *Compiler) validateGitHubActionsSchema(yamlContent string) error {
	// Convert YAML to any for JSON conversion
	var workflowData any
	if err := yaml.Unmarshal([]byte(yamlContent), &workflowData); err != nil {
		return fmt.Errorf("failed to parse YAML for schema validation: %w", err)
	}

	// Convert to JSON for schema validation
	jsonData, err := json.Marshal(workflowData)
	if err != nil {
		return fmt.Errorf("failed to convert YAML to JSON for validation: %w", err)
	}

	// Parse the embedded schema
	var schemaDoc any
	if err := json.Unmarshal([]byte(githubWorkflowSchema), &schemaDoc); err != nil {
		return fmt.Errorf("failed to parse embedded GitHub Actions schema: %w", err)
	}

	// Create compiler and add the schema as a resource
	loader := jsonschema.NewCompiler()
	schemaURL := "https://json.schemastore.org/github-workflow.json"
	if err := loader.AddResource(schemaURL, schemaDoc); err != nil {
		return fmt.Errorf("failed to add schema resource: %w", err)
	}

	// Compile the schema
	schema, err := loader.Compile(schemaURL)
	if err != nil {
		return fmt.Errorf("failed to compile GitHub Actions schema: %w", err)
	}

	// Validate the JSON data against the schema
	var jsonObj any
	if err := json.Unmarshal(jsonData, &jsonObj); err != nil {
		return fmt.Errorf("failed to unmarshal JSON for validation: %w", err)
	}

	if err := schema.Validate(jsonObj); err != nil {
		return fmt.Errorf("GitHub Actions schema validation failed: %w", err)
	}

	return nil
}

// ParseWorkflowFile parses a markdown workflow file and extracts all necessary data
func (c *Compiler) ParseWorkflowFile(markdownPath string) (*WorkflowData, error) {
	if c.verbose {
		fmt.Println(console.FormatInfoMessage(fmt.Sprintf("Reading file: %s", console.ToRelativePath(markdownPath))))
	}

	// Read the file
	content, err := os.ReadFile(markdownPath)
	if err != nil {
		return nil, fmt.Errorf("failed to read file: %w", err)
	}

	if c.verbose {
		fmt.Println(console.FormatInfoMessage(fmt.Sprintf("File size: %d bytes", len(content))))
	}

	// Parse frontmatter and markdown
	result, err := parser.ExtractFrontmatterFromContent(string(content))
	if err != nil {
		// Use FrontmatterStart from result if available, otherwise default to line 2 (after opening ---)
		frontmatterStart := 2
		if result != nil && result.FrontmatterStart > 0 {
			frontmatterStart = result.FrontmatterStart
		}
		return nil, c.createFrontmatterError(markdownPath, string(content), err, frontmatterStart)
	}

	if len(result.Frontmatter) == 0 {
		return nil, fmt.Errorf("no frontmatter found")
	}

	if result.Markdown == "" {
		return nil, fmt.Errorf("no markdown content found")
	}

	// Check for deprecated stop-time usage at root level BEFORE schema validation
	if stopTimeValue := c.extractYAMLValue(result.Frontmatter, "stop-time"); stopTimeValue != "" {
		return nil, fmt.Errorf("'stop-time' is no longer supported at the root level. Please move it under the 'on:' section and rename to 'stop-after:'.\n\nExample:\n---\non:\n  schedule:\n    - cron: \"0 9 * * 1\"\n  stop-after: \"%s\"\n---", stopTimeValue)
	}

	// Validate main workflow frontmatter contains only expected entries
	if err := parser.ValidateMainWorkflowFrontmatterWithSchemaAndLocation(result.Frontmatter, markdownPath); err != nil {
		return nil, err
	}

	if c.verbose {
		fmt.Println(console.FormatInfoMessage(fmt.Sprintf("Frontmatter: %d characters, Markdown content length: %d characters",
			len(result.Frontmatter), len(result.Markdown))))
	}

	markdownDir := filepath.Dir(markdownPath)

	// Extract AI engine setting from frontmatter
	engineSetting, engineConfig := c.ExtractEngineConfig(result.Frontmatter)

	// Extract network permissions from frontmatter
	networkPermissions := c.extractNetworkPermissions(result.Frontmatter)

	// Default to 'defaults' network access if no network permissions specified
	if networkPermissions == nil {
		networkPermissions = &NetworkPermissions{
			Mode: "defaults",
		}
	}

	// Save the initial strict mode state to restore it after this workflow is processed
	// This ensures that strict mode from one workflow doesn't affect other workflows
	initialStrictMode := c.strictMode

	// Check if strict mode is enabled in frontmatter
	// If strict is true in frontmatter, enable strict mode for this workflow
	// This allows declarative strict mode control per workflow
	// Note: CLI --strict flag is already set in c.strictMode and takes precedence
	// Frontmatter can enable strict mode, but cannot disable it if CLI flag is set
	if !c.strictMode {
		if strictValue, exists := result.Frontmatter["strict"]; exists {
			if strictBool, ok := strictValue.(bool); ok && strictBool {
				c.strictMode = true
			}
		}
	}

	// Perform strict mode validations
	if err := c.validateStrictMode(result.Frontmatter, networkPermissions); err != nil {
		// Restore strict mode before returning error
		c.strictMode = initialStrictMode
		return nil, err
	}

	// Restore the initial strict mode state after validation
	// This ensures strict mode doesn't leak to other workflows being compiled
	c.strictMode = initialStrictMode

	// Validate that @include/@import directives are not used inside template regions
	if err := validateNoIncludesInTemplateRegions(result.Markdown); err != nil {
		return nil, fmt.Errorf("template region validation failed: %w", err)
	}

	// Override with command line AI engine setting if provided
	if c.engineOverride != "" {
		originalEngineSetting := engineSetting
		if originalEngineSetting != "" && originalEngineSetting != c.engineOverride {
			fmt.Println(console.FormatWarningMessage(fmt.Sprintf("Command line --engine %s overrides markdown file engine: %s", c.engineOverride, originalEngineSetting)))
			c.IncrementWarningCount()
		}
		engineSetting = c.engineOverride
	}

	// Process imports from frontmatter first (before @include directives)
	importsResult, err := parser.ProcessImportsFromFrontmatterWithManifest(result.Frontmatter, markdownDir)
	if err != nil {
		return nil, fmt.Errorf("failed to process imports from frontmatter: %w", err)
	}

	// Process @include directives to extract engine configurations and check for conflicts
	includedEngines, err := parser.ExpandIncludesForEngines(result.Markdown, markdownDir)
	if err != nil {
		return nil, fmt.Errorf("failed to expand includes for engines: %w", err)
	}

	// Combine imported engines with included engines
	allEngines := append(importsResult.MergedEngines, includedEngines...)

	// Validate that only one engine field exists across all files
	finalEngineSetting, err := c.validateSingleEngineSpecification(engineSetting, allEngines)
	if err != nil {
		return nil, err
	}
	if finalEngineSetting != "" {
		engineSetting = finalEngineSetting
	}

	// If engineConfig is nil (engine was in an included file), extract it from the included engine JSON
	if engineConfig == nil && len(allEngines) > 0 {
		extractedConfig, err := c.extractEngineConfigFromJSON(allEngines[0])
		if err != nil {
			return nil, fmt.Errorf("failed to extract engine config from included file: %w", err)
		}
		engineConfig = extractedConfig
	}

	// Apply the default AI engine setting if not specified
	if engineSetting == "" {
		defaultEngine := c.engineRegistry.GetDefaultEngine()
		engineSetting = defaultEngine.GetID()
		if c.verbose {
			fmt.Println(console.FormatInfoMessage(fmt.Sprintf("NOTE: No 'engine:' setting found, defaulting to: %s", engineSetting)))
		}
		// Create a default EngineConfig with the default engine ID if not already set
		if engineConfig == nil {
			engineConfig = &EngineConfig{ID: engineSetting}
		} else if engineConfig.ID == "" {
			engineConfig.ID = engineSetting
		}
	}

	// Validate the engine setting
	if err := c.validateEngine(engineSetting); err != nil {
		return nil, fmt.Errorf("invalid engine setting '%s': %w", engineSetting, err)
	}

	// Get the agentic engine instance
	agenticEngine, err := c.getAgenticEngine(engineSetting)
	if err != nil {
		return nil, fmt.Errorf("failed to get agentic engine: %w", err)
	}

	if c.verbose {
		fmt.Println(console.FormatInfoMessage(fmt.Sprintf("AI engine: %s (%s)", agenticEngine.GetDisplayName(), engineSetting)))
		if agenticEngine.IsExperimental() {
			fmt.Println(console.FormatWarningMessage(fmt.Sprintf("Using experimental engine: %s", agenticEngine.GetDisplayName())))
			c.IncrementWarningCount()
		}
		fmt.Println(console.FormatInfoMessage("Processing tools and includes..."))
	}

	// Extract SafeOutputs configuration early so we can use it when applying default tools
	safeOutputs := c.extractSafeOutputsConfig(result.Frontmatter)

	var tools map[string]any

	// Extract tools from the main file
	topTools := extractToolsFromFrontmatter(result.Frontmatter)

	// Extract mcp-servers from the main file and merge them into tools
	mcpServers := extractMCPServersFromFrontmatter(result.Frontmatter)

	// Process @include directives to extract additional tools
	includedTools, includedToolFiles, err := parser.ExpandIncludesWithManifest(result.Markdown, markdownDir, true)
	if err != nil {
		return nil, fmt.Errorf("failed to expand includes for tools: %w", err)
	}

	// Combine imported tools with included tools
	var allIncludedTools string
	if importsResult.MergedTools != "" && includedTools != "" {
		allIncludedTools = importsResult.MergedTools + "\n" + includedTools
	} else if importsResult.MergedTools != "" {
		allIncludedTools = importsResult.MergedTools
	} else {
		allIncludedTools = includedTools
	}

	// Combine imported mcp-servers with top-level mcp-servers
	// Imported mcp-servers are in JSON format (newline-separated), need to merge them
	allMCPServers := mcpServers
	if importsResult.MergedMCPServers != "" {
		// Parse and merge imported MCP servers
		mergedMCPServers, err := c.MergeMCPServers(mcpServers, importsResult.MergedMCPServers)
		if err != nil {
			return nil, fmt.Errorf("failed to merge imported mcp-servers: %w", err)
		}
		allMCPServers = mergedMCPServers
	}

	// Merge tools including mcp-servers
	tools, err = c.mergeToolsAndMCPServers(topTools, allMCPServers, allIncludedTools)

	if err != nil {
		return nil, fmt.Errorf("failed to merge tools: %w", err)
	}

	// Extract safety-prompt setting from merged tools (defaults to true)
	safetyPrompt := c.extractSafetyPromptSetting(tools)

	// Extract timeout setting from merged tools (defaults to 0 which means use engine defaults)
	toolsTimeout := c.extractToolsTimeout(tools)

	// Extract startup-timeout setting from merged tools (defaults to 0 which means use engine defaults)
	toolsStartupTimeout := c.extractToolsStartupTimeout(tools)

	// Remove meta fields (safety-prompt, timeout, startup-timeout) from merged tools map
	// These are configuration fields, not actual tools
	delete(tools, "safety-prompt")
	delete(tools, "timeout")
	delete(tools, "startup-timeout")

	// Extract and merge runtimes from frontmatter and imports
	topRuntimes := extractRuntimesFromFrontmatter(result.Frontmatter)
	runtimes, err := mergeRuntimes(topRuntimes, importsResult.MergedRuntimes)
	if err != nil {
		return nil, fmt.Errorf("failed to merge runtimes: %w", err)
	}

	// Add MCP fetch server if needed (when web-fetch is requested but engine doesn't support it)
	tools, _ = AddMCPFetchServerIfNeeded(tools, agenticEngine)

	// Validate MCP configurations
	if err := ValidateMCPConfigs(tools); err != nil {
		return nil, fmt.Errorf("invalid MCP configuration: %w", err)
	}

	// Validate HTTP transport support for the current engine
	if err := c.validateHTTPTransportSupport(tools, agenticEngine); err != nil {
		return nil, fmt.Errorf("HTTP transport not supported: %w", err)
	}

	if !agenticEngine.SupportsToolsAllowlist() {
		// For engines that don't support tool allowlists (like codex), ignore tools section and provide warnings
		fmt.Println(console.FormatWarningMessage(fmt.Sprintf("Using experimental %s support (engine: %s)", agenticEngine.GetDisplayName(), engineSetting)))
		c.IncrementWarningCount()
		if _, hasTools := result.Frontmatter["tools"]; hasTools {
			fmt.Println(console.FormatWarningMessage(fmt.Sprintf("'tools' section ignored when using engine: %s (%s doesn't support MCP tool allow-listing)", engineSetting, agenticEngine.GetDisplayName())))
			c.IncrementWarningCount()
		}
		tools = map[string]any{}
		// For now, we'll add a basic github tool (always uses docker MCP)
		githubConfig := map[string]any{}

		tools["github"] = githubConfig
	}

	// Validate max-turns support for the current engine
	if err := c.validateMaxTurnsSupport(result.Frontmatter, agenticEngine); err != nil {
		return nil, fmt.Errorf("max-turns not supported: %w", err)
	}

	// Validate web-search support for the current engine (warning only)
	c.validateWebSearchSupport(tools, agenticEngine)

	// Process @include directives in markdown content
	markdownContent, includedMarkdownFiles, err := parser.ExpandIncludesWithManifest(result.Markdown, markdownDir, false)
	if err != nil {
		return nil, fmt.Errorf("failed to expand includes in markdown: %w", err)
	}

	// Prepend imported markdown from frontmatter imports field
	if importsResult.MergedMarkdown != "" {
		markdownContent = importsResult.MergedMarkdown + markdownContent
	}

	if c.verbose {
		fmt.Println(console.FormatInfoMessage("Expanded includes in markdown content"))
	}

	// Combine all included files (from tools and markdown)
	// Use a map to deduplicate files
	allIncludedFilesMap := make(map[string]bool)
	for _, file := range includedToolFiles {
		allIncludedFilesMap[file] = true
	}
	for _, file := range includedMarkdownFiles {
		allIncludedFilesMap[file] = true
	}
	var allIncludedFiles []string
	for file := range allIncludedFilesMap {
		allIncludedFiles = append(allIncludedFiles, file)
	}
	// Sort files alphabetically to ensure consistent ordering in lock files
	sort.Strings(allIncludedFiles)

	// Extract workflow name
	workflowName, err := parser.ExtractWorkflowNameFromMarkdown(markdownPath)
	if err != nil {
		return nil, fmt.Errorf("failed to extract workflow name: %w", err)
	}

	// Check if frontmatter specifies a custom name and use it instead
	frontmatterName := extractStringValue(result.Frontmatter, "name")
	if frontmatterName != "" {
		workflowName = frontmatterName
	}

	if c.verbose {
		fmt.Println(console.FormatInfoMessage(fmt.Sprintf("Extracted workflow name: '%s'", workflowName)))
	}

	// Check if the markdown content uses the text output
	needsTextOutput := c.detectTextOutputUsage(markdownContent)

	// Build workflow data
	workflowData := &WorkflowData{
		Name:                workflowName,
		FrontmatterName:     frontmatterName,
		Description:         c.extractDescription(result.Frontmatter),
		Source:              c.extractSource(result.Frontmatter),
		ImportedFiles:       importsResult.ImportedFiles,
		IncludedFiles:       allIncludedFiles,
		Tools:               tools,
		ParsedTools:         NewTools(tools),
		Runtimes:            runtimes,
		MarkdownContent:     markdownContent,
		AI:                  engineSetting,
		EngineConfig:        engineConfig,
		NetworkPermissions:  networkPermissions,
		NeedsTextOutput:     needsTextOutput,
		SafetyPrompt:        safetyPrompt,
		ToolsTimeout:        toolsTimeout,
		ToolsStartupTimeout: toolsStartupTimeout,
		TrialMode:           c.trialMode,
		TrialLogicalRepo:    c.trialLogicalRepoSlug,
		GitHubToken:         extractStringValue(result.Frontmatter, "github-token"),
	}

	// Extract YAML sections from frontmatter - use direct frontmatter map extraction
	// to avoid issues with nested keys (e.g., tools.mcps.*.env being confused with top-level env)
	workflowData.On = c.extractTopLevelYAMLSection(result.Frontmatter, "on")
	workflowData.Permissions = c.extractTopLevelYAMLSection(result.Frontmatter, "permissions")
	workflowData.Network = c.extractTopLevelYAMLSection(result.Frontmatter, "network")
	workflowData.Concurrency = c.extractTopLevelYAMLSection(result.Frontmatter, "concurrency")
	workflowData.RunName = c.extractTopLevelYAMLSection(result.Frontmatter, "run-name")
	workflowData.Env = c.extractTopLevelYAMLSection(result.Frontmatter, "env")
	workflowData.If = c.extractIfCondition(result.Frontmatter)
	workflowData.TimeoutMinutes = c.extractTopLevelYAMLSection(result.Frontmatter, "timeout_minutes")
	workflowData.CustomSteps = c.extractTopLevelYAMLSection(result.Frontmatter, "steps")

	// Merge imported steps if any
	if importsResult.MergedSteps != "" {
		// Parse imported steps from YAML array
		var importedSteps []any
		if err := yaml.Unmarshal([]byte(importsResult.MergedSteps), &importedSteps); err == nil {
			// If there are main workflow steps, parse and merge them
			if workflowData.CustomSteps != "" {
				// Parse main workflow steps (format: "steps:\n  - ...")
				var mainStepsWrapper map[string]any
				if err := yaml.Unmarshal([]byte(workflowData.CustomSteps), &mainStepsWrapper); err == nil {
					if mainStepsVal, hasSteps := mainStepsWrapper["steps"]; hasSteps {
						if mainSteps, ok := mainStepsVal.([]any); ok {
							// Prepend imported steps to main steps
							allSteps := append(importedSteps, mainSteps...)
							// Convert back to YAML with "steps:" wrapper
							stepsWrapper := map[string]any{"steps": allSteps}
							stepsYAML, err := yaml.Marshal(stepsWrapper)
							if err == nil {
								workflowData.CustomSteps = string(stepsYAML)
							}
						}
					}
				}
			} else {
				// Only imported steps exist, wrap in "steps:" format
				stepsWrapper := map[string]any{"steps": importedSteps}
				stepsYAML, err := yaml.Marshal(stepsWrapper)
				if err == nil {
					workflowData.CustomSteps = string(stepsYAML)
				}
			}
		}
	}

	workflowData.PostSteps = c.extractTopLevelYAMLSection(result.Frontmatter, "post-steps")
	workflowData.RunsOn = c.extractTopLevelYAMLSection(result.Frontmatter, "runs-on")
	workflowData.Environment = c.extractTopLevelYAMLSection(result.Frontmatter, "environment")
	workflowData.Container = c.extractTopLevelYAMLSection(result.Frontmatter, "container")
	workflowData.Services = c.extractTopLevelYAMLSection(result.Frontmatter, "services")

	// Merge imported services if any
	if importsResult.MergedServices != "" {
		// Parse imported services from YAML
		var importedServices map[string]any
		if err := yaml.Unmarshal([]byte(importsResult.MergedServices), &importedServices); err == nil {
			// If there are main workflow services, parse and merge them
			if workflowData.Services != "" {
				// Parse main workflow services
				var mainServicesWrapper map[string]any
				if err := yaml.Unmarshal([]byte(workflowData.Services), &mainServicesWrapper); err == nil {
					if mainServices, ok := mainServicesWrapper["services"].(map[string]any); ok {
						// Merge: main workflow services take precedence over imported
						for key, value := range importedServices {
							if _, exists := mainServices[key]; !exists {
								mainServices[key] = value
							}
						}
						// Convert back to YAML with "services:" wrapper
						servicesWrapper := map[string]any{"services": mainServices}
						servicesYAML, err := yaml.Marshal(servicesWrapper)
						if err == nil {
							workflowData.Services = string(servicesYAML)
						}
					}
				}
			} else {
				// Only imported services exist, wrap in "services:" format
				servicesWrapper := map[string]any{"services": importedServices}
				servicesYAML, err := yaml.Marshal(servicesWrapper)
				if err == nil {
					workflowData.Services = string(servicesYAML)
				}
			}
		}
	}

	workflowData.Cache = c.extractTopLevelYAMLSection(result.Frontmatter, "cache")

	// Extract cache-memory config and check for errors
	cacheMemoryConfig, err := c.extractCacheMemoryConfig(tools) // Use merged tools to support imports
	if err != nil {
		return nil, err
	}
	workflowData.CacheMemoryConfig = cacheMemoryConfig

	// Process stop-after configuration from the on: section
	err = c.processStopAfterConfiguration(result.Frontmatter, workflowData, markdownPath)
	if err != nil {
		return nil, err
	}

	workflowData.Command, workflowData.CommandEvents = c.extractCommandConfig(result.Frontmatter)
	workflowData.Jobs = c.extractJobsFromFrontmatter(result.Frontmatter)
	workflowData.Roles = c.extractRoles(result.Frontmatter)

	// Use the already extracted output configuration
	workflowData.SafeOutputs = safeOutputs

	// Extract safe-jobs from the new location (safe-outputs.jobs) or old location (safe-jobs) for backwards compatibility
	topSafeJobs := extractSafeJobsFromFrontmatter(result.Frontmatter)

	// Process @include directives to extract additional safe-outputs configurations
	includedSafeOutputsConfigs, err := parser.ExpandIncludesForSafeOutputs(result.Markdown, markdownDir)
	if err != nil {
		return nil, fmt.Errorf("failed to expand includes for safe-outputs: %w", err)
	}

	// Combine imported safe-outputs with included safe-outputs
	var allSafeOutputsConfigs []string
	if len(importsResult.MergedSafeOutputs) > 0 {
		allSafeOutputsConfigs = append(allSafeOutputsConfigs, importsResult.MergedSafeOutputs...)
	}
	if len(includedSafeOutputsConfigs) > 0 {
		allSafeOutputsConfigs = append(allSafeOutputsConfigs, includedSafeOutputsConfigs...)
	}

	// Merge safe-jobs from all safe-outputs configurations (imported and included)
	includedSafeJobs, err := c.mergeSafeJobsFromIncludedConfigs(topSafeJobs, allSafeOutputsConfigs)
	if err != nil {
		return nil, fmt.Errorf("failed to merge safe-jobs from includes: %w", err)
	}

	// Ensure SafeOutputs exists and populate the Jobs field
	if workflowData.SafeOutputs == nil && len(includedSafeJobs) > 0 {
		workflowData.SafeOutputs = &SafeOutputsConfig{}
	}
	if workflowData.SafeOutputs != nil && len(workflowData.SafeOutputs.Jobs) == 0 && len(includedSafeJobs) > 0 {
		workflowData.SafeOutputs.Jobs = includedSafeJobs
	}

	// Parse the "on" section for command triggers, reactions, and other events
	err = c.parseOnSection(result.Frontmatter, workflowData, markdownPath)
	if err != nil {
		return nil, err
	}

	// Apply defaults
	c.applyDefaults(workflowData, markdownPath)

	// Apply pull request draft filter if specified
	c.applyPullRequestDraftFilter(workflowData, result.Frontmatter)

	// Apply pull request fork filter if specified
	c.applyPullRequestForkFilter(workflowData, result.Frontmatter)

	// Apply label filter if specified
	c.applyLabelFilter(workflowData, result.Frontmatter)

	return workflowData, nil
}

// extractTopLevelYAMLSection extracts a top-level YAML section from the frontmatter map
// This ensures we only extract keys at the root level, avoiding nested keys with the same name
func (c *Compiler) extractTopLevelYAMLSection(frontmatter map[string]any, key string) string {
	value, exists := frontmatter[key]
	if !exists {
		return ""
	}

	// Convert the value back to YAML format with field ordering
	var yamlBytes []byte
	var err error

	// Check if value is a map that we should order alphabetically
	if valueMap, ok := value.(map[string]any); ok {
		// Use OrderMapFields for alphabetical sorting (empty priority list = all alphabetical)
		orderedValue := OrderMapFields(valueMap, []string{})
		// Wrap the ordered value with the key using MapSlice
		wrappedData := yaml.MapSlice{{Key: key, Value: orderedValue}}
		yamlBytes, err = yaml.MarshalWithOptions(wrappedData,
			yaml.Indent(2),                        // Use 2-space indentation
			yaml.UseLiteralStyleIfMultiline(true), // Use literal block scalars for multiline strings
		)
		if err != nil {
			return ""
		}
	} else {
		// Use standard marshaling for non-map types
		yamlBytes, err = yaml.Marshal(map[string]any{key: value})
		if err != nil {
			return ""
		}
	}

	yamlStr := string(yamlBytes)
	// Remove the trailing newline
	yamlStr = strings.TrimSuffix(yamlStr, "\n")

	// Clean up quoted keys - replace "key": with key: at the start of a line
	// Don't unquote "on" key as it's a YAML boolean keyword and must remain quoted
	if key != "on" {
		yamlStr = UnquoteYAMLKey(yamlStr, key)
	}

	// Special handling for "on" section - comment out draft and fork fields from pull_request
	if key == "on" {
		yamlStr = c.commentOutProcessedFieldsInOnSection(yamlStr)
	}

	return yamlStr
}

// extractIfCondition extracts the if condition from frontmatter, returning just the expression
// without the "if: " prefix
func (c *Compiler) extractIfCondition(frontmatter map[string]any) string {
	value, exists := frontmatter["if"]
	if !exists {
		return ""
	}

	// Convert the value to string - it should be just the expression
	if strValue, ok := value.(string); ok {
		return c.extractExpressionFromIfString(strValue)
	}

	return ""
}

// extractDescription extracts the description field from frontmatter
func (c *Compiler) extractDescription(frontmatter map[string]any) string {
	value, exists := frontmatter["description"]
	if !exists {
		return ""
	}

	// Convert the value to string
	if strValue, ok := value.(string); ok {
		return strings.TrimSpace(strValue)
	}

	return ""
}

// extractSource extracts the source field from frontmatter
func (c *Compiler) extractSource(frontmatter map[string]any) string {
	value, exists := frontmatter["source"]
	if !exists {
		return ""
	}

	// Convert the value to string
	if strValue, ok := value.(string); ok {
		return strings.TrimSpace(strValue)
	}

	return ""
}

// buildSourceURL converts a source string (owner/repo/path@ref) to a GitHub URL
// For enterprise deployments, the URL will use the GitHub server URL from the workflow context
func buildSourceURL(source string) string {
	if source == "" {
		return ""
	}

	// Parse the source string: owner/repo/path@ref
	parts := strings.Split(source, "@")
	if len(parts) == 0 {
		return ""
	}

	pathPart := parts[0] // "owner/repo/path"
	refPart := "main"    // default ref
	if len(parts) > 1 {
		refPart = parts[1]
	}

	// Build GitHub URL using server URL from GitHub Actions context
	// The pathPart is "owner/repo/workflows/file.md", we need to convert it to
	// "${GITHUB_SERVER_URL}/owner/repo/tree/ref/workflows/file.md"
	pathComponents := strings.SplitN(pathPart, "/", 3)
	if len(pathComponents) < 3 {
		return ""
	}

	owner := pathComponents[0]
	repo := pathComponents[1]
	filePath := pathComponents[2]

	// Use github.server_url for enterprise GitHub deployments
	return fmt.Sprintf("${{ github.server_url }}/%s/%s/tree/%s/%s", owner, repo, refPart, filePath)
}

// extractSafetyPromptSetting extracts the safety-prompt setting from tools
// Returns true by default (safety prompt is enabled by default)
func (c *Compiler) extractSafetyPromptSetting(tools map[string]any) bool {
	if tools == nil {
		return true // Default is enabled
	}

	// Check if safety-prompt is explicitly set in tools
	if safetyPromptValue, exists := tools["safety-prompt"]; exists {
		if boolValue, ok := safetyPromptValue.(bool); ok {
			return boolValue
		}
	}

	// Default to true (enabled)
	return true
}

// extractToolsTimeout extracts the timeout setting from tools
// Returns 0 if not set (engines will use their own defaults)
func (c *Compiler) extractToolsTimeout(tools map[string]any) int {
	if tools == nil {
		return 0 // Use engine defaults
	}

	// Check if timeout is explicitly set in tools
	if timeoutValue, exists := tools["timeout"]; exists {
		// Handle different numeric types
		switch v := timeoutValue.(type) {
		case int:
			return v
		case int64:
			return int(v)
		case uint:
			return int(v)
		case uint64:
			return int(v)
		case float64:
			return int(v)
		}
	}

	// Default to 0 (use engine defaults)
	return 0
}

// extractToolsStartupTimeout extracts the startup-timeout setting from tools
// Returns 0 if not set (engines will use their own defaults)
func (c *Compiler) extractToolsStartupTimeout(tools map[string]any) int {
	if tools == nil {
		return 0 // Use engine defaults
	}

	// Check if startup-timeout is explicitly set in tools
	if timeoutValue, exists := tools["startup-timeout"]; exists {
		// Handle different numeric types
		switch v := timeoutValue.(type) {
		case int:
			return v
		case int64:
			return int(v)
		case uint:
			return int(v)
		case uint64:
			return int(v)
		case float64:
			return int(v)
		}
	}

	// Default to 0 (use engine defaults)
	return 0
}

// extractExpressionFromIfString extracts the expression part from a string that might
// contain "if: expression" or just "expression", returning just the expression
func (c *Compiler) extractExpressionFromIfString(ifString string) string {
	if ifString == "" {
		return ""
	}

	// Check if the string starts with "if: " and strip it
	if strings.HasPrefix(ifString, "if: ") {
		return strings.TrimSpace(ifString[4:]) // Remove "if: " prefix
	}

	// Return the string as-is (it's just the expression)
	return ifString
}

// commentOutProcessedFieldsInOnSection comments out draft, fork, forks, and names fields in pull_request/issues sections within the YAML string
// These fields are processed separately by applyPullRequestDraftFilter, applyPullRequestForkFilter, and applyLabelFilter and should be commented for documentation
func (c *Compiler) commentOutProcessedFieldsInOnSection(yamlStr string) string {
	lines := strings.Split(yamlStr, "\n")
	var result []string
	inPullRequest := false
	inIssues := false
	inForksArray := false

	for _, line := range lines {
		// Check if we're entering a pull_request or issues section
		if strings.Contains(line, "pull_request:") {
			inPullRequest = true
			inIssues = false
			result = append(result, line)
			continue
		}
		if strings.Contains(line, "issues:") {
			inIssues = true
			inPullRequest = false
			result = append(result, line)
			continue
		}

		// Check if we're leaving the pull_request or issues section (new top-level key or end of indent)
		if inPullRequest || inIssues {
			// If line is not indented or is a new top-level key, we're out of the section
			if strings.TrimSpace(line) != "" && !strings.HasPrefix(line, "    ") && !strings.HasPrefix(line, "\t") {
				inPullRequest = false
				inIssues = false
				inForksArray = false
			}
		}

		trimmedLine := strings.TrimSpace(line)

		// Check if we're entering the forks array
		if inPullRequest && strings.HasPrefix(trimmedLine, "forks:") {
			inForksArray = true
		}

		// Check if we're leaving the forks array by encountering another top-level field at the same level
		if inForksArray && inPullRequest && strings.TrimSpace(line) != "" {
			// Get the indentation of the current line
			lineIndent := len(line) - len(strings.TrimLeft(line, " \t"))

			// If this is a non-dash line at the same level as the forks field (4 spaces), we're out of the array
			if lineIndent == 4 && !strings.HasPrefix(trimmedLine, "-") && !strings.HasPrefix(trimmedLine, "forks:") {
				inForksArray = false
			}
		}

		// Determine if we should comment out this line
		shouldComment := false
		var commentReason string

		if inPullRequest && strings.Contains(trimmedLine, "draft:") {
			shouldComment = true
			commentReason = " # Draft filtering applied via job conditions"
		} else if inPullRequest && strings.HasPrefix(trimmedLine, "forks:") {
			shouldComment = true
			commentReason = " # Fork filtering applied via job conditions"
		} else if inForksArray && strings.HasPrefix(trimmedLine, "-") {
			shouldComment = true
			commentReason = " # Fork filtering applied via job conditions"
		} else if (inPullRequest || inIssues) && strings.HasPrefix(trimmedLine, "names:") {
			shouldComment = true
			commentReason = " # Label filtering applied via job conditions"
		} else if (inPullRequest || inIssues) && line != "" {
			// Check if we're in a names array (after "names:" line)
			// Look back to see if the previous uncommented line was "names:"
			if len(result) > 0 {
				for i := len(result) - 1; i >= 0; i-- {
					prevLine := result[i]
					prevTrimmed := strings.TrimSpace(prevLine)

					// Skip empty lines
					if prevTrimmed == "" {
						continue
					}

					// If we find "names:", and current line is an array item, comment it
					if strings.Contains(prevTrimmed, "names:") && strings.Contains(prevTrimmed, "# Label filtering") {
						if strings.HasPrefix(trimmedLine, "-") {
							shouldComment = true
							commentReason = " # Label filtering applied via job conditions"
						}
						break
					}

					// If we find a different field or commented names array item, break
					if !strings.HasPrefix(prevTrimmed, "#") || !strings.Contains(prevTrimmed, "Label filtering") {
						break
					}

					// If it's a commented names array item, continue
					if strings.HasPrefix(prevTrimmed, "# -") && strings.Contains(prevTrimmed, "Label filtering") {
						if strings.HasPrefix(trimmedLine, "-") {
							shouldComment = true
							commentReason = " # Label filtering applied via job conditions"
						}
						continue
					}

					break
				}
			}
		}

		if shouldComment {
			// Preserve the original indentation and comment out the line
			indentation := ""
			trimmed := strings.TrimLeft(line, " \t")
			if len(line) > len(trimmed) {
				indentation = line[:len(line)-len(trimmed)]
			}

			commentedLine := indentation + "# " + trimmed + commentReason
			result = append(result, commentedLine)
		} else {
			result = append(result, line)
		}
	}

	return strings.Join(result, "\n")
}

// parseOnSection parses the "on" section from frontmatter to extract command triggers, reactions, and other events
func (c *Compiler) parseOnSection(frontmatter map[string]any, workflowData *WorkflowData, markdownPath string) error {
	// Check if "command" is used as a trigger in the "on" section
	// Also extract "reaction" from the "on" section
	var hasCommand bool
	var hasReaction bool
	var hasStopAfter bool
	var otherEvents map[string]any

	if onValue, exists := frontmatter["on"]; exists {
		// Check for new format: on.command and on.reaction
		if onMap, ok := onValue.(map[string]any); ok {
			// Check for stop-after in the on section
			if _, hasStopAfterKey := onMap["stop-after"]; hasStopAfterKey {
				hasStopAfter = true
			}

			// Extract reaction from on section
			if reactionValue, hasReactionField := onMap["reaction"]; hasReactionField {
				hasReaction = true
				if reactionStr, ok := reactionValue.(string); ok {
					workflowData.AIReaction = reactionStr
				}
			}

			if _, hasCommandKey := onMap["command"]; hasCommandKey {
				hasCommand = true
				// Set default command to filename if not specified in the command section
				if workflowData.Command == "" {
					baseName := strings.TrimSuffix(filepath.Base(markdownPath), ".md")
					workflowData.Command = baseName
				}
				// Check for conflicting events
				conflictingEvents := []string{"issues", "issue_comment", "pull_request", "pull_request_review_comment"}
				for _, eventName := range conflictingEvents {
					if _, hasConflict := onMap[eventName]; hasConflict {
						return fmt.Errorf("cannot use 'command' with '%s' in the same workflow", eventName)
					}
				}

				// Clear the On field so applyDefaults will handle command trigger generation
				workflowData.On = ""
			}
			// Extract other (non-conflicting) events excluding command, reaction, and stop-after
			otherEvents = filterMapKeys(onMap, "command", "reaction", "stop-after")
		}
	}

	// Clear command field if no command trigger was found
	if !hasCommand {
		workflowData.Command = ""
	}

	// Auto-enable "eyes" reaction for command triggers if no explicit reaction was specified
	if hasCommand && !hasReaction && workflowData.AIReaction == "" {
		workflowData.AIReaction = "eyes"
	}

	// Store other events for merging in applyDefaults
	if hasCommand && len(otherEvents) > 0 {
		// We'll store this and handle it in applyDefaults
		workflowData.On = "" // This will trigger command handling in applyDefaults
		workflowData.CommandOtherEvents = otherEvents
	} else if (hasReaction || hasStopAfter) && len(otherEvents) > 0 {
		// Only re-marshal the "on" if we have to
		onEventsYAML, err := yaml.Marshal(map[string]any{"on": otherEvents})
		if err == nil {
			yamlStr := strings.TrimSuffix(string(onEventsYAML), "\n")
			// Keep "on" quoted as it's a YAML boolean keyword
			workflowData.On = yamlStr
		} else {
			// Fallback to extracting the original on field (this will include reaction but shouldn't matter for compilation)
			workflowData.On = c.extractTopLevelYAMLSection(frontmatter, "on")
		}
	}

	return nil
}

// generateJobName converts a workflow name to a valid YAML job identifier
func (c *Compiler) generateJobName(workflowName string) string {
	// Convert to lowercase and replace spaces and special characters with hyphens
	jobName := strings.ToLower(workflowName)

	// Replace spaces and common punctuation with hyphens
	jobName = strings.ReplaceAll(jobName, " ", "-")
	jobName = strings.ReplaceAll(jobName, ":", "-")
	jobName = strings.ReplaceAll(jobName, ".", "-")
	jobName = strings.ReplaceAll(jobName, ",", "-")
	jobName = strings.ReplaceAll(jobName, "(", "-")
	jobName = strings.ReplaceAll(jobName, ")", "-")
	jobName = strings.ReplaceAll(jobName, "/", "-")
	jobName = strings.ReplaceAll(jobName, "\\", "-")
	jobName = strings.ReplaceAll(jobName, "@", "-")
	jobName = strings.ReplaceAll(jobName, "'", "")
	jobName = strings.ReplaceAll(jobName, "\"", "")

	// Remove multiple consecutive hyphens
	for strings.Contains(jobName, "--") {
		jobName = strings.ReplaceAll(jobName, "--", "-")
	}

	// Remove leading/trailing hyphens
	jobName = strings.Trim(jobName, "-")

	// Ensure it's not empty and starts with a letter or underscore
	if jobName == "" || (!strings.ContainsAny(string(jobName[0]), "abcdefghijklmnopqrstuvwxyz_")) {
		jobName = "workflow-" + jobName
	}

	return jobName
}

// extractCommandConfig extracts command configuration from frontmatter including name and events
func (c *Compiler) extractCommandConfig(frontmatter map[string]any) (commandName string, commandEvents []string) {
	// Check new format: on.command or on.command.name
	if onValue, exists := frontmatter["on"]; exists {
		if onMap, ok := onValue.(map[string]any); ok {
			if commandValue, hasCommand := onMap["command"]; hasCommand {
				// Check if command is a string (shorthand format)
				if commandStr, ok := commandValue.(string); ok {
					return commandStr, nil // nil means default (all events)
				}
				// Check if command is a map with a name key (object format)
				if commandMap, ok := commandValue.(map[string]any); ok {
					var name string
					var events []string

					if nameValue, hasName := commandMap["name"]; hasName {
						if nameStr, ok := nameValue.(string); ok {
							name = nameStr
						}
					}

					// Extract events field
					if eventsValue, hasEvents := commandMap["events"]; hasEvents {
						events = ParseCommandEvents(eventsValue)
					}

					return name, events
				}
			}
		}
	}

	return "", nil
}

// mergeSafeJobsFromIncludes merges safe-jobs from included files and detects conflicts
func (c *Compiler) mergeSafeJobsFromIncludes(topSafeJobs map[string]*SafeJobConfig, includedContentJSON string) (map[string]*SafeJobConfig, error) {
	if includedContentJSON == "" || includedContentJSON == "{}" {
		return topSafeJobs, nil
	}

	// Parse the included content as frontmatter to extract safe-jobs
	var includedContent map[string]any
	if err := json.Unmarshal([]byte(includedContentJSON), &includedContent); err != nil {
		return topSafeJobs, nil // Return original safe-jobs if parsing fails
	}

	// Extract safe-jobs from the included content
	includedSafeJobs := extractSafeJobsFromFrontmatter(includedContent)

	// Merge with conflict detection
	mergedSafeJobs, err := mergeSafeJobs(topSafeJobs, includedSafeJobs)
	if err != nil {
		return nil, fmt.Errorf("failed to merge safe-jobs: %w", err)
	}

	return mergedSafeJobs, nil
}

// mergeSafeJobsFromIncludedConfigs merges safe-jobs from included safe-outputs configurations
func (c *Compiler) mergeSafeJobsFromIncludedConfigs(topSafeJobs map[string]*SafeJobConfig, includedConfigs []string) (map[string]*SafeJobConfig, error) {
	result := topSafeJobs
	if result == nil {
		result = make(map[string]*SafeJobConfig)
	}

	for _, configJSON := range includedConfigs {
		if configJSON == "" || configJSON == "{}" {
			continue
		}

		// Parse the safe-outputs configuration
		var safeOutputsConfig map[string]any
		if err := json.Unmarshal([]byte(configJSON), &safeOutputsConfig); err != nil {
			continue // Skip invalid JSON
		}

		// Extract safe-jobs from the safe-outputs.jobs field
		includedSafeJobs := extractSafeJobsFromFrontmatter(map[string]any{
			"safe-outputs": safeOutputsConfig,
		})

		// Merge with conflict detection
		var err error
		result, err = mergeSafeJobs(result, includedSafeJobs)
		if err != nil {
			return nil, fmt.Errorf("failed to merge safe-jobs from includes: %w", err)
		}
	}

	return result, nil
}

// applyDefaultTools adds default read-only GitHub MCP tools, creating github tool if not present
func (c *Compiler) applyDefaultTools(tools map[string]any, safeOutputs *SafeOutputsConfig) map[string]any {
	// Always apply default GitHub tools (create github section if it doesn't exist)

	if tools == nil {
		tools = make(map[string]any)
	}

	// Get existing github tool configuration
	githubTool := tools["github"]
	var githubConfig map[string]any

	if toolConfig, ok := githubTool.(map[string]any); ok {
		githubConfig = make(map[string]any)
		for k, v := range toolConfig {
			githubConfig[k] = v
		}
	} else {
		githubConfig = make(map[string]any)
	}

	// Get existing allowed tools
	var existingAllowed []any
	if allowed, hasAllowed := githubConfig["allowed"]; hasAllowed {
		if allowedSlice, ok := allowed.([]any); ok {
			existingAllowed = allowedSlice
		}
	}

	// Create a set of existing tools for efficient lookup
	existingToolsSet := make(map[string]bool)
	for _, tool := range existingAllowed {
		if toolStr, ok := tool.(string); ok {
			existingToolsSet[toolStr] = true
		}
	}

	// Determine which default tools list to use based on mode
	githubMode := getGitHubType(githubTool)
	var defaultTools []string
	if githubMode == "remote" {
		defaultTools = constants.DefaultGitHubToolsRemote
	} else {
		defaultTools = constants.DefaultGitHubToolsLocal
	}

	// Add default GitHub tools that aren't already present
	newAllowed := make([]any, len(existingAllowed))
	copy(newAllowed, existingAllowed)

	for _, defaultTool := range defaultTools {
		if !existingToolsSet[defaultTool] {
			newAllowed = append(newAllowed, defaultTool)
		}
	}

	// Update the github tool configuration
	githubConfig["allowed"] = newAllowed
	tools["github"] = githubConfig

	// Add Git commands and file editing tools when safe-outputs includes create-pull-request or push-to-pull-request-branch
	if safeOutputs != nil && needsGitCommands(safeOutputs) {

		// Add edit tool with null value
		if _, exists := tools["edit"]; !exists {
			tools["edit"] = nil
		}
		gitCommands := []any{
			"git checkout:*",
			"git branch:*",
			"git switch:*",
			"git add:*",
			"git rm:*",
			"git commit:*",
			"git merge:*",
			"git status",
		}

		// Add bash tool with Git commands if not already present
		if _, exists := tools["bash"]; !exists {
			// bash tool doesn't exist, add it with Git commands
			tools["bash"] = gitCommands
		} else {
			// bash tool exists, merge Git commands with existing commands
			existingBash := tools["bash"]
			if existingCommands, ok := existingBash.([]any); ok {
				// Convert existing commands to strings for comparison
				existingSet := make(map[string]bool)
				for _, cmd := range existingCommands {
					if cmdStr, ok := cmd.(string); ok {
						existingSet[cmdStr] = true
						// If we see :* or *, all bash commands are already allowed
						if cmdStr == ":*" || cmdStr == "*" {
							// Don't add specific Git commands since all are already allowed
							goto bashComplete
						}
					}
				}

				// Add Git commands that aren't already present
				newCommands := make([]any, len(existingCommands))
				copy(newCommands, existingCommands)
				for _, gitCmd := range gitCommands {
					if gitCmdStr, ok := gitCmd.(string); ok {
						if !existingSet[gitCmdStr] {
							newCommands = append(newCommands, gitCmd)
						}
					}
				}
				tools["bash"] = newCommands
			} else if existingBash == nil {
				_ = existingBash // Keep the nil value as-is
			}
		}
	bashComplete:
	}

	// Add default bash commands when bash is enabled but no specific commands are provided
	// This runs after git commands logic, so it only applies when git commands weren't added
	// Behavior:
	//   - bash: true or bash: nil → Add default commands
	//   - bash: [] → No commands (empty array means no tools allowed)
	//   - bash: ["cmd1", "cmd2"] → Add default commands + specific commands
	if bashTool, exists := tools["bash"]; exists {
		// Check if bash was left as nil or true after git processing
		if bashTool == nil {
			// bash is nil - only add defaults if this wasn't processed by git commands
			// If git commands were needed, bash would have been set to git commands or left as nil intentionally
			if !(safeOutputs != nil && needsGitCommands(safeOutputs)) {
				defaultCommands := make([]any, len(constants.DefaultBashTools))
				for i, cmd := range constants.DefaultBashTools {
					defaultCommands[i] = cmd
				}
				tools["bash"] = defaultCommands
			}
		} else if bashTool == true {
			// bash is true - always add default commands
			defaultCommands := make([]any, len(constants.DefaultBashTools))
			for i, cmd := range constants.DefaultBashTools {
				defaultCommands[i] = cmd
			}
			tools["bash"] = defaultCommands
		} else if bashArray, ok := bashTool.([]any); ok {
			// bash is an array - merge default commands with custom commands
			if len(bashArray) > 0 {
				// Create a set to track existing commands to avoid duplicates
				existingCommands := make(map[string]bool)
				for _, cmd := range bashArray {
					if cmdStr, ok := cmd.(string); ok {
						existingCommands[cmdStr] = true
					}
				}

				// Start with default commands (append handles capacity automatically)
				var mergedCommands []any
				for _, cmd := range constants.DefaultBashTools {
					if !existingCommands[cmd] {
						mergedCommands = append(mergedCommands, cmd)
					}
				}

				// Add the custom commands
				mergedCommands = append(mergedCommands, bashArray...)
				tools["bash"] = mergedCommands
			}
			// Note: bash with empty array (bash: []) means "no bash tools allowed" and is left as-is
		}
	}

	return tools
}

// needsGitCommands checks if safe outputs configuration requires Git commands
func needsGitCommands(safeOutputs *SafeOutputsConfig) bool {
	if safeOutputs == nil {
		return false
	}
	return safeOutputs.CreatePullRequests != nil || safeOutputs.PushToPullRequestBranch != nil
}

// detectTextOutputUsage checks if the markdown content uses ${{ needs.activation.outputs.text }}
func (c *Compiler) detectTextOutputUsage(markdownContent string) bool {
	// Check for the specific GitHub Actions expression
	hasUsage := strings.Contains(markdownContent, "${{ needs.activation.outputs.text }}")
	if c.verbose {
		if hasUsage {
			fmt.Println(console.FormatInfoMessage("Detected usage of activation.outputs.text - compute-text step will be included"))
		} else {
			fmt.Println(console.FormatInfoMessage("No usage of activation.outputs.text found - compute-text step will be skipped"))
		}
	}
	return hasUsage
}

// generateYAML generates the complete GitHub Actions YAML content
func (c *Compiler) generateYAML(data *WorkflowData, markdownPath string) (string, error) {
	// Reset job manager for this compilation
	c.jobManager = NewJobManager()

	// Build all jobs
	if err := c.buildJobs(data, markdownPath); err != nil {
		return "", fmt.Errorf("failed to build jobs: %w", err)
	}

	// Validate job dependencies
	if err := c.jobManager.ValidateDependencies(); err != nil {
		return "", fmt.Errorf("job dependency validation failed: %w", err)
	}

	var yaml strings.Builder

	// Add auto-generated disclaimer
	yaml.WriteString("# This file was automatically generated by gh-aw. DO NOT EDIT.\n")
	yaml.WriteString("# To update this file, edit the corresponding .md file and run:\n")
	yaml.WriteString("#   " + constants.CLIExtensionPrefix + " compile\n")
	yaml.WriteString("# For more information: https://github.com/githubnext/gh-aw/blob/main/.github/instructions/github-agentic-workflows.instructions.md\n")

	// Add description comment if provided
	if data.Description != "" {
		yaml.WriteString("#\n")
		// Split description into lines and prefix each with "# "
		descriptionLines := strings.Split(strings.TrimSpace(data.Description), "\n")
		for _, line := range descriptionLines {
			yaml.WriteString(fmt.Sprintf("# %s\n", strings.TrimSpace(line)))
		}
	}

	// Add source comment if provided
	if data.Source != "" {
		yaml.WriteString("#\n")
		yaml.WriteString(fmt.Sprintf("# Source: %s\n", data.Source))
	}

	// Add manifest of imported/included files if any exist
	if len(data.ImportedFiles) > 0 || len(data.IncludedFiles) > 0 {
		yaml.WriteString("#\n")
		yaml.WriteString("# Resolved workflow manifest:\n")

		if len(data.ImportedFiles) > 0 {
			yaml.WriteString("#   Imports:\n")
			for _, file := range data.ImportedFiles {
				yaml.WriteString(fmt.Sprintf("#     - %s\n", file))
			}
		}

		if len(data.IncludedFiles) > 0 {
			yaml.WriteString("#   Includes:\n")
			for _, file := range data.IncludedFiles {
				yaml.WriteString(fmt.Sprintf("#     - %s\n", file))
			}
		}
	}

	// Add stop-time comment if configured
	if data.StopTime != "" {
		yaml.WriteString("#\n")
		yaml.WriteString(fmt.Sprintf("# Effective stop-time: %s\n", data.StopTime))
	}

	// Add Mermaid graph of job dependencies
	mermaidGraph := c.jobManager.GenerateMermaidGraph()
	if mermaidGraph != "" {
		yaml.WriteString("#\n")
		yaml.WriteString("# Job Dependency Graph:\n")
		// Add each line of the mermaid graph as a comment
		for _, line := range strings.Split(mermaidGraph, "\n") {
			yaml.WriteString(fmt.Sprintf("# %s\n", line))
		}
	}

	yaml.WriteString("\n")

	// Write basic workflow structure
	yaml.WriteString(fmt.Sprintf("name: \"%s\"\n", data.Name))
	yaml.WriteString(data.On + "\n\n")
	yaml.WriteString("permissions: {}\n\n")
	yaml.WriteString(data.Concurrency + "\n\n")
	yaml.WriteString(data.RunName + "\n\n")

	// Add env section if present
	if data.Env != "" {
		yaml.WriteString(data.Env + "\n\n")
	}

	// Add cache comment if cache configuration was provided
	if data.Cache != "" {
		yaml.WriteString("# Cache configuration from frontmatter was processed and added to the main job steps\n\n")
	}

	// Generate jobs section using JobManager
	yaml.WriteString(c.jobManager.RenderToYAML())

	yamlContent := yaml.String()

	// If we're in non-cloning trial mode and this workflow has issue triggers,
	// replace github.event.issue.number with inputs.issue_number
	if c.trialMode && c.hasIssueTrigger(data.On) {
		yamlContent = c.replaceIssueNumberReferences(yamlContent)
	}

	return yamlContent, nil
}

// isActivationJobNeeded determines if the activation job is required
func (c *Compiler) isActivationJobNeeded() bool {
	// Activation job is always needed to perform the timestamp check
	// It also handles:
	// 1. Command is configured (for team member checking)
	// 2. Text output is needed (for compute-text action)
	// 3. If condition is specified (to handle runtime conditions)
	// 4. Permission checks are needed (consolidated team member validation)
	return true
}

// buildJobs creates all jobs for the workflow and adds them to the job manager
func (c *Compiler) buildJobs(data *WorkflowData, markdownPath string) error {
	// Try to read frontmatter to determine event types for safe events check
	// This is used for the enhanced permission checking logic
	var frontmatter map[string]any
	if content, err := os.ReadFile(markdownPath); err == nil {
		if result, err := parser.ExtractFrontmatterFromContent(string(content)); err == nil {
			frontmatter = result.Frontmatter
		}
	}
	// If frontmatter cannot be read, we'll fall back to the basic permission check logic

	// Main job ID is always constants.AgentJobName

	// Determine if permission checks or stop-time checks are needed
	needsPermissionCheck := c.needsRoleCheck(data, frontmatter)
	hasStopTime := data.StopTime != ""

	// Build pre-activation job if needed (combines membership checks, stop-time validation, and command position check)
	var preActivationJobCreated bool
	hasCommandTrigger := data.Command != ""
	if needsPermissionCheck || hasStopTime || hasCommandTrigger {
		preActivationJob, err := c.buildPreActivationJob(data, needsPermissionCheck)
		if err != nil {
			return fmt.Errorf("failed to build %s job: %w", constants.PreActivationJobName, err)
		}
		if err := c.jobManager.AddJob(preActivationJob); err != nil {
			return fmt.Errorf("failed to add %s job: %w", constants.PreActivationJobName, err)
		}
		preActivationJobCreated = true
	}

	// Build activation job if needed (preamble job that handles runtime conditions)
	// If pre-activation job exists, activation job depends on it and checks the "activated" output
	var activationJobCreated bool

	if c.isActivationJobNeeded() {
		activationJob, err := c.buildActivationJob(data, preActivationJobCreated)
		if err != nil {
			return fmt.Errorf("failed to build activation job: %w", err)
		}
		if err := c.jobManager.AddJob(activationJob); err != nil {
			return fmt.Errorf("failed to add activation job: %w", err)
		}
		activationJobCreated = true
	}

	// Build main workflow job
	mainJob, err := c.buildMainJob(data, activationJobCreated)
	if err != nil {
		return fmt.Errorf("failed to build main job: %w", err)
	}
	if err := c.jobManager.AddJob(mainJob); err != nil {
		return fmt.Errorf("failed to add main job: %w", err)
	}

	// Build safe outputs jobs if configured
	if err := c.buildSafeOutputsJobs(data, constants.AgentJobName, markdownPath); err != nil {
		return fmt.Errorf("failed to build safe outputs jobs: %w", err)
	}

	// Build safe-jobs if configured
	// Safe-jobs should depend on agent job (always) AND detection job (if threat detection is enabled)
	threatDetectionEnabledForSafeJobs := data.SafeOutputs != nil && data.SafeOutputs.ThreatDetection != nil
	if err := c.buildSafeJobs(data, threatDetectionEnabledForSafeJobs); err != nil {
		return fmt.Errorf("failed to build safe-jobs: %w", err)
	}

	// Build additional custom jobs from frontmatter jobs section
	if err := c.buildCustomJobs(data); err != nil {
		return fmt.Errorf("failed to build custom jobs: %w", err)
	}

	return nil
}

// buildSafeOutputsJobs creates all safe outputs jobs if configured
func (c *Compiler) buildSafeOutputsJobs(data *WorkflowData, jobName, markdownPath string) error {
	if data.SafeOutputs == nil {
		return nil
	}

	// Track whether threat detection job is enabled
	threatDetectionEnabled := false

	// Build threat detection job if enabled
	if data.SafeOutputs.ThreatDetection != nil {
		detectionJob, err := c.buildThreatDetectionJob(data, jobName)
		if err != nil {
			return fmt.Errorf("failed to build detection job: %w", err)
		}
		if err := c.jobManager.AddJob(detectionJob); err != nil {
			return fmt.Errorf("failed to add detection job: %w", err)
		}
		threatDetectionEnabled = true
	}

	// Track safe output job names to establish dependencies for update_reaction job
	var safeOutputJobNames []string

	// Track which jobs create_issue, create_discussion, and create_pull_request were created
	// so that add_comment can depend on them and reference their outputs
	var createIssueJobName string
	var createDiscussionJobName string
	var createPullRequestJobName string

	// Build create_issue job if output.create_issue is configured
	if data.SafeOutputs.CreateIssues != nil {
		createIssueJob, err := c.buildCreateOutputIssueJob(data, jobName)
		if err != nil {
			return fmt.Errorf("failed to build create_issue job: %w", err)
		}
		// Safe-output jobs should depend on agent job (always) AND detection job (if enabled)
		if threatDetectionEnabled {
			createIssueJob.Needs = append(createIssueJob.Needs, constants.DetectionJobName)
		}
		if err := c.jobManager.AddJob(createIssueJob); err != nil {
			return fmt.Errorf("failed to add create_issue job: %w", err)
		}
		safeOutputJobNames = append(safeOutputJobNames, createIssueJob.Name)
		createIssueJobName = createIssueJob.Name
	}

	// Build create_agent_task job if output.create-agent-task is configured
	if data.SafeOutputs.CreateAgentTasks != nil {
		createAgentTaskJob, err := c.buildCreateOutputAgentTaskJob(data, jobName)
		if err != nil {
			return fmt.Errorf("failed to build create_agent_task job: %w", err)
		}
		// Safe-output jobs should depend on agent job (always) AND detection job (if enabled)
		if threatDetectionEnabled {
			createAgentTaskJob.Needs = append(createAgentTaskJob.Needs, constants.DetectionJobName)
		}
		if err := c.jobManager.AddJob(createAgentTaskJob); err != nil {
			return fmt.Errorf("failed to add create_agent_task job: %w", err)
		}
		safeOutputJobNames = append(safeOutputJobNames, createAgentTaskJob.Name)
	}

	// Build create_discussion job if output.create_discussion is configured
	if data.SafeOutputs.CreateDiscussions != nil {
		createDiscussionJob, err := c.buildCreateOutputDiscussionJob(data, jobName)
		if err != nil {
			return fmt.Errorf("failed to build create_discussion job: %w", err)
		}
		// Safe-output jobs should depend on agent job (always) AND detection job (if enabled)
		if threatDetectionEnabled {
			createDiscussionJob.Needs = append(createDiscussionJob.Needs, constants.DetectionJobName)
		}
		if err := c.jobManager.AddJob(createDiscussionJob); err != nil {
			return fmt.Errorf("failed to add create_discussion job: %w", err)
		}
		safeOutputJobNames = append(safeOutputJobNames, createDiscussionJob.Name)
		createDiscussionJobName = createDiscussionJob.Name
	}

	// Build create_pull_request job if output.create-pull-request is configured
	// NOTE: This is built BEFORE add_comment so that add_comment can depend on it
	if data.SafeOutputs.CreatePullRequests != nil {
		createPullRequestJob, err := c.buildCreateOutputPullRequestJob(data, jobName)
		if err != nil {
			return fmt.Errorf("failed to build create_pull_request job: %w", err)
		}
		// Safe-output jobs should depend on agent job (always) AND detection job (if enabled)
		if threatDetectionEnabled {
			createPullRequestJob.Needs = append(createPullRequestJob.Needs, constants.DetectionJobName)
		}
		if err := c.jobManager.AddJob(createPullRequestJob); err != nil {
			return fmt.Errorf("failed to add create_pull_request job: %w", err)
		}
		safeOutputJobNames = append(safeOutputJobNames, createPullRequestJob.Name)
		createPullRequestJobName = createPullRequestJob.Name
	}

	// Build add_comment job if output.add-comment is configured
	if data.SafeOutputs.AddComments != nil {
		createCommentJob, err := c.buildCreateOutputAddCommentJob(data, jobName, createIssueJobName, createDiscussionJobName, createPullRequestJobName)
		if err != nil {
			return fmt.Errorf("failed to build add_comment job: %w", err)
		}
		// Safe-output jobs should depend on agent job (always) AND detection job (if enabled)
		if threatDetectionEnabled {
			createCommentJob.Needs = append(createCommentJob.Needs, constants.DetectionJobName)
		}
		if err := c.jobManager.AddJob(createCommentJob); err != nil {
			return fmt.Errorf("failed to add add_comment job: %w", err)
		}
		safeOutputJobNames = append(safeOutputJobNames, createCommentJob.Name)
	}

	// Build create_pr_review_comment job if output.create-pull-request-review-comment is configured
	if data.SafeOutputs.CreatePullRequestReviewComments != nil {
		createPRReviewCommentJob, err := c.buildCreateOutputPullRequestReviewCommentJob(data, jobName)
		if err != nil {
			return fmt.Errorf("failed to build create_pr_review_comment job: %w", err)
		}
		// Safe-output jobs should depend on agent job (always) AND detection job (if enabled)
		if threatDetectionEnabled {
			createPRReviewCommentJob.Needs = append(createPRReviewCommentJob.Needs, constants.DetectionJobName)
		}
		if err := c.jobManager.AddJob(createPRReviewCommentJob); err != nil {
			return fmt.Errorf("failed to add create_pr_review_comment job: %w", err)
		}
		safeOutputJobNames = append(safeOutputJobNames, createPRReviewCommentJob.Name)
	}

	// Build create_code_scanning_alert job if output.create-code-scanning-alert is configured
	if data.SafeOutputs.CreateCodeScanningAlerts != nil {
		// Extract the workflow filename without extension for rule ID prefix
		workflowFilename := strings.TrimSuffix(filepath.Base(markdownPath), ".md")
		createCodeScanningAlertJob, err := c.buildCreateOutputCodeScanningAlertJob(data, jobName, workflowFilename)
		if err != nil {
			return fmt.Errorf("failed to build create_code_scanning_alert job: %w", err)
		}
		// Safe-output jobs should depend on agent job (always) AND detection job (if enabled)
		if threatDetectionEnabled {
			createCodeScanningAlertJob.Needs = append(createCodeScanningAlertJob.Needs, constants.DetectionJobName)
		}
		if err := c.jobManager.AddJob(createCodeScanningAlertJob); err != nil {
			return fmt.Errorf("failed to add create_code_scanning_alert job: %w", err)
		}
		safeOutputJobNames = append(safeOutputJobNames, createCodeScanningAlertJob.Name)
	}

	// Build add_labels job if output.add-labels is configured (including null/empty)
	if data.SafeOutputs.AddLabels != nil {
		addLabelsJob, err := c.buildAddLabelsJob(data, jobName)
		if err != nil {
			return fmt.Errorf("failed to build add_labels job: %w", err)
		}
		// Safe-output jobs should depend on agent job (always) AND detection job (if enabled)
		if threatDetectionEnabled {
			addLabelsJob.Needs = append(addLabelsJob.Needs, constants.DetectionJobName)
		}
		if err := c.jobManager.AddJob(addLabelsJob); err != nil {
			return fmt.Errorf("failed to add add_labels job: %w", err)
		}
		safeOutputJobNames = append(safeOutputJobNames, addLabelsJob.Name)
	}

	// Build update_issue job if output.update-issue is configured
	if data.SafeOutputs.UpdateIssues != nil {
		updateIssueJob, err := c.buildCreateOutputUpdateIssueJob(data, jobName)
		if err != nil {
			return fmt.Errorf("failed to build update_issue job: %w", err)
		}
		// Safe-output jobs should depend on agent job (always) AND detection job (if enabled)
		if threatDetectionEnabled {
			updateIssueJob.Needs = append(updateIssueJob.Needs, constants.DetectionJobName)
		}
		if err := c.jobManager.AddJob(updateIssueJob); err != nil {
			return fmt.Errorf("failed to add update_issue job: %w", err)
		}
		safeOutputJobNames = append(safeOutputJobNames, updateIssueJob.Name)
	}

	// Build push_to_pull_request_branch job if output.push-to-pull-request-branch is configured
	if data.SafeOutputs.PushToPullRequestBranch != nil {
		pushToBranchJob, err := c.buildCreateOutputPushToPullRequestBranchJob(data, jobName)
		if err != nil {
			return fmt.Errorf("failed to build push_to_pull_request_branch job: %w", err)
		}
		// Safe-output jobs should depend on agent job (always) AND detection job (if enabled)
		if threatDetectionEnabled {
			pushToBranchJob.Needs = append(pushToBranchJob.Needs, constants.DetectionJobName)
		}
		if err := c.jobManager.AddJob(pushToBranchJob); err != nil {
			return fmt.Errorf("failed to add push_to_pull_request_branch job: %w", err)
		}
		safeOutputJobNames = append(safeOutputJobNames, pushToBranchJob.Name)
	}

	// Build missing_tool job (always enabled when SafeOutputs exists)
	if data.SafeOutputs.MissingTool != nil {
		missingToolJob, err := c.buildCreateOutputMissingToolJob(data, jobName)
		if err != nil {
			return fmt.Errorf("failed to build missing_tool job: %w", err)
		}
		// Safe-output jobs should depend on agent job (always) AND detection job (if enabled)
		if threatDetectionEnabled {
			missingToolJob.Needs = append(missingToolJob.Needs, constants.DetectionJobName)
		}
		if err := c.jobManager.AddJob(missingToolJob); err != nil {
			return fmt.Errorf("failed to add missing_tool job: %w", err)
		}
		safeOutputJobNames = append(safeOutputJobNames, missingToolJob.Name)
	}

	// Build upload_assets job if output.upload-asset is configured
	if data.SafeOutputs.UploadAssets != nil {
		uploadAssetsJob, err := c.buildUploadAssetsJob(data, jobName)
		if err != nil {
			return fmt.Errorf("failed to build upload_assets job: %w", err)
		}
		// Safe-output jobs should depend on agent job (always) AND detection job (if enabled)
		if threatDetectionEnabled {
			uploadAssetsJob.Needs = append(uploadAssetsJob.Needs, constants.DetectionJobName)
		}
		if err := c.jobManager.AddJob(uploadAssetsJob); err != nil {
			return fmt.Errorf("failed to add upload_assets job: %w", err)
		}
		safeOutputJobNames = append(safeOutputJobNames, uploadAssetsJob.Name)
	}

	// Build update_reaction job if add-comment is configured
	// This job runs last, after all safe output jobs, to update the activation comment on failure
	if data.SafeOutputs.AddComments != nil {
		updateReactionJob, err := c.buildUpdateReactionJob(data, jobName, safeOutputJobNames)
		if err != nil {
			return fmt.Errorf("failed to build update_reaction job: %w", err)
		}
		if updateReactionJob != nil {
			if err := c.jobManager.AddJob(updateReactionJob); err != nil {
				return fmt.Errorf("failed to add update_reaction job: %w", err)
			}
		}
	}

	return nil
}

// buildPreActivationJob creates a unified pre-activation job that combines membership checks and stop-time validation
// This job exposes a single "activated" output that indicates whether the workflow should proceed
func (c *Compiler) buildPreActivationJob(data *WorkflowData, needsPermissionCheck bool) (*Job, error) {
	var steps []string
	var permissions string

	// Add team member check if permission checks are needed
	if needsPermissionCheck {
		steps = c.generateMembershipCheck(data, steps)
	}

	// Add stop-time check if configured
	if data.StopTime != "" {
		// Extract workflow name for the stop-time check
		workflowName := data.Name

		steps = append(steps, "      - name: Check stop-time limit\n")
		steps = append(steps, fmt.Sprintf("        id: %s\n", constants.CheckStopTimeStepID))
		steps = append(steps, "        uses: actions/github-script@v8\n")
		steps = append(steps, "        env:\n")
		steps = append(steps, fmt.Sprintf("          GH_AW_STOP_TIME: %s\n", data.StopTime))
		steps = append(steps, fmt.Sprintf("          GH_AW_WORKFLOW_NAME: %q\n", workflowName))
		steps = append(steps, "        with:\n")
		steps = append(steps, "          script: |\n")

		// Add the JavaScript script with proper indentation
		formattedScript := FormatJavaScriptForYAML(checkStopTimeScript)
		steps = append(steps, formattedScript...)
	}

	// Add command position check if this is a command workflow
	if data.Command != "" {
		steps = append(steps, "      - name: Check command position\n")
		steps = append(steps, fmt.Sprintf("        id: %s\n", constants.CheckCommandPositionStepID))
		steps = append(steps, "        uses: actions/github-script@v8\n")
		steps = append(steps, "        env:\n")
<<<<<<< HEAD
		steps = append(steps, fmt.Sprintf("          GITHUB_AW_COMMAND: %s\n", data.Command))
=======
		steps = append(steps, fmt.Sprintf("          GH_AW_COMMAND: %s\n", data.Command))
>>>>>>> 468cf78c
		steps = append(steps, "        with:\n")
		steps = append(steps, "          script: |\n")

		// Add the JavaScript script with proper indentation
		formattedScript := FormatJavaScriptForYAML(checkCommandPositionScript)
		steps = append(steps, formattedScript...)
	}

	// Generate the activated output expression using expression builders
	var activatedNode ConditionNode

	// Build condition nodes for each check
	var conditions []ConditionNode

	if needsPermissionCheck {
		// Add membership check condition
		membershipCheck := BuildComparison(
			BuildPropertyAccess(fmt.Sprintf("steps.%s.outputs.%s", constants.CheckMembershipStepID, constants.IsTeamMemberOutput)),
			"==",
			BuildStringLiteral("true"),
		)
		conditions = append(conditions, membershipCheck)
	}

	if data.StopTime != "" {
		// Add stop-time check condition
		stopTimeCheck := BuildComparison(
			BuildPropertyAccess(fmt.Sprintf("steps.%s.outputs.%s", constants.CheckStopTimeStepID, constants.StopTimeOkOutput)),
			"==",
			BuildStringLiteral("true"),
		)
		conditions = append(conditions, stopTimeCheck)
	}

	if data.Command != "" {
		// Add command position check condition
		commandPositionCheck := BuildComparison(
			BuildPropertyAccess(fmt.Sprintf("steps.%s.outputs.%s", constants.CheckCommandPositionStepID, constants.CommandPositionOkOutput)),
			"==",
			BuildStringLiteral("true"),
		)
		conditions = append(conditions, commandPositionCheck)
	}

	// Build the final expression
	if len(conditions) == 0 {
		// This should never happen - it means pre-activation job was created without any checks
		// If we reach this point, it's a developer error in the compiler logic
		return nil, fmt.Errorf("developer error: pre-activation job created without permission check or stop-time configuration")
	} else if len(conditions) == 1 {
		// Single condition
		activatedNode = conditions[0]
	} else {
		// Multiple conditions - combine with AND
		activatedNode = conditions[0]
		for i := 1; i < len(conditions); i++ {
			activatedNode = buildAnd(activatedNode, conditions[i])
		}
	}

	// Render the expression with ${{ }} wrapper
	activatedExpression := fmt.Sprintf("${{ %s }}", activatedNode.Render())

	outputs := map[string]string{
		"activated": activatedExpression,
	}

	job := &Job{
		Name:        constants.PreActivationJobName,
		If:          data.If, // Use the existing condition (which may include alias checks)
		RunsOn:      c.formatSafeOutputsRunsOn(data.SafeOutputs),
		Permissions: permissions,
		Steps:       steps,
		Outputs:     outputs,
	}

	return job, nil
}

// buildActivationJob creates the preamble activation job that acts as a barrier for runtime conditions
func (c *Compiler) buildActivationJob(data *WorkflowData, preActivationJobCreated bool) (*Job, error) {
	outputs := map[string]string{}
	var steps []string

	// Team member check is now handled by the separate check_membership job
	// No inline role checks needed in the task job anymore

	// Add timestamp check for lock file vs source file
	steps = append(steps, "      - name: Check workflow file timestamps\n")
	steps = append(steps, "        run: |\n")
	steps = append(steps, "          WORKFLOW_FILE=\"${GITHUB_WORKSPACE}/.github/workflows/$(basename \"$GITHUB_WORKFLOW\" .lock.yml).md\"\n")
	steps = append(steps, "          LOCK_FILE=\"${GITHUB_WORKSPACE}/.github/workflows/$GITHUB_WORKFLOW\"\n")
	steps = append(steps, "          \n")
	steps = append(steps, "          if [ -f \"$WORKFLOW_FILE\" ] && [ -f \"$LOCK_FILE\" ]; then\n")
	steps = append(steps, "            if [ \"$WORKFLOW_FILE\" -nt \"$LOCK_FILE\" ]; then\n")
	steps = append(steps, "              echo \"🔴🔴🔴 WARNING: Lock file '$LOCK_FILE' is outdated! The workflow file '$WORKFLOW_FILE' has been modified more recently. Run 'gh aw compile' to regenerate the lock file.\" >&2\n")
	steps = append(steps, "              echo \"## ⚠️ Workflow Lock File Warning\" >> $GITHUB_STEP_SUMMARY\n")
	steps = append(steps, "              echo \"🔴🔴🔴 **WARNING**: Lock file \\`$LOCK_FILE\\` is outdated!\" >> $GITHUB_STEP_SUMMARY\n")
	steps = append(steps, "              echo \"The workflow file \\`$WORKFLOW_FILE\\` has been modified more recently.\" >> $GITHUB_STEP_SUMMARY\n")
	steps = append(steps, "              echo \"Run \\`gh aw compile\\` to regenerate the lock file.\" >> $GITHUB_STEP_SUMMARY\n")
	steps = append(steps, "              echo \"\" >> $GITHUB_STEP_SUMMARY\n")
	steps = append(steps, "            fi\n")
	steps = append(steps, "          fi\n")

	// Use inlined compute-text script only if needed (no shared action)
	if data.NeedsTextOutput {
		steps = append(steps, "      - name: Compute current body text\n")
		steps = append(steps, "        id: compute-text\n")
		steps = append(steps, "        uses: actions/github-script@v8\n")
		steps = append(steps, "        with:\n")
		steps = append(steps, "          script: |\n")

		// Inline the JavaScript directly instead of using shared action
		steps = append(steps, FormatJavaScriptForYAML(computeTextScript)...)

		// Set up outputs
		outputs["text"] = "${{ steps.compute-text.outputs.text }}"
	}

	// Add reaction step if ai-reaction is configured
	if data.AIReaction != "" {
		reactionCondition := buildReactionCondition()

		steps = append(steps, fmt.Sprintf("      - name: Add %s reaction to the triggering item\n", data.AIReaction))
		steps = append(steps, "        id: react\n")
		steps = append(steps, fmt.Sprintf("        if: %s\n", reactionCondition.Render()))
		steps = append(steps, "        uses: actions/github-script@v8\n")

		// Add environment variables
		steps = append(steps, "        env:\n")
		steps = append(steps, fmt.Sprintf("          GH_AW_REACTION: %s\n", data.AIReaction))
		if data.Command != "" {
			steps = append(steps, fmt.Sprintf("          GH_AW_COMMAND: %s\n", data.Command))
		}
		steps = append(steps, fmt.Sprintf("          GH_AW_WORKFLOW_NAME: %q\n", data.Name))

		steps = append(steps, "        with:\n")
		steps = append(steps, "          script: |\n")

		// Add each line of the script with proper indentation
		formattedScript := FormatJavaScriptForYAML(addReactionAndEditCommentScript)
		steps = append(steps, formattedScript...)

		// Add reaction outputs
		outputs["reaction_id"] = "${{ steps.react.outputs.reaction-id }}"
		outputs["comment_id"] = "${{ steps.react.outputs.comment-id }}"
		outputs["comment_url"] = "${{ steps.react.outputs.comment-url }}"
		outputs["comment_repo"] = "${{ steps.react.outputs.comment-repo }}"
	}

	// If no steps have been added, add a dummy step to make the job valid
	// This can happen when the activation job is created only for an if condition
	if len(steps) == 0 {
		steps = append(steps, "      - run: echo \"Activation success\"\n")
	}

	// Build the conditional expression that validates activation status and other conditions
	var activationNeeds []string
	var activationCondition string

	if preActivationJobCreated {
		// Activation job depends on pre-activation job and checks the "activated" output
		activationNeeds = []string{constants.PreActivationJobName}
		activatedExpr := BuildEquals(
			BuildPropertyAccess(fmt.Sprintf("needs.%s.outputs.%s", constants.PreActivationJobName, constants.ActivatedOutput)),
			BuildStringLiteral("true"),
		)
		if data.If != "" {
			// Strip ${{ }} wrapper from data.If before combining
			unwrappedIf := stripExpressionWrapper(data.If)
			ifExpr := &ExpressionNode{Expression: unwrappedIf}
			combinedExpr := buildAnd(activatedExpr, ifExpr)
			activationCondition = combinedExpr.Render()
		} else {
			activationCondition = activatedExpr.Render()
		}
	} else {
		// No pre-activation check needed
		activationCondition = data.If
	}

	// Set permissions - add reaction permissions if reaction is configured
	var permissions string
	if data.AIReaction != "" {
		perms := NewPermissionsFromMap(map[PermissionScope]PermissionLevel{
			PermissionDiscussions:  PermissionWrite,
			PermissionIssues:       PermissionWrite,
			PermissionPullRequests: PermissionWrite,
		})
		permissions = perms.RenderToYAML()
	}

	job := &Job{
		Name:        constants.ActivationJobName,
		If:          activationCondition,
		RunsOn:      c.formatSafeOutputsRunsOn(data.SafeOutputs),
		Permissions: permissions,
		Steps:       steps,
		Outputs:     outputs,
		Needs:       activationNeeds, // Depend on pre-activation job if it exists
	}

	return job, nil
}

// buildMainJob creates the main workflow job
func (c *Compiler) buildMainJob(data *WorkflowData, activationJobCreated bool) (*Job, error) {
	var steps []string

	var jobCondition = data.If
	if activationJobCreated {
		jobCondition = "" // Main job depends on activation job, so no need for inline condition
	}
	// Permission checks are now handled by the separate check_membership job
	// No role checks needed in the main job

	// Build step content using the generateMainJobSteps helper method
	// but capture it into a string instead of writing directly
	var stepBuilder strings.Builder
	c.generateMainJobSteps(&stepBuilder, data)

	// Split the steps content into individual step entries
	stepsContent := stepBuilder.String()
	if stepsContent != "" {
		steps = append(steps, stepsContent)
	}

	var depends []string
	if activationJobCreated {
		depends = []string{constants.ActivationJobName} // Depend on the activation job only if it exists
	}

	// Build outputs for all engines (GH_AW_SAFE_OUTPUTS functionality)
	// Only include output if the workflow actually uses the safe-outputs feature
	var outputs map[string]string
	if data.SafeOutputs != nil {
		outputs = map[string]string{
			"output":       "${{ steps.collect_output.outputs.output }}",
			"output_types": "${{ steps.collect_output.outputs.output_types }}",
		}
	}

	// Build job-level environment variables for safe outputs
	var env map[string]string
	if data.SafeOutputs != nil {
		env = make(map[string]string)

		// Set GH_AW_SAFE_OUTPUTS to fixed path
		env["GH_AW_SAFE_OUTPUTS"] = "/tmp/gh-aw/safe-outputs/outputs.jsonl"

		// Set GH_AW_SAFE_OUTPUTS_CONFIG with the safe outputs configuration
		safeOutputConfig := generateSafeOutputsConfig(data)
		if safeOutputConfig != "" {
			// The JSON string needs to be properly quoted for YAML
			env["GH_AW_SAFE_OUTPUTS_CONFIG"] = fmt.Sprintf("%q", safeOutputConfig)
		}

		// Add asset-related environment variables if upload-assets is configured
		if data.SafeOutputs.UploadAssets != nil {
			env["GH_AW_ASSETS_BRANCH"] = fmt.Sprintf("%q", data.SafeOutputs.UploadAssets.BranchName)
			env["GH_AW_ASSETS_MAX_SIZE_KB"] = fmt.Sprintf("%d", data.SafeOutputs.UploadAssets.MaxSizeKB)
			env["GH_AW_ASSETS_ALLOWED_EXTS"] = fmt.Sprintf("%q", strings.Join(data.SafeOutputs.UploadAssets.AllowedExts, ","))
		}
	}

	// Generate agent concurrency configuration
	agentConcurrency := GenerateJobConcurrencyConfig(data)

	job := &Job{
		Name:        constants.AgentJobName,
		If:          jobCondition,
		RunsOn:      c.indentYAMLLines(data.RunsOn, "    "),
		Environment: c.indentYAMLLines(data.Environment, "    "),
		Container:   c.indentYAMLLines(data.Container, "    "),
		Services:    c.indentYAMLLines(data.Services, "    "),
		Permissions: c.indentYAMLLines(data.Permissions, "    "),
		Concurrency: c.indentYAMLLines(agentConcurrency, "    "),
		Env:         env,
		Steps:       steps,
		Needs:       depends,
		Outputs:     outputs,
	}

	return job, nil
}

// generateMainJobSteps generates the steps section for the main job
func (c *Compiler) generateMainJobSteps(yaml *strings.Builder, data *WorkflowData) {
	// Determine if we need to add a checkout step
	needsCheckout := c.shouldAddCheckoutStep(data)

	// Add checkout step first if needed
	if needsCheckout {
		yaml.WriteString("      - name: Checkout repository\n")
		yaml.WriteString("        uses: actions/checkout@v5\n")
		// In trial mode without cloning, checkout the logical repo if specified
		if c.trialMode {
			yaml.WriteString("        with:\n")
			if c.trialLogicalRepoSlug != "" {
				yaml.WriteString(fmt.Sprintf("          repository: %s\n", c.trialLogicalRepoSlug))
				// trialTargetRepoName := strings.Split(c.trialLogicalRepoSlug, "/")
				// if len(trialTargetRepoName) == 2 {
				// 	yaml.WriteString(fmt.Sprintf("          path: %s\n", trialTargetRepoName[1]))
				// }
			}
			effectiveToken := getEffectiveGitHubToken("", data.GitHubToken)
			yaml.WriteString(fmt.Sprintf("          token: %s\n", effectiveToken))
		}
	}

	// Add automatic runtime setup steps if needed
	// This detects runtimes from custom steps and MCP configs
	// Must be added BEFORE custom steps so the runtimes are available
	// Runtime detection now smartly filters out runtimes that already have setup actions
	runtimeRequirements := DetectRuntimeRequirements(data)
	runtimeSetupSteps := GenerateRuntimeSetupSteps(runtimeRequirements)
	for _, step := range runtimeSetupSteps {
		for _, line := range step {
			yaml.WriteString(line + "\n")
		}
	}

	// Add custom steps if present
	if data.CustomSteps != "" {
		// Remove "steps:" line and adjust indentation
		lines := strings.Split(data.CustomSteps, "\n")
		if len(lines) > 1 {
			for _, line := range lines[1:] {
				// Skip empty lines
				if strings.TrimSpace(line) == "" {
					yaml.WriteString("\n")
					continue
				}

				// Simply add 6 spaces for job context indentation
				yaml.WriteString("      " + line + "\n")
			}
		}
	}

	// Create /tmp/gh-aw/ base directory for all temporary files
	yaml.WriteString("      - name: Create gh-aw temp directory\n")
	yaml.WriteString("        run: |\n")
	WriteShellScriptToYAML(yaml, createGhAwTmpDirScript, "          ")

	// Add cache steps if cache configuration is present
	generateCacheSteps(yaml, data, c.verbose)

	// Add cache-memory steps if cache-memory configuration is present
	generateCacheMemorySteps(yaml, data)

	// Configure git credentials for agentic workflows
	gitConfigSteps := c.generateGitConfigurationSteps()
	for _, line := range gitConfigSteps {
		yaml.WriteString(line)
	}

	// Add step to checkout PR branch if the event is pull_request
	c.generatePRReadyForReviewCheckout(yaml, data)

	// Add Node.js setup if the engine requires it and it's not already set up in custom steps
	engine, err := c.getAgenticEngine(data.AI)

	if err != nil {
		return
	}

	// Add engine-specific installation steps (includes Node.js setup for npm-based engines)
	installSteps := engine.GetInstallationSteps(data)
	for _, step := range installSteps {
		for _, line := range step {
			yaml.WriteString(line + "\n")
		}
	}

	// GH_AW_SAFE_OUTPUTS is now set at job level, no setup step needed

	// Add MCP setup
	c.generateMCPSetup(yaml, data.Tools, engine, data)

	// Stop-time safety checks are now handled by a dedicated job (stop_time_check)
	// No longer generated in the main job steps

	// Add prompt creation step
	c.generatePrompt(yaml, data)

	// Upload prompt to artifact
	c.generateUploadPrompt(yaml)

	logFile := "agent-stdio"
	logFileFull := "/tmp/gh-aw/agent-stdio.log"

	// Capture agent version if engine supports it
	c.generateAgentVersionCapture(yaml, engine)

	// Generate aw_info.json with agentic run metadata
	c.generateCreateAwInfo(yaml, data, engine)

	// Upload info to artifact
	c.generateUploadAwInfo(yaml)

	// Add AI execution step using the agentic engine
	c.generateEngineExecutionSteps(yaml, data, engine, logFileFull)

	// Add output collection step only if safe-outputs feature is used (GH_AW_SAFE_OUTPUTS functionality)
	if data.SafeOutputs != nil {
		c.generateOutputCollectionStep(yaml, data)
	}

	// Add engine-declared output files collection (if any)
	if len(engine.GetDeclaredOutputFiles()) > 0 {
		c.generateEngineOutputCollection(yaml, engine)
	}

	// Extract and upload squid access logs (if any proxy tools were used)
	c.generateExtractAccessLogs(yaml, data.Tools)
	c.generateUploadAccessLogs(yaml, data.Tools)

	// upload MCP logs (if any MCP tools were used)
	c.generateUploadMCPLogs(yaml)

	// parse agent logs for GITHUB_STEP_SUMMARY
	c.generateLogParsing(yaml, engine)

	// upload agent logs
	var _ string = logFile
	c.generateUploadAgentLogs(yaml, logFileFull)

	// upload assets if upload-asset is configured
	if data.SafeOutputs != nil && data.SafeOutputs.UploadAssets != nil {
		c.generateUploadAssets(yaml)
	}

	// Add error validation for AI execution logs
	c.generateErrorValidation(yaml, engine, data)

	// Add git patch generation step only if safe-outputs create-pull-request feature is used
	if data.SafeOutputs != nil && (data.SafeOutputs.CreatePullRequests != nil || data.SafeOutputs.PushToPullRequestBranch != nil) {
		c.generateGitPatchStep(yaml)
	}

	// Add post-steps (if any) after AI execution
	c.generatePostSteps(yaml, data)
}

func (c *Compiler) generateUploadAgentLogs(yaml *strings.Builder, logFileFull string) {
	yaml.WriteString("      - name: Upload Agent Stdio\n")
	yaml.WriteString("        if: always()\n")
	yaml.WriteString("        uses: actions/upload-artifact@v4\n")
	yaml.WriteString("        with:\n")
	yaml.WriteString("          name: agent-stdio.log\n")
	fmt.Fprintf(yaml, "          path: %s\n", logFileFull)
	yaml.WriteString("          if-no-files-found: warn\n")
}

func (c *Compiler) generateUploadAssets(yaml *strings.Builder) {
	yaml.WriteString("      - name: Upload safe outputs assets\n")
	yaml.WriteString("        if: always()\n")
	yaml.WriteString("        uses: actions/upload-artifact@v4\n")
	yaml.WriteString("        with:\n")
	yaml.WriteString("          name: safe-outputs-assets\n")
	yaml.WriteString("          path: /tmp/gh-aw/safe-outputs/assets/\n")
	yaml.WriteString("          if-no-files-found: ignore\n")
}

func (c *Compiler) generateLogParsing(yaml *strings.Builder, engine CodingAgentEngine) {
	parserScriptName := engine.GetLogParserScriptId()
	if parserScriptName == "" {
		// Skip log parsing if engine doesn't provide a parser
		return
	}

	logParserScript := GetLogParserScript(parserScriptName)
	if logParserScript == "" {
		// Skip if parser script not found
		return
	}

	// Get the log file path for parsing (may be different from stdout/stderr log)
	logFileForParsing := engine.GetLogFileForParsing()

	yaml.WriteString("      - name: Parse agent logs for step summary\n")
	yaml.WriteString("        if: always()\n")
	yaml.WriteString("        uses: actions/github-script@v8\n")
	yaml.WriteString("        env:\n")
	fmt.Fprintf(yaml, "          GH_AW_AGENT_OUTPUT: %s\n", logFileForParsing)
	yaml.WriteString("        with:\n")
	yaml.WriteString("          script: |\n")

	// Inline the JavaScript code with proper indentation
	steps := FormatJavaScriptForYAML(logParserScript)
	for _, step := range steps {
		yaml.WriteString(step)
	}
}

// convertGoPatternToJavaScript converts a Go regex pattern to JavaScript-compatible format
// This removes Go's (?i) inline case-insensitive flag since JavaScript doesn't support it
// The original JavaScript code will use the pattern as-is with "g" flags
func (c *Compiler) convertGoPatternToJavaScript(goPattern string) string {
	// Convert (?i) inline case-insensitive flag by removing it
	// JavaScript RegExp will be created with "gi" flags to handle case insensitivity
	if strings.HasPrefix(goPattern, "(?i)") {
		return goPattern[4:] // Remove (?i) prefix
	}
	return goPattern
}

// convertErrorPatternsToJavaScript converts a slice of Go error patterns to JavaScript-compatible patterns
func (c *Compiler) convertErrorPatternsToJavaScript(goPatterns []ErrorPattern) []ErrorPattern {
	jsPatterns := make([]ErrorPattern, len(goPatterns))
	for i, pattern := range goPatterns {
		jsPatterns[i] = ErrorPattern{
			Pattern:      c.convertGoPatternToJavaScript(pattern.Pattern),
			LevelGroup:   pattern.LevelGroup,
			MessageGroup: pattern.MessageGroup,
			Description:  pattern.Description,
		}
	}
	return jsPatterns
}

func (c *Compiler) generateErrorValidation(yaml *strings.Builder, engine CodingAgentEngine, data *WorkflowData) {
	// Concatenate engine error patterns and configured error patterns
	var errorPatterns []ErrorPattern

	// Add engine-defined patterns
	enginePatterns := engine.GetErrorPatterns()
	errorPatterns = append(errorPatterns, enginePatterns...)

	// Add user-configured patterns from engine config
	if data.EngineConfig != nil && len(data.EngineConfig.ErrorPatterns) > 0 {
		errorPatterns = append(errorPatterns, data.EngineConfig.ErrorPatterns...)
	}

	// Skip if no error patterns are available
	if len(errorPatterns) == 0 {
		return
	}

	// Convert Go regex patterns to JavaScript-compatible patterns
	jsCompatiblePatterns := c.convertErrorPatternsToJavaScript(errorPatterns)

	errorValidationScript := validateErrorsScript
	if errorValidationScript == "" {
		// Skip if validation script not found
		return
	}

	// Get the log file path for validation (may be different from stdout/stderr log)
	logFileForValidation := engine.GetLogFileForParsing()

	yaml.WriteString("      - name: Validate agent logs for errors\n")
	yaml.WriteString("        if: always()\n")
	yaml.WriteString("        uses: actions/github-script@v8\n")
	yaml.WriteString("        env:\n")
	fmt.Fprintf(yaml, "          GH_AW_AGENT_OUTPUT: %s\n", logFileForValidation)

	// Add JavaScript-compatible error patterns as a single JSON array
	patternsJSON, err := json.Marshal(jsCompatiblePatterns)
	if err != nil {
		// Skip if patterns can't be marshaled
		return
	}
	fmt.Fprintf(yaml, "          GH_AW_ERROR_PATTERNS: %q\n", string(patternsJSON))

	yaml.WriteString("        with:\n")
	yaml.WriteString("          script: |\n")

	// Inline the JavaScript code with proper indentation
	steps := FormatJavaScriptForYAML(errorValidationScript)
	for _, step := range steps {
		yaml.WriteString(step)
	}
}

func (c *Compiler) generateUploadAwInfo(yaml *strings.Builder) {
	yaml.WriteString("      - name: Upload agentic run info\n")
	yaml.WriteString("        if: always()\n")
	yaml.WriteString("        uses: actions/upload-artifact@v4\n")
	yaml.WriteString("        with:\n")
	yaml.WriteString("          name: aw_info.json\n")
	yaml.WriteString("          path: /tmp/gh-aw/aw_info.json\n")
	yaml.WriteString("          if-no-files-found: warn\n")
}

func (c *Compiler) generateUploadPrompt(yaml *strings.Builder) {
	yaml.WriteString("      - name: Upload prompt\n")
	yaml.WriteString("        if: always()\n")
	yaml.WriteString("        uses: actions/upload-artifact@v4\n")
	yaml.WriteString("        with:\n")
	yaml.WriteString("          name: prompt.txt\n")
	yaml.WriteString("          path: /tmp/gh-aw/aw-prompts/prompt.txt\n")
	yaml.WriteString("          if-no-files-found: warn\n")
}

func (c *Compiler) generateExtractAccessLogs(yaml *strings.Builder, tools map[string]any) {
	// Check if any tools require proxy setup
	var proxyTools []string
	for toolName, toolConfig := range tools {
		if toolConfigMap, ok := toolConfig.(map[string]any); ok {
			needsProxySetup, _ := needsProxy(toolConfigMap)
			if needsProxySetup {
				proxyTools = append(proxyTools, toolName)
			}
		}
	}

	// If no proxy tools, no access logs to extract
	if len(proxyTools) == 0 {
		return
	}

	yaml.WriteString("      - name: Extract squid access logs\n")
	yaml.WriteString("        if: always()\n")
	yaml.WriteString("        run: |\n")
	WriteShellScriptToYAML(yaml, extractSquidLogsSetupScript, "          ")

	// Sort proxy tools for consistent ordering
	sort.Strings(proxyTools)

	for _, toolName := range proxyTools {
		// Use template and replace TOOLNAME with actual toolName
		scriptForTool := strings.ReplaceAll(extractSquidLogPerToolScript, "TOOLNAME", toolName)
		WriteShellScriptToYAML(yaml, scriptForTool, "          ")
	}
}

func (c *Compiler) generateUploadAccessLogs(yaml *strings.Builder, tools map[string]any) {
	// Check if any tools require proxy setup
	var proxyTools []string
	for toolName, toolConfig := range tools {
		if toolConfigMap, ok := toolConfig.(map[string]any); ok {
			needsProxySetup, _ := needsProxy(toolConfigMap)
			if needsProxySetup {
				proxyTools = append(proxyTools, toolName)
			}
		}
	}

	// If no proxy tools, no access logs to upload
	if len(proxyTools) == 0 {
		return
	}

	yaml.WriteString("      - name: Upload squid access logs\n")
	yaml.WriteString("        if: always()\n")
	yaml.WriteString("        uses: actions/upload-artifact@v4\n")
	yaml.WriteString("        with:\n")
	yaml.WriteString("          name: access.log\n")
	yaml.WriteString("          path: /tmp/gh-aw/access-logs/\n")
	yaml.WriteString("          if-no-files-found: warn\n")
}

func (c *Compiler) generateUploadMCPLogs(yaml *strings.Builder) {
	yaml.WriteString("      - name: Upload MCP logs\n")
	yaml.WriteString("        if: always()\n")
	yaml.WriteString("        uses: actions/upload-artifact@v4\n")
	yaml.WriteString("        with:\n")
	yaml.WriteString("          name: mcp-logs\n")
	yaml.WriteString("          path: /tmp/gh-aw/mcp-logs/\n")
	yaml.WriteString("          if-no-files-found: ignore\n")
}

// validateMarkdownSizeForGitHubActions is no longer used - content is now split into multiple steps
// to handle GitHub Actions script size limits automatically
// func (c *Compiler) validateMarkdownSizeForGitHubActions(content string) error { ... }

// splitContentIntoChunks splits markdown content into chunks that fit within GitHub Actions script size limits
func splitContentIntoChunks(content string) []string {
	const maxChunkSize = 20900        // 21000 - 100 character buffer
	const indentSpaces = "          " // 10 spaces added to each line

	lines := strings.Split(content, "\n")
	var chunks []string
	var currentChunk []string
	currentSize := 0

	for _, line := range lines {
		lineSize := len(indentSpaces) + len(line) + 1 // +1 for newline

		// If adding this line would exceed the limit, start a new chunk
		if currentSize+lineSize > maxChunkSize && len(currentChunk) > 0 {
			chunks = append(chunks, strings.Join(currentChunk, "\n"))
			currentChunk = []string{line}
			currentSize = lineSize
		} else {
			currentChunk = append(currentChunk, line)
			currentSize += lineSize
		}
	}

	// Add the last chunk if there's content
	if len(currentChunk) > 0 {
		chunks = append(chunks, strings.Join(currentChunk, "\n"))
	}

	return chunks
}

func (c *Compiler) generatePrompt(yaml *strings.Builder, data *WorkflowData) {
	// Clean the markdown content
	cleanedMarkdownContent := removeXMLComments(data.MarkdownContent)

	// Wrap GitHub expressions in template conditionals
	cleanedMarkdownContent = wrapExpressionsInTemplateConditionals(cleanedMarkdownContent)

	// Split content into manageable chunks
	chunks := splitContentIntoChunks(cleanedMarkdownContent)

	// Create the initial prompt file step
	yaml.WriteString("      - name: Create prompt\n")
	yaml.WriteString("        env:\n")
	yaml.WriteString("          GH_AW_PROMPT: /tmp/gh-aw/aw-prompts/prompt.txt\n")
	if data.SafeOutputs != nil {
		yaml.WriteString("          GH_AW_SAFE_OUTPUTS: ${{ env.GH_AW_SAFE_OUTPUTS }}\n")
	}
	yaml.WriteString("        run: |\n")
	WriteShellScriptToYAML(yaml, createPromptFirstScript, "          ")

	if len(chunks) > 0 {
		yaml.WriteString("          cat > $GH_AW_PROMPT << 'EOF'\n")
		for _, line := range strings.Split(chunks[0], "\n") {
			yaml.WriteString("          " + line + "\n")
		}
		yaml.WriteString("          EOF\n")
	} else {
		yaml.WriteString("          touch $GH_AW_PROMPT\n")
	}

	// Create additional steps for remaining chunks
	for i, chunk := range chunks[1:] {
		stepNum := i + 2
		yaml.WriteString(fmt.Sprintf("      - name: Append prompt (part %d)\n", stepNum))
		yaml.WriteString("        env:\n")
		yaml.WriteString("          GH_AW_PROMPT: /tmp/gh-aw/aw-prompts/prompt.txt\n")
		yaml.WriteString("        run: |\n")
		yaml.WriteString("          cat >> $GH_AW_PROMPT << 'EOF'\n")
		for _, line := range strings.Split(chunk, "\n") {
			yaml.WriteString("          " + line + "\n")
		}
		yaml.WriteString("          EOF\n")
	}

	// Add XPIA security prompt as separate step if enabled (before other prompts)
	c.generateXPIAPromptStep(yaml, data)

	// Add temporary folder usage instructions
	c.generateTempFolderPromptStep(yaml)

	// Add playwright output directory instructions if playwright tool is enabled
	c.generatePlaywrightPromptStep(yaml, data)

	// Add edit tool accessibility instructions if edit tool is enabled
	c.generateEditToolPromptStep(yaml, data)

	// trialTargetRepoName := strings.Split(c.trialLogicalRepoSlug, "/")
	// if len(trialTargetRepoName) == 2 {
	// 	yaml.WriteString(fmt.Sprintf("          path: %s\n", trialTargetRepoName[1]))
	// }
	// If trialling, generate a step to append a note about it in the prompt
	if c.trialMode {
		yaml.WriteString("      - name: Append trial mode note to prompt\n")
		yaml.WriteString("        env:\n")
		yaml.WriteString("          GH_AW_PROMPT: /tmp/gh-aw/aw-prompts/prompt.txt\n")
		yaml.WriteString("        run: |\n")
		yaml.WriteString("          cat >> $GH_AW_PROMPT << 'EOF'\n")
		yaml.WriteString("          ## Note\n")
		yaml.WriteString(fmt.Sprintf("          This workflow is running in directory $GITHUB_WORKSPACE, but that directory actually contains the contents of the repository '%s'.\n", c.trialLogicalRepoSlug))
		yaml.WriteString("          EOF\n")
	}

	// Add cache memory prompt as separate step if enabled
	c.generateCacheMemoryPromptStep(yaml, data.CacheMemoryConfig)

	// Add safe outputs prompt as separate step if enabled
	c.generateSafeOutputsPromptStep(yaml, data.SafeOutputs)

	// Add GitHub context prompt as separate step if GitHub tool is enabled
	c.generateGitHubContextPromptStep(yaml, data)

	// Add PR context prompt as separate step if enabled
	c.generatePRContextPromptStep(yaml, data)

	// Add template rendering step if conditional patterns are detected
	c.generateTemplateRenderingStep(yaml, data)

	// Print prompt to step summary (merged into prompt generation)
	yaml.WriteString("      - name: Print prompt to step summary\n")
	yaml.WriteString("        env:\n")
	yaml.WriteString("          GH_AW_PROMPT: /tmp/gh-aw/aw-prompts/prompt.txt\n")
	yaml.WriteString("        run: |\n")
	WriteShellScriptToYAML(yaml, printPromptSummaryScript, "          ")
}

// generateCacheMemoryPromptStep generates a separate step for cache memory prompt section
func (c *Compiler) generateCacheMemoryPromptStep(yaml *strings.Builder, config *CacheMemoryConfig) {
	if config == nil || len(config.Caches) == 0 {
		return
	}

	appendPromptStepWithHeredoc(yaml,
		"Append cache memory instructions to prompt",
		func(y *strings.Builder) {
			generateCacheMemoryPromptSection(y, config)
		})
}

// generateSafeOutputsPromptStep generates a separate step for safe outputs prompt section
func (c *Compiler) generateSafeOutputsPromptStep(yaml *strings.Builder, safeOutputs *SafeOutputsConfig) {
	if safeOutputs == nil {
		return
	}

	appendPromptStepWithHeredoc(yaml,
		"Append safe outputs instructions to prompt",
		func(y *strings.Builder) {
			generateSafeOutputsPromptSection(y, safeOutputs)
		})
}

// generatePostSteps generates the post-steps section that runs after AI execution
func (c *Compiler) generatePostSteps(yaml *strings.Builder, data *WorkflowData) {
	if data.PostSteps != "" {
		// Remove "post-steps:" line and adjust indentation, similar to CustomSteps processing
		lines := strings.Split(data.PostSteps, "\n")
		if len(lines) > 1 {
			for _, line := range lines[1:] {
				// Trim trailing whitespace
				trimmed := strings.TrimRight(line, " ")
				// Skip empty lines
				if strings.TrimSpace(trimmed) == "" {
					yaml.WriteString("\n")
					continue
				}
				// Steps need 6-space indentation (      - name:)
				// Nested properties need 8-space indentation (        run:)
				if strings.HasPrefix(line, "  ") {
					yaml.WriteString("        " + line[2:] + "\n")
				} else {
					yaml.WriteString("      " + line + "\n")
				}
			}
		}
	}
}

// extractJobsFromFrontmatter extracts job configuration from frontmatter
func (c *Compiler) extractJobsFromFrontmatter(frontmatter map[string]any) map[string]any {
	if jobs, exists := frontmatter["jobs"]; exists {
		if jobsMap, ok := jobs.(map[string]any); ok {
			return jobsMap
		}
	}
	return make(map[string]any)
}

// buildCustomJobs creates custom jobs defined in the frontmatter jobs section
func (c *Compiler) buildCustomJobs(data *WorkflowData) error {
	for jobName, jobConfig := range data.Jobs {
		if configMap, ok := jobConfig.(map[string]any); ok {
			job := &Job{
				Name: jobName,
			}

			// Extract job dependencies
			if needs, hasNeeds := configMap["needs"]; hasNeeds {
				if needsList, ok := needs.([]any); ok {
					for _, need := range needsList {
						if needStr, ok := need.(string); ok {
							job.Needs = append(job.Needs, needStr)
						}
					}
				} else if needStr, ok := needs.(string); ok {
					// Single dependency as string
					job.Needs = append(job.Needs, needStr)
				}
			}

			// Extract other job properties
			if runsOn, hasRunsOn := configMap["runs-on"]; hasRunsOn {
				if runsOnStr, ok := runsOn.(string); ok {
					job.RunsOn = fmt.Sprintf("runs-on: %s", runsOnStr)
				}
			}

			if ifCond, hasIf := configMap["if"]; hasIf {
				if ifStr, ok := ifCond.(string); ok {
					job.If = c.extractExpressionFromIfString(ifStr)
				}
			}

			// Add basic steps if specified
			if steps, hasSteps := configMap["steps"]; hasSteps {
				if stepsList, ok := steps.([]any); ok {
					for _, step := range stepsList {
						if stepMap, ok := step.(map[string]any); ok {
							stepYAML, err := c.convertStepToYAML(stepMap)
							if err != nil {
								return fmt.Errorf("failed to convert step to YAML for job '%s': %w", jobName, err)
							}
							job.Steps = append(job.Steps, stepYAML)
						}
					}
				}
			}

			if err := c.jobManager.AddJob(job); err != nil {
				return fmt.Errorf("failed to add custom job '%s': %w", jobName, err)
			}
		}
	}

	return nil
}

// shouldAddCheckoutStep determines if the checkout step should be added based on permissions and custom steps
func (c *Compiler) shouldAddCheckoutStep(data *WorkflowData) bool {
	// Check condition 1: If custom steps already contain checkout, don't add another one
	if data.CustomSteps != "" && ContainsCheckout(data.CustomSteps) {
		return false // Custom steps already have checkout
	}

	// Check condition 2: If permissions don't grant contents access, don't add checkout
	permParser := NewPermissionsParser(data.Permissions)
	if !permParser.HasContentsReadAccess() {
		return false // No contents read access, so checkout is not needed
	}

	// If we get here, permissions allow contents access and custom steps (if any) don't contain checkout
	return true // Add checkout because it's needed and not already present
}

// convertStepToYAML converts a step map to YAML string with proper indentation
func (c *Compiler) convertStepToYAML(stepMap map[string]any) (string, error) {
	return ConvertStepToYAML(stepMap)
}

// generateEngineExecutionSteps uses the new GetExecutionSteps interface method
func (c *Compiler) generateEngineExecutionSteps(yaml *strings.Builder, data *WorkflowData, engine CodingAgentEngine, logFile string) {

	steps := engine.GetExecutionSteps(data, logFile)

	for _, step := range steps {
		for _, line := range step {
			yaml.WriteString(line + "\n")
		}
	}
}

// generateAgentVersionCapture generates a step that captures the agent version if the engine supports it
func (c *Compiler) generateAgentVersionCapture(yaml *strings.Builder, engine CodingAgentEngine) {
	versionCmd := engine.GetVersionCommand()
	if versionCmd == "" {
		// Engine doesn't support version reporting, set empty env var
		yaml.WriteString("      - name: Set agent version (not available)\n")
		yaml.WriteString("        run: echo \"AGENT_VERSION=\" >> $GITHUB_ENV\n")
		return
	}

	yaml.WriteString("      - name: Capture agent version\n")
	yaml.WriteString("        run: |\n")
	fmt.Fprintf(yaml, "          VERSION_OUTPUT=$(%s 2>&1 || echo \"unknown\")\n", versionCmd)
	WriteShellScriptToYAML(yaml, captureAgentVersionScript, "          ")
}

// generateCreateAwInfo generates a step that creates aw_info.json with agentic run metadata
func (c *Compiler) generateCreateAwInfo(yaml *strings.Builder, data *WorkflowData, engine CodingAgentEngine) {
	yaml.WriteString("      - name: Generate agentic run info\n")
	yaml.WriteString("        uses: actions/github-script@v8\n")
	yaml.WriteString("        with:\n")
	yaml.WriteString("          script: |\n")
	yaml.WriteString("            const fs = require('fs');\n")
	yaml.WriteString("            \n")
	yaml.WriteString("            const awInfo = {\n")

	// Engine ID (prefer EngineConfig.ID, fallback to AI field for backwards compatibility)
	engineID := engine.GetID()
	if data.EngineConfig != nil && data.EngineConfig.ID != "" {
		engineID = data.EngineConfig.ID
	} else if data.AI != "" {
		engineID = data.AI
	}
	fmt.Fprintf(yaml, "              engine_id: \"%s\",\n", engineID)

	// Engine display name
	fmt.Fprintf(yaml, "              engine_name: \"%s\",\n", engine.GetDisplayName())

	// Model information
	model := ""
	if data.EngineConfig != nil && data.EngineConfig.Model != "" {
		model = data.EngineConfig.Model
	}
	fmt.Fprintf(yaml, "              model: \"%s\",\n", model)

	// Version information
	version := ""
	if data.EngineConfig != nil && data.EngineConfig.Version != "" {
		version = data.EngineConfig.Version
	}
	fmt.Fprintf(yaml, "              version: \"%s\",\n", version)

	// Agent version captured from running version command
	yaml.WriteString("              agent_version: process.env.AGENT_VERSION || \"\",\n")

	// Workflow information
	fmt.Fprintf(yaml, "              workflow_name: \"%s\",\n", data.Name)
	fmt.Fprintf(yaml, "              experimental: %t,\n", engine.IsExperimental())
	fmt.Fprintf(yaml, "              supports_tools_allowlist: %t,\n", engine.SupportsToolsAllowlist())
	fmt.Fprintf(yaml, "              supports_http_transport: %t,\n", engine.SupportsHTTPTransport())

	// Run metadata
	yaml.WriteString("              run_id: context.runId,\n")
	yaml.WriteString("              run_number: context.runNumber,\n")
	yaml.WriteString("              run_attempt: process.env.GITHUB_RUN_ATTEMPT,\n")
	yaml.WriteString("              repository: context.repo.owner + '/' + context.repo.repo,\n")
	yaml.WriteString("              ref: context.ref,\n")
	yaml.WriteString("              sha: context.sha,\n")
	yaml.WriteString("              actor: context.actor,\n")
	yaml.WriteString("              event_name: context.eventName,\n")

	// Add staged value from safe-outputs configuration
	stagedValue := "false"
	if data.SafeOutputs != nil && data.SafeOutputs.Staged {
		stagedValue = "true"
	}
	fmt.Fprintf(yaml, "              staged: %s,\n", stagedValue)

	yaml.WriteString("              created_at: new Date().toISOString()\n")

	yaml.WriteString("            };\n")
	yaml.WriteString("            \n")
	yaml.WriteString("            // Write to /tmp/gh-aw directory to avoid inclusion in PR\n")
	yaml.WriteString("            const tmpPath = '/tmp/gh-aw/aw_info.json';\n")
	yaml.WriteString("            fs.writeFileSync(tmpPath, JSON.stringify(awInfo, null, 2));\n")
	yaml.WriteString("            console.log('Generated aw_info.json at:', tmpPath);\n")
	yaml.WriteString("            console.log(JSON.stringify(awInfo, null, 2));\n")
}

// generateOutputCollectionStep generates a step that reads the output file and sets it as a GitHub Actions output
func (c *Compiler) generateOutputCollectionStep(yaml *strings.Builder, data *WorkflowData) {
	yaml.WriteString("      - name: Upload Safe Outputs\n")
	yaml.WriteString("        if: always()\n")
	yaml.WriteString("        uses: actions/upload-artifact@v4\n")
	yaml.WriteString("        with:\n")
	fmt.Fprintf(yaml, "          name: %s\n", constants.SafeOutputArtifactName)
	yaml.WriteString("          path: ${{ env.GH_AW_SAFE_OUTPUTS }}\n")
	yaml.WriteString("          if-no-files-found: warn\n")

	yaml.WriteString("      - name: Ingest agent output\n")
	yaml.WriteString("        id: collect_output\n")
	yaml.WriteString("        uses: actions/github-script@v8\n")

	// Add environment variables for JSONL validation
	yaml.WriteString("        env:\n")
	yaml.WriteString("          GH_AW_SAFE_OUTPUTS: ${{ env.GH_AW_SAFE_OUTPUTS }}\n")

	// Pass the safe-outputs configuration for validation
	safeOutputConfig := generateSafeOutputsConfig(data)
	if safeOutputConfig != "" {
		fmt.Fprintf(yaml, "          GH_AW_SAFE_OUTPUTS_CONFIG: %q\n", safeOutputConfig)
	}

	// Add allowed domains configuration for sanitization
	if data.SafeOutputs != nil && len(data.SafeOutputs.AllowedDomains) > 0 {
		domainsStr := strings.Join(data.SafeOutputs.AllowedDomains, ",")
		fmt.Fprintf(yaml, "          GH_AW_ALLOWED_DOMAINS: %q\n", domainsStr)
	}

	// Add command name for command trigger prevention in safe outputs
	if data.Command != "" {
		fmt.Fprintf(yaml, "          GH_AW_COMMAND: %s\n", data.Command)
	}

	// Add command name for command trigger prevention in safe outputs
	if data.Command != "" {
		fmt.Fprintf(yaml, "          GITHUB_AW_COMMAND: %s\n", data.Command)
	}

	yaml.WriteString("        with:\n")
	yaml.WriteString("          script: |\n")

	// Add each line of the script with proper indentation
	WriteJavaScriptToYAML(yaml, collectJSONLOutputScript)

	yaml.WriteString("      - name: Upload sanitized agent output\n")
	yaml.WriteString("        if: always() && env.GH_AW_AGENT_OUTPUT\n")
	yaml.WriteString("        uses: actions/upload-artifact@v4\n")
	yaml.WriteString("        with:\n")
	yaml.WriteString("          name: agent_output.json\n")
	yaml.WriteString("          path: ${{ env.GH_AW_AGENT_OUTPUT }}\n")
	yaml.WriteString("          if-no-files-found: warn\n")

}

// validateHTTPTransportSupport validates that HTTP MCP servers are only used with engines that support HTTP transport
func (c *Compiler) validateHTTPTransportSupport(tools map[string]any, engine CodingAgentEngine) error {
	if engine.SupportsHTTPTransport() {
		// Engine supports HTTP transport, no validation needed
		return nil
	}

	// Engine doesn't support HTTP transport, check for HTTP MCP servers
	for toolName, toolConfig := range tools {
		if config, ok := toolConfig.(map[string]any); ok {
			if hasMcp, mcpType := hasMCPConfig(config); hasMcp && mcpType == "http" {
				return fmt.Errorf("tool '%s' uses HTTP transport which is not supported by engine '%s' (only stdio transport is supported)", toolName, engine.GetID())
			}
		}
	}

	return nil
}

// validateMaxTurnsSupport validates that max-turns is only used with engines that support this feature
func (c *Compiler) validateMaxTurnsSupport(frontmatter map[string]any, engine CodingAgentEngine) error {
	// Check if max-turns is specified in the engine config
	engineSetting, engineConfig := c.ExtractEngineConfig(frontmatter)
	_ = engineSetting // Suppress unused variable warning

	hasMaxTurns := engineConfig != nil && engineConfig.MaxTurns != ""

	if !hasMaxTurns {
		// No max-turns specified, no validation needed
		return nil
	}

	// max-turns is specified, check if the engine supports it
	if !engine.SupportsMaxTurns() {
		return fmt.Errorf("max-turns not supported: engine '%s' does not support the max-turns feature", engine.GetID())
	}

	// Engine supports max-turns - additional validation could be added here if needed
	// For now, we rely on JSON schema validation for format checking

	return nil
}

// validateWebSearchSupport validates that web-search tool is only used with engines that support this feature
func (c *Compiler) validateWebSearchSupport(tools map[string]any, engine CodingAgentEngine) {
	// Check if web-search tool is requested
	_, hasWebSearch := tools["web-search"]

	if !hasWebSearch {
		// No web-search specified, no validation needed
		return
	}

	// web-search is specified, check if the engine supports it
	if !engine.SupportsWebSearch() {
		fmt.Fprintln(os.Stderr, console.FormatWarningMessage(fmt.Sprintf("Engine '%s' does not support the web-search tool. See https://githubnext.github.io/gh-aw/guides/web-search/ for alternatives.", engine.GetID())))
		c.IncrementWarningCount()
	}
}

// parseBaseSafeOutputConfig parses common fields (max, min, github-token) from a config map
func (c *Compiler) parseBaseSafeOutputConfig(configMap map[string]any, config *BaseSafeOutputConfig) {
	// Parse max
	if max, exists := configMap["max"]; exists {
		if maxInt, ok := parseIntValue(max); ok {
			config.Max = maxInt
		}
	}

	// Parse min
	if min, exists := configMap["min"]; exists {
		if minInt, ok := parseIntValue(min); ok {
			config.Min = minInt
		}
	}

	// Parse github-token
	if githubToken, exists := configMap["github-token"]; exists {
		if githubTokenStr, ok := githubToken.(string); ok {
			config.GitHubToken = githubTokenStr
		}
	}
}<|MERGE_RESOLUTION|>--- conflicted
+++ resolved
@@ -193,7 +193,6 @@
 // SafeOutputsConfig holds configuration for automatic output routes
 type SafeOutputsConfig struct {
 	CreateIssues                    *CreateIssuesConfig                    `yaml:"create-issues,omitempty"`
-	CreateAgentTasks                *CreateAgentTaskConfig                 `yaml:"create-agent-tasks,omitempty"`
 	CreateDiscussions               *CreateDiscussionsConfig               `yaml:"create-discussions,omitempty"`
 	AddComments                     *AddCommentsConfig                     `yaml:"add-comments,omitempty"`
 	CreatePullRequests              *CreatePullRequestsConfig              `yaml:"create-pull-requests,omitempty"`
@@ -1994,22 +1993,6 @@
 		createIssueJobName = createIssueJob.Name
 	}
 
-	// Build create_agent_task job if output.create-agent-task is configured
-	if data.SafeOutputs.CreateAgentTasks != nil {
-		createAgentTaskJob, err := c.buildCreateOutputAgentTaskJob(data, jobName)
-		if err != nil {
-			return fmt.Errorf("failed to build create_agent_task job: %w", err)
-		}
-		// Safe-output jobs should depend on agent job (always) AND detection job (if enabled)
-		if threatDetectionEnabled {
-			createAgentTaskJob.Needs = append(createAgentTaskJob.Needs, constants.DetectionJobName)
-		}
-		if err := c.jobManager.AddJob(createAgentTaskJob); err != nil {
-			return fmt.Errorf("failed to add create_agent_task job: %w", err)
-		}
-		safeOutputJobNames = append(safeOutputJobNames, createAgentTaskJob.Name)
-	}
-
 	// Build create_discussion job if output.create_discussion is configured
 	if data.SafeOutputs.CreateDiscussions != nil {
 		createDiscussionJob, err := c.buildCreateOutputDiscussionJob(data, jobName)
@@ -2228,11 +2211,7 @@
 		steps = append(steps, fmt.Sprintf("        id: %s\n", constants.CheckCommandPositionStepID))
 		steps = append(steps, "        uses: actions/github-script@v8\n")
 		steps = append(steps, "        env:\n")
-<<<<<<< HEAD
-		steps = append(steps, fmt.Sprintf("          GITHUB_AW_COMMAND: %s\n", data.Command))
-=======
 		steps = append(steps, fmt.Sprintf("          GH_AW_COMMAND: %s\n", data.Command))
->>>>>>> 468cf78c
 		steps = append(steps, "        with:\n")
 		steps = append(steps, "          script: |\n")
 
@@ -3307,11 +3286,6 @@
 		fmt.Fprintf(yaml, "          GH_AW_COMMAND: %s\n", data.Command)
 	}
 
-	// Add command name for command trigger prevention in safe outputs
-	if data.Command != "" {
-		fmt.Fprintf(yaml, "          GITHUB_AW_COMMAND: %s\n", data.Command)
-	}
-
 	yaml.WriteString("        with:\n")
 	yaml.WriteString("          script: |\n")
 
