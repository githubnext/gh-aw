--- conflicted
+++ resolved
@@ -1540,21 +1540,12 @@
 	// Get existing github tool configuration
 	githubTool := tools["github"]
 
-<<<<<<< HEAD
-	// Check if github tool is explicitly disabled (github: false)
-	if githubTool == false {
-		// Remove the github tool entirely
-		delete(tools, "github")
-	} else {
-		// github tool is not disabled, configure it
-=======
 	// Check if github is explicitly disabled (github: false)
 	if githubTool == false {
 		// Remove the github tool entirely when set to false
 		delete(tools, "github")
 	} else {
 		// Process github tool configuration
->>>>>>> b5904005
 		var githubConfig map[string]any
 
 		if toolConfig, ok := githubTool.(map[string]any); ok {
