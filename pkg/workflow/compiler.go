--- conflicted
+++ resolved
@@ -1745,6 +1745,33 @@
 	return job, nil
 }
 
+// hasContentsPermission checks if the given permissions string includes contents access
+// Returns true if permissions include contents: read, contents: write, read-all, write-all, read, or write
+func (c *Compiler) hasContentsPermission(permissions string) bool {
+	if permissions == "" {
+		return false
+	}
+
+	// Convert to lowercase for case-insensitive matching
+	permsLower := strings.ToLower(permissions)
+
+	// Check for global permission levels that include contents access
+	if strings.Contains(permsLower, "read-all") ||
+		strings.Contains(permsLower, "write-all") ||
+		strings.Contains(permsLower, "permissions: read") ||
+		strings.Contains(permsLower, "permissions: write") {
+		return true
+	}
+
+	// Check for explicit contents permissions
+	if strings.Contains(permsLower, "contents: read") ||
+		strings.Contains(permsLower, "contents: write") {
+		return true
+	}
+
+	return false
+}
+
 // generateMainJobSteps generates the steps section for the main job
 func (c *Compiler) generateMainJobSteps(yaml *strings.Builder, data *WorkflowData) {
 	// Add custom steps or default checkout step
@@ -1764,8 +1791,11 @@
 			}
 		}
 	} else {
-		yaml.WriteString("      - name: Checkout repository\n")
-		yaml.WriteString("        uses: actions/checkout@v5\n")
+		// Only add checkout step if permissions include contents access
+		if c.hasContentsPermission(data.Permissions) {
+			yaml.WriteString("      - name: Checkout repository\n")
+			yaml.WriteString("        uses: actions/checkout@v5\n")
+		}
 	}
 
 	// Add cache steps if cache configuration is present
@@ -2065,1381 +2095,11 @@
 	}
 }
 
-<<<<<<< HEAD
-// hasContentsPermission checks if the given permissions string includes contents access
-// Returns true if permissions include contents: read, contents: write, read-all, write-all, read, or write
-func (c *Compiler) hasContentsPermission(permissions string) bool {
-	if permissions == "" {
-		return false
-	}
-
-	// Convert to lowercase for case-insensitive matching
-	permsLower := strings.ToLower(permissions)
-
-	// Check for global permission levels that include contents access
-	if strings.Contains(permsLower, "read-all") ||
-		strings.Contains(permsLower, "write-all") ||
-		strings.Contains(permsLower, "permissions: read") ||
-		strings.Contains(permsLower, "permissions: write") {
-		return true
-	}
-
-	// Check for explicit contents permissions
-	if strings.Contains(permsLower, "contents: read") ||
-		strings.Contains(permsLower, "contents: write") {
-		return true
-	}
-
-	return false
-}
-
-// generateMainJobSteps generates the steps section for the main job
-func (c *Compiler) generateMainJobSteps(yaml *strings.Builder, data *WorkflowData) {
-	// Add custom steps or default checkout step
-	if data.CustomSteps != "" {
-		// Remove "steps:" line and adjust indentation
-		lines := strings.Split(data.CustomSteps, "\n")
-		if len(lines) > 1 {
-			for _, line := range lines[1:] {
-				// Skip empty lines
-				if strings.TrimSpace(line) == "" {
-					yaml.WriteString("\n")
-					continue
-				}
-
-				// Simply add 6 spaces for job context indentation
-				yaml.WriteString("      " + line + "\n")
-			}
-		}
-	} else {
-		// Only add checkout step if permissions include contents access
-		if c.hasContentsPermission(data.Permissions) {
-			yaml.WriteString("      - name: Checkout repository\n")
-			yaml.WriteString("        uses: actions/checkout@v5\n")
-		}
-	}
-
-	// Add cache steps if cache configuration is present
-	generateCacheSteps(yaml, data, c.verbose)
-
-	// Add cache-memory steps if cache-memory configuration is present
-	generateCacheMemorySteps(yaml, data, c.verbose)
-
-	// Configure git credentials if git operations will be needed
-	if needsGitCommands(data.SafeOutputs) {
-		c.generateGitConfiguration(yaml, data)
-	}
-
-	// Add Node.js setup if the engine requires it
-	engine, err := c.getAgenticEngine(data.AI)
-
-	if err != nil {
-		return
-	}
-
-	// Add engine-specific installation steps
-	installSteps := engine.GetInstallationSteps(data)
-	for _, step := range installSteps {
-		for _, line := range step {
-			yaml.WriteString(line + "\n")
-		}
-	}
-
-	// Generate output file setup step only if safe-outputs feature is used (GITHUB_AW_SAFE_OUTPUTS functionality)
-	if data.SafeOutputs != nil {
-		c.generateOutputFileSetup(yaml)
-	}
-
-	// Add MCP setup
-	c.generateMCPSetup(yaml, data.Tools, engine, data)
-
-	// Add safety checks before executing agentic tools
-	c.generateSafetyChecks(yaml, data)
-
-	// Add prompt creation step
-	c.generatePrompt(yaml, data)
-
-	logFile := generateSafeFileName(data.Name)
-	logFileFull := fmt.Sprintf("/tmp/%s.log", logFile)
-
-	// Generate aw_info.json with agentic run metadata
-	c.generateCreateAwInfo(yaml, data, engine)
-
-	// Upload info to artifact
-	c.generateUploadAwInfo(yaml)
-
-	// Add AI execution step using the agentic engine
-	c.generateEngineExecutionSteps(yaml, data, engine, logFileFull)
-
-	// Add output collection step only if safe-outputs feature is used (GITHUB_AW_SAFE_OUTPUTS functionality)
-	if data.SafeOutputs != nil {
-		c.generateOutputCollectionStep(yaml, data)
-	}
-
-	// Add engine-declared output files collection (if any)
-	if len(engine.GetDeclaredOutputFiles()) > 0 {
-		c.generateEngineOutputCollection(yaml, engine)
-	}
-
-	// Extract and upload squid access logs (if any proxy tools were used)
-	c.generateExtractAccessLogs(yaml, data.Tools)
-	c.generateUploadAccessLogs(yaml, data.Tools)
-
-	// parse agent logs for GITHUB_STEP_SUMMARY
-	c.generateLogParsing(yaml, engine, logFileFull)
-
-	// upload agent logs
-	c.generateUploadAgentLogs(yaml, logFile, logFileFull)
-
-	// Add error validation for AI execution logs
-	c.generateErrorValidation(yaml, engine, logFileFull, data)
-
-	// Add git patch generation step only if safe-outputs create-pull-request feature is used
-	if data.SafeOutputs != nil && (data.SafeOutputs.CreatePullRequests != nil || data.SafeOutputs.PushToPullRequestBranch != nil) {
-		c.generateGitPatchStep(yaml)
-	}
-
-	// Add post-steps (if any) after AI execution
-	c.generatePostSteps(yaml, data)
-}
-
-func (c *Compiler) generateUploadAgentLogs(yaml *strings.Builder, logFile string, logFileFull string) {
-	yaml.WriteString("      - name: Upload agent logs\n")
-	yaml.WriteString("        if: always()\n")
-	yaml.WriteString("        uses: actions/upload-artifact@v4\n")
-	yaml.WriteString("        with:\n")
-	fmt.Fprintf(yaml, "          name: %s.log\n", logFile)
-	fmt.Fprintf(yaml, "          path: %s\n", logFileFull)
-	yaml.WriteString("          if-no-files-found: warn\n")
-}
-
-func (c *Compiler) generateLogParsing(yaml *strings.Builder, engine CodingAgentEngine, logFileFull string) {
-	parserScriptName := engine.GetLogParserScriptId()
-	if parserScriptName == "" {
-		// Skip log parsing if engine doesn't provide a parser
-		return
-	}
-
-	logParserScript := GetLogParserScript(parserScriptName)
-	if logParserScript == "" {
-		// Skip if parser script not found
-		return
-	}
-
-	yaml.WriteString("      - name: Parse agent logs for step summary\n")
-	yaml.WriteString("        if: always()\n")
-	yaml.WriteString("        uses: actions/github-script@v8\n")
-	yaml.WriteString("        env:\n")
-	fmt.Fprintf(yaml, "          GITHUB_AW_AGENT_OUTPUT: %s\n", logFileFull)
-	yaml.WriteString("        with:\n")
-	yaml.WriteString("          script: |\n")
-
-	// Inline the JavaScript code with proper indentation
-	steps := FormatJavaScriptForYAML(logParserScript)
-	for _, step := range steps {
-		yaml.WriteString(step)
-	}
-}
-
-func (c *Compiler) generateErrorValidation(yaml *strings.Builder, engine CodingAgentEngine, logFileFull string, data *WorkflowData) {
-	// Concatenate engine error patterns and configured error patterns
-	var errorPatterns []ErrorPattern
-
-	// Add engine-defined patterns
-	enginePatterns := engine.GetErrorPatterns()
-	errorPatterns = append(errorPatterns, enginePatterns...)
-
-	// Add user-configured patterns from engine config
-	if data.EngineConfig != nil && len(data.EngineConfig.ErrorPatterns) > 0 {
-		errorPatterns = append(errorPatterns, data.EngineConfig.ErrorPatterns...)
-	}
-
-	// Skip if no error patterns are available
-	if len(errorPatterns) == 0 {
-		return
-	}
-
-	errorValidationScript := validateErrorsScript
-	if errorValidationScript == "" {
-		// Skip if validation script not found
-		return
-	}
-
-	yaml.WriteString("      - name: Validate agent logs for errors\n")
-	yaml.WriteString("        if: always()\n")
-	yaml.WriteString("        uses: actions/github-script@v8\n")
-	yaml.WriteString("        env:\n")
-	fmt.Fprintf(yaml, "          GITHUB_AW_AGENT_OUTPUT: %s\n", logFileFull)
-
-	// Add error patterns as a single JSON array
-	patternsJSON, err := json.Marshal(errorPatterns)
-	if err != nil {
-		// Skip if patterns can't be marshaled
-		return
-	}
-	fmt.Fprintf(yaml, "          GITHUB_AW_ERROR_PATTERNS: %q\n", string(patternsJSON))
-
-	yaml.WriteString("        with:\n")
-	yaml.WriteString("          script: |\n")
-
-	// Inline the JavaScript code with proper indentation
-	steps := FormatJavaScriptForYAML(errorValidationScript)
-	for _, step := range steps {
-		yaml.WriteString(step)
-	}
-}
-
-func (c *Compiler) generateUploadAwInfo(yaml *strings.Builder) {
-	yaml.WriteString("      - name: Upload agentic run info\n")
-	yaml.WriteString("        if: always()\n")
-	yaml.WriteString("        uses: actions/upload-artifact@v4\n")
-	yaml.WriteString("        with:\n")
-	yaml.WriteString("          name: aw_info.json\n")
-	yaml.WriteString("          path: /tmp/aw_info.json\n")
-	yaml.WriteString("          if-no-files-found: warn\n")
-}
-
-func (c *Compiler) generateExtractAccessLogs(yaml *strings.Builder, tools map[string]any) {
-	// Check if any tools require proxy setup
-	var proxyTools []string
-	for toolName, toolConfig := range tools {
-		if toolConfigMap, ok := toolConfig.(map[string]any); ok {
-			needsProxySetup, _ := needsProxy(toolConfigMap)
-			if needsProxySetup {
-				proxyTools = append(proxyTools, toolName)
-			}
-		}
-	}
-
-	// If no proxy tools, no access logs to extract
-	if len(proxyTools) == 0 {
-		return
-	}
-
-	yaml.WriteString("      - name: Extract squid access logs\n")
-	yaml.WriteString("        if: always()\n")
-	yaml.WriteString("        run: |\n")
-	yaml.WriteString("          mkdir -p /tmp/access-logs\n")
-
-	for _, toolName := range proxyTools {
-		fmt.Fprintf(yaml, "          echo 'Extracting access.log from squid-proxy-%s container'\n", toolName)
-		fmt.Fprintf(yaml, "          if docker ps -a --format '{{.Names}}' | grep -q '^squid-proxy-%s$'; then\n", toolName)
-		fmt.Fprintf(yaml, "            docker cp squid-proxy-%s:/var/log/squid/access.log /tmp/access-logs/access-%s.log 2>/dev/null || echo 'No access.log found for %s'\n", toolName, toolName, toolName)
-		yaml.WriteString("          else\n")
-		fmt.Fprintf(yaml, "            echo 'Container squid-proxy-%s not found'\n", toolName)
-		yaml.WriteString("          fi\n")
-	}
-}
-
-func (c *Compiler) generateUploadAccessLogs(yaml *strings.Builder, tools map[string]any) {
-	// Check if any tools require proxy setup
-	var proxyTools []string
-	for toolName, toolConfig := range tools {
-		if toolConfigMap, ok := toolConfig.(map[string]any); ok {
-			needsProxySetup, _ := needsProxy(toolConfigMap)
-			if needsProxySetup {
-				proxyTools = append(proxyTools, toolName)
-			}
-		}
-	}
-
-	// If no proxy tools, no access logs to upload
-	if len(proxyTools) == 0 {
-		return
-	}
-
-	yaml.WriteString("      - name: Upload squid access logs\n")
-	yaml.WriteString("        if: always()\n")
-	yaml.WriteString("        uses: actions/upload-artifact@v4\n")
-	yaml.WriteString("        with:\n")
-	yaml.WriteString("          name: access.log\n")
-	yaml.WriteString("          path: /tmp/access-logs/\n")
-	yaml.WriteString("          if-no-files-found: warn\n")
-}
-
-// extractCodeBlockMarker extracts the marker string and language from a code block line
-// Returns marker string (e.g., "```", "~~~~") and language specifier
-func extractCodeBlockMarker(trimmedLine string) (string, string) {
-	if len(trimmedLine) < 3 {
-		return "", ""
-	}
-
-	var count int
-
-	// Check for backticks
-	if strings.HasPrefix(trimmedLine, "```") {
-		for i, r := range trimmedLine {
-			if r == '`' {
-				count++
-			} else {
-				// Found language specifier or other content
-				return strings.Repeat("`", count), strings.TrimSpace(trimmedLine[i:])
-			}
-		}
-		// All characters are backticks
-		return strings.Repeat("`", count), ""
-	}
-
-	// Check for tildes
-	if strings.HasPrefix(trimmedLine, "~~~") {
-		for i, r := range trimmedLine {
-			if r == '~' {
-				count++
-			} else {
-				// Found language specifier or other content
-				return strings.Repeat("~", count), strings.TrimSpace(trimmedLine[i:])
-			}
-		}
-		// All characters are tildes
-		return strings.Repeat("~", count), ""
-	}
-
-	return "", ""
-}
-
-// isValidCodeBlockMarker checks if a trimmed line is a valid code block marker (3 or more ` or ~)
-func isValidCodeBlockMarker(trimmedLine string) bool {
-	marker, _ := extractCodeBlockMarker(trimmedLine)
-	return len(marker) >= 3
-}
-
-// isMatchingCodeBlockMarker checks if the trimmed line matches the opening marker
-func isMatchingCodeBlockMarker(trimmedLine string, openMarker string) bool {
-	marker, _ := extractCodeBlockMarker(trimmedLine)
-	if len(marker) == 0 || len(openMarker) == 0 {
-		return false
-	}
-
-	// Markers must be the same type (both backticks or both tildes)
-	if marker[0] != openMarker[0] {
-		return false
-	}
-
-	// Closing marker must have at least as many characters as opening marker
-	return len(marker) >= len(openMarker)
-}
-
-// removeXMLComments removes XML comments (<!-- -->) from markdown content
-// while preserving comments that appear within code blocks
-func removeXMLComments(content string) string {
-	// Track if we're inside a code block to avoid removing comments in code
-	lines := strings.Split(content, "\n")
-	var result []string
-	inCodeBlock := false
-	var openMarker string
-	inXMLComment := false
-
-	for _, line := range lines {
-		// Check for code block markers (3 or more ` or ~)
-		trimmedLine := strings.TrimSpace(line)
-
-		if !inCodeBlock && isValidCodeBlockMarker(trimmedLine) {
-			// Opening a code block
-			openMarker, _ = extractCodeBlockMarker(trimmedLine)
-			inCodeBlock = true
-			result = append(result, line)
-			continue
-		} else if inCodeBlock && isMatchingCodeBlockMarker(trimmedLine, openMarker) {
-			// Closing the code block with matching marker
-			inCodeBlock = false
-			openMarker = ""
-			result = append(result, line)
-			continue
-		}
-
-		// If we're in a code block, preserve the line as-is
-		if inCodeBlock {
-			result = append(result, line)
-			continue
-		}
-
-		// Process the line for XML comments
-		processedLine, wasInComment, isInComment := removeXMLCommentsFromLine(line, inXMLComment)
-		inXMLComment = isInComment
-
-		if !wasInComment && !isInComment {
-			// Line had no comment involvement, keep as-is
-			result = append(result, processedLine)
-		} else if !wasInComment && isInComment {
-			// Line started a multiline comment, keep the processed part and add empty line
-			if strings.TrimSpace(processedLine) != "" {
-				result = append(result, processedLine)
-			}
-			result = append(result, "")
-		} else if wasInComment && !isInComment {
-			// Line ended a multiline comment, keep the processed part
-			if strings.TrimSpace(processedLine) != "" {
-				result = append(result, processedLine)
-			}
-		}
-		// If wasInComment && isInComment, we're in the middle of a comment, skip the line
-	}
-
-	return strings.Join(result, "\n")
-}
-
-// removeXMLCommentsFromLine removes XML comments from a single line
-// Returns: processed line, was initially in comment, is now in comment
-func removeXMLCommentsFromLine(line string, inXMLComment bool) (string, bool, bool) {
-	result := line
-	wasInComment := inXMLComment
-
-	for {
-		if inXMLComment {
-			// We're in a multiline comment, look for closing tag
-			if closeIndex := strings.Index(result, "-->"); closeIndex != -1 {
-				// Found closing tag, remove everything up to and including it
-				result = result[closeIndex+3:]
-				inXMLComment = false
-				// Continue processing in case there are more comments on this line
-			} else {
-				// No closing tag found, entire line is part of the comment
-				return "", wasInComment, inXMLComment
-			}
-		} else {
-			// Not in a comment, look for opening tag
-			if openIndex := strings.Index(result, "<!--"); openIndex != -1 {
-				// Found opening tag
-				if closeIndex := strings.Index(result[openIndex:], "-->"); closeIndex != -1 {
-					// Complete comment on same line
-					actualCloseIndex := openIndex + closeIndex + 3
-					result = result[:openIndex] + result[actualCloseIndex:]
-					// Continue processing in case there are more comments on this line
-				} else {
-					// Start of multiline comment
-					result = result[:openIndex]
-					inXMLComment = true
-					break
-				}
-			} else {
-				// No opening tag found, done processing this line
-				break
-			}
-		}
-	}
-
-	return result, wasInComment, inXMLComment
-}
-
-func (c *Compiler) generatePrompt(yaml *strings.Builder, data *WorkflowData) {
-	yaml.WriteString("      - name: Create prompt\n")
-
-	// Add environment variables section - always include GITHUB_AW_PROMPT
-	yaml.WriteString("        env:\n")
-	yaml.WriteString("          GITHUB_AW_PROMPT: /tmp/aw-prompts/prompt.txt\n")
-
-	// Only add GITHUB_AW_SAFE_OUTPUTS environment variable if safe-outputs feature is used
-	if data.SafeOutputs != nil {
-		yaml.WriteString("          GITHUB_AW_SAFE_OUTPUTS: ${{ env.GITHUB_AW_SAFE_OUTPUTS }}\n")
-	}
-
-	yaml.WriteString("        run: |\n")
-	yaml.WriteString("          mkdir -p /tmp/aw-prompts\n")
-	yaml.WriteString("          cat > $GITHUB_AW_PROMPT << 'EOF'\n")
-
-	// Add markdown content with proper indentation (removing XML comments)
-	cleanedMarkdownContent := removeXMLComments(data.MarkdownContent)
-	for _, line := range strings.Split(cleanedMarkdownContent, "\n") {
-		yaml.WriteString("          " + line + "\n")
-	}
-
-	// Add cache folder notification if cache-memory is enabled
-	if data.CacheMemoryConfig != nil && data.CacheMemoryConfig.Enabled {
-		yaml.WriteString("          \n")
-		yaml.WriteString("          ---\n")
-		yaml.WriteString("          \n")
-		yaml.WriteString("          ## Cache Folder Available\n")
-		yaml.WriteString("          \n")
-		yaml.WriteString("          You have access to a persistent cache folder at `/tmp/cache-memory/` where you can read and write files to create memories and store information.\n")
-		yaml.WriteString("          \n")
-		yaml.WriteString("          - **Read/Write Access**: You can freely read from and write to any files in this folder\n")
-		yaml.WriteString("          - **Persistence**: Files in this folder persist across workflow runs via GitHub Actions cache\n")
-		yaml.WriteString("          - **Last Write Wins**: If multiple processes write to the same file, the last write will be preserved\n")
-		yaml.WriteString("          - **File Share**: Use this as a simple file share - organize files as you see fit\n")
-		yaml.WriteString("          \n")
-		yaml.WriteString("          Examples of what you can store:\n")
-		yaml.WriteString("          - `/tmp/cache-memory/notes.txt` - general notes and observations\n")
-		yaml.WriteString("          - `/tmp/cache-memory/preferences.json` - user preferences and settings\n")
-		yaml.WriteString("          - `/tmp/cache-memory/history.log` - activity history and logs\n")
-		yaml.WriteString("          - `/tmp/cache-memory/state/` - organized state files in subdirectories\n")
-		yaml.WriteString("          \n")
-		yaml.WriteString("          Feel free to create, read, update, and organize files in this folder as needed for your tasks.\n")
-	}
-
-	if data.SafeOutputs != nil {
-		// Add output instructions for all engines (GITHUB_AW_SAFE_OUTPUTS functionality)
-		yaml.WriteString("          \n")
-		yaml.WriteString("          ---\n")
-		yaml.WriteString("          \n")
-		yaml.WriteString("          ## ")
-		written := false
-		if data.SafeOutputs.AddComments != nil {
-			yaml.WriteString("Adding a Comment to an Issue or Pull Request")
-			written = true
-		}
-		if data.SafeOutputs.CreateIssues != nil {
-			if written {
-				yaml.WriteString(", ")
-			}
-			yaml.WriteString("Creating an Issue")
-		}
-		if data.SafeOutputs.CreatePullRequests != nil {
-			if written {
-				yaml.WriteString(", ")
-			}
-			yaml.WriteString("Creating a Pull Request")
-		}
-
-		if data.SafeOutputs.AddLabels != nil {
-			if written {
-				yaml.WriteString(", ")
-			}
-			yaml.WriteString("Adding Labels to Issues or Pull Requests")
-			written = true
-		}
-
-		if data.SafeOutputs.UpdateIssues != nil {
-			if written {
-				yaml.WriteString(", ")
-			}
-			yaml.WriteString("Updating Issues")
-			written = true
-		}
-
-		if data.SafeOutputs.PushToPullRequestBranch != nil {
-			if written {
-				yaml.WriteString(", ")
-			}
-			yaml.WriteString("Pushing Changes to Branch")
-			written = true
-		}
-
-		if data.SafeOutputs.CreateCodeScanningAlerts != nil {
-			if written {
-				yaml.WriteString(", ")
-			}
-			yaml.WriteString("Creating Code Scanning Alert")
-			written = true
-		}
-
-		// Missing-tool is always available
-		if written {
-			yaml.WriteString(", ")
-		}
-		yaml.WriteString("Reporting Missing Tools or Functionality")
-
-		yaml.WriteString("\n")
-		yaml.WriteString("          \n")
-		yaml.WriteString("          **IMPORTANT**: To do the actions mentioned in the header of this section, use the **safe-outputs** tools, do NOT attempt to use `gh`, do NOT attempt to use the GitHub API. You don't have write access to the GitHub repo.\n")
-		yaml.WriteString("          \n")
-
-		if data.SafeOutputs.AddComments != nil {
-			yaml.WriteString("          **Adding a Comment to an Issue or Pull Request**\n")
-			yaml.WriteString("          \n")
-			yaml.WriteString("          To add a comment to an issue or pull request, use the add-comments tool from the safe-outputs MCP\n")
-			yaml.WriteString("          \n")
-		}
-
-		if data.SafeOutputs.CreateIssues != nil {
-			yaml.WriteString("          **Creating an Issue**\n")
-			yaml.WriteString("          \n")
-			yaml.WriteString("          To create an issue, use the create-issue tool from the safe-outputs MCP\n")
-			yaml.WriteString("          \n")
-		}
-
-		if data.SafeOutputs.CreatePullRequests != nil {
-			yaml.WriteString("          **Creating a Pull Request**\n")
-			yaml.WriteString("          \n")
-			yaml.WriteString("          To create a pull request:\n")
-			yaml.WriteString("          1. Make any file changes directly in the working directory\n")
-			yaml.WriteString("          2. If you haven't done so already, create a local branch using an appropriate unique name\n")
-			yaml.WriteString("          3. Add and commit your changes to the branch. Be careful to add exactly the files you intend, and check there are no extra files left un-added. Check you haven't deleted or changed any files you didn't intend to.\n")
-			yaml.WriteString("          4. Do not push your changes. That will be done by the tool.\n")
-			yaml.WriteString("          5. Create the pull request with the create-pull-request tool from the safe-outputs MCP\n")
-			yaml.WriteString("          \n")
-		}
-
-		if data.SafeOutputs.AddLabels != nil {
-			yaml.WriteString("          **Adding Labels to Issues or Pull Requests**\n")
-			yaml.WriteString("          \n")
-			yaml.WriteString("          To add labels to an issue or a pull request, use the add-labels tool from the safe-outputs MCP\n")
-			yaml.WriteString("          \n")
-		}
-
-		if data.SafeOutputs.UpdateIssues != nil {
-			yaml.WriteString("          **Updating an Issue**\n")
-			yaml.WriteString("          \n")
-			yaml.WriteString("          To udpate an issue, use the update-issue tool from the safe-outputs MCP\n")
-			yaml.WriteString("          \n")
-		}
-
-		if data.SafeOutputs.PushToPullRequestBranch != nil {
-			yaml.WriteString("          **Pushing Changes to Pull Request Branch**\n")
-			yaml.WriteString("          \n")
-			yaml.WriteString("          To push changes to the branch of a pull request:\n")
-			yaml.WriteString("          1. Make any file changes directly in the working directory\n")
-			yaml.WriteString("          2. Add and commit your changes to the local copy of the pull request branch. Be careful to add exactly the files you intend, and check there are no extra files left un-added. Check you haven't deleted or changed any files you didn't intend to.\n")
-			yaml.WriteString("          3. Push the branch to the repo by using the push-to-pr-branch tool from the safe-outputs MCP\n")
-			yaml.WriteString("          \n")
-		}
-
-		if data.SafeOutputs.CreateCodeScanningAlerts != nil {
-			yaml.WriteString("          **Creating Code Scanning Alert**\n")
-			yaml.WriteString("          \n")
-			yaml.WriteString("          To create code scanning alert use the create-code-scanning-alert tool from the safe-outputs MCP\n")
-			yaml.WriteString("          \n")
-		}
-
-		// Missing-tool instructions are only included when configured
-		if data.SafeOutputs.MissingTool != nil {
-			yaml.WriteString("          **Reporting Missing Tools or Functionality**\n")
-			yaml.WriteString("          \n")
-			yaml.WriteString("          To report a missing tool use the missing-tool tool from the safe-outputs MCP.\n")
-			yaml.WriteString("          \n")
-		}
-
-		if data.SafeOutputs.CreatePullRequestReviewComments != nil {
-			yaml.WriteString("          **Creating a Pull Request Review Comment**\n")
-			yaml.WriteString("          \n")
-			yaml.WriteString("          To create a pull request review comment, use the create-pull-request-review-comment tool from the safe-outputs MCP\n")
-			yaml.WriteString("          \n")
-		}
-	}
-
-	yaml.WriteString("          EOF\n")
-
-	// Add step to print prompt to GitHub step summary for debugging
-	yaml.WriteString("      - name: Print prompt to step summary\n")
-	yaml.WriteString("        run: |\n")
-	yaml.WriteString("          echo \"## Generated Prompt\" >> $GITHUB_STEP_SUMMARY\n")
-	yaml.WriteString("          echo \"\" >> $GITHUB_STEP_SUMMARY\n")
-	yaml.WriteString("          echo '``````markdown' >> $GITHUB_STEP_SUMMARY\n")
-	yaml.WriteString("          cat $GITHUB_AW_PROMPT >> $GITHUB_STEP_SUMMARY\n")
-	yaml.WriteString("          echo '``````' >> $GITHUB_STEP_SUMMARY\n")
-	yaml.WriteString("        env:\n")
-	yaml.WriteString("          GITHUB_AW_PROMPT: /tmp/aw-prompts/prompt.txt\n")
-}
-
-// generatePostSteps generates the post-steps section that runs after AI execution
-func (c *Compiler) generatePostSteps(yaml *strings.Builder, data *WorkflowData) {
-	if data.PostSteps != "" {
-		// Remove "post-steps:" line and adjust indentation, similar to CustomSteps processing
-		lines := strings.Split(data.PostSteps, "\n")
-		if len(lines) > 1 {
-			for _, line := range lines[1:] {
-				// Remove 2 existing spaces, add 6
-				if strings.HasPrefix(line, "  ") {
-					yaml.WriteString("    " + line[2:] + "\n")
-				} else {
-					yaml.WriteString("    " + line + "\n")
-				}
-			}
-		}
-	}
-}
-
-=======
->>>>>>> a609ddc8
 // extractJobsFromFrontmatter extracts job configuration from frontmatter
 func (c *Compiler) extractJobsFromFrontmatter(frontmatter map[string]any) map[string]any {
 	if jobs, exists := frontmatter["jobs"]; exists {
 		if jobsMap, ok := jobs.(map[string]any); ok {
 			return jobsMap
-<<<<<<< HEAD
-		}
-	}
-	return make(map[string]any)
-}
-
-// extractSafeOutputsConfig extracts output configuration from frontmatter
-func (c *Compiler) extractSafeOutputsConfig(frontmatter map[string]any) *SafeOutputsConfig {
-	var config *SafeOutputsConfig
-
-	if output, exists := frontmatter["safe-outputs"]; exists {
-		if outputMap, ok := output.(map[string]any); ok {
-			config = &SafeOutputsConfig{}
-
-			// Handle create-issue
-			issuesConfig := c.parseIssuesConfig(outputMap)
-			if issuesConfig != nil {
-				config.CreateIssues = issuesConfig
-			}
-
-			// Handle create-discussion
-			discussionsConfig := c.parseDiscussionsConfig(outputMap)
-			if discussionsConfig != nil {
-				config.CreateDiscussions = discussionsConfig
-			}
-
-			// Handle add-comment
-			commentsConfig := c.parseCommentsConfig(outputMap)
-			if commentsConfig != nil {
-				config.AddComments = commentsConfig
-			}
-
-			// Handle create-pull-request
-			pullRequestsConfig := c.parsePullRequestsConfig(outputMap)
-			if pullRequestsConfig != nil {
-				config.CreatePullRequests = pullRequestsConfig
-			}
-
-			// Handle create-pull-request-review-comment
-			prReviewCommentsConfig := c.parsePullRequestReviewCommentsConfig(outputMap)
-			if prReviewCommentsConfig != nil {
-				config.CreatePullRequestReviewComments = prReviewCommentsConfig
-			}
-
-			// Handle create-code-scanning-alert
-			securityReportsConfig := c.parseCodeScanningAlertsConfig(outputMap)
-			if securityReportsConfig != nil {
-				config.CreateCodeScanningAlerts = securityReportsConfig
-			}
-
-			// Parse allowed-domains configuration
-			if allowedDomains, exists := outputMap["allowed-domains"]; exists {
-				if domainsArray, ok := allowedDomains.([]any); ok {
-					var domainStrings []string
-					for _, domain := range domainsArray {
-						if domainStr, ok := domain.(string); ok {
-							domainStrings = append(domainStrings, domainStr)
-						}
-					}
-					config.AllowedDomains = domainStrings
-				}
-			}
-
-			// Parse add-labels configuration
-			if labels, exists := outputMap["add-labels"]; exists {
-				if labelsMap, ok := labels.(map[string]any); ok {
-					labelConfig := &AddLabelsConfig{}
-
-					// Parse allowed labels (optional)
-					if allowed, exists := labelsMap["allowed"]; exists {
-						if allowedArray, ok := allowed.([]any); ok {
-							var allowedStrings []string
-							for _, label := range allowedArray {
-								if labelStr, ok := label.(string); ok {
-									allowedStrings = append(allowedStrings, labelStr)
-								}
-							}
-							labelConfig.Allowed = allowedStrings
-						}
-					}
-
-					// Parse max (optional)
-					if maxCount, exists := labelsMap["max"]; exists {
-						// Handle different numeric types that YAML parsers might return
-						var maxCountInt int
-						var validMaxCount bool
-						switch v := maxCount.(type) {
-						case int:
-							maxCountInt = v
-							validMaxCount = true
-						case int64:
-							maxCountInt = int(v)
-							validMaxCount = true
-						case uint64:
-							maxCountInt = int(v)
-							validMaxCount = true
-						case float64:
-							maxCountInt = int(v)
-							validMaxCount = true
-						}
-						if validMaxCount {
-							labelConfig.MaxCount = &maxCountInt
-						}
-					}
-
-					// Parse github-token
-					if githubToken, exists := labelsMap["github-token"]; exists {
-						if githubTokenStr, ok := githubToken.(string); ok {
-							labelConfig.GitHubToken = githubTokenStr
-						}
-					}
-
-					config.AddLabels = labelConfig
-				} else if labels == nil {
-					// Handle null case: create empty config (allows any labels)
-					config.AddLabels = &AddLabelsConfig{}
-				}
-			}
-
-			// Handle update-issue
-			updateIssuesConfig := c.parseUpdateIssuesConfig(outputMap)
-			if updateIssuesConfig != nil {
-				config.UpdateIssues = updateIssuesConfig
-			}
-
-			// Handle push-to-pr-branch
-			pushToBranchConfig := c.parsePushToPullRequestBranchConfig(outputMap)
-			if pushToBranchConfig != nil {
-				config.PushToPullRequestBranch = pushToBranchConfig
-			}
-
-			// Handle missing-tool (parse configuration if present)
-			missingToolConfig := c.parseMissingToolConfig(outputMap)
-			if missingToolConfig != nil {
-				config.MissingTool = missingToolConfig
-			}
-
-			// Handle staged flag
-			if staged, exists := outputMap["staged"]; exists {
-				if stagedBool, ok := staged.(bool); ok {
-					config.Staged = &stagedBool
-				}
-			}
-
-			// Handle env configuration
-			if env, exists := outputMap["env"]; exists {
-				if envMap, ok := env.(map[string]any); ok {
-					config.Env = make(map[string]string)
-					for key, value := range envMap {
-						if valueStr, ok := value.(string); ok {
-							config.Env[key] = valueStr
-						}
-					}
-				}
-			}
-
-			// Handle github-token configuration
-			if githubToken, exists := outputMap["github-token"]; exists {
-				if githubTokenStr, ok := githubToken.(string); ok {
-					config.GitHubToken = githubTokenStr
-				}
-			}
-
-			// Handle max-patch-size configuration
-			if maxPatchSize, exists := outputMap["max-patch-size"]; exists {
-				switch v := maxPatchSize.(type) {
-				case int:
-					if v >= 1 {
-						config.MaximumPatchSize = v
-					}
-				case int64:
-					if v >= 1 {
-						config.MaximumPatchSize = int(v)
-					}
-				case uint64:
-					if v >= 1 {
-						config.MaximumPatchSize = int(v)
-					}
-				case float64:
-					intVal := int(v)
-					if intVal >= 1 {
-						config.MaximumPatchSize = intVal
-					}
-				}
-			}
-
-			// Set default value if not specified or invalid
-			if config.MaximumPatchSize == 0 {
-				config.MaximumPatchSize = 1024 // Default to 1MB = 1024 KB
-			}
-		}
-	}
-
-	return config
-}
-
-// addCustomSafeOutputEnvVars adds custom environment variables to safe output job steps
-func (c *Compiler) addCustomSafeOutputEnvVars(steps *[]string, data *WorkflowData) {
-	if data.SafeOutputs != nil && len(data.SafeOutputs.Env) > 0 {
-		for key, value := range data.SafeOutputs.Env {
-			*steps = append(*steps, fmt.Sprintf("          %s: %s\n", key, value))
-		}
-	}
-}
-
-// addSafeOutputGitHubToken adds github-token to the with section of github-script actions
-func (c *Compiler) addSafeOutputGitHubToken(steps *[]string, data *WorkflowData) {
-	if data.SafeOutputs != nil && data.SafeOutputs.GitHubToken != "" {
-		*steps = append(*steps, fmt.Sprintf("          github-token: %s\n", data.SafeOutputs.GitHubToken))
-	}
-}
-
-// addSafeOutputGitHubTokenForConfig adds github-token to the with section, preferring per-config token over global
-func (c *Compiler) addSafeOutputGitHubTokenForConfig(steps *[]string, data *WorkflowData, configToken string) {
-	token := configToken
-	if token == "" && data.SafeOutputs != nil {
-		token = data.SafeOutputs.GitHubToken
-	}
-	if token != "" {
-		*steps = append(*steps, fmt.Sprintf("          github-token: %s\n", token))
-	}
-}
-
-// extractCacheMemoryConfig extracts cache-memory configuration from tools section
-func (c *Compiler) extractCacheMemoryConfig(tools map[string]any) *CacheMemoryConfig {
-	cacheMemoryValue, exists := tools["cache-memory"]
-	if !exists {
-		return nil
-	}
-
-	config := &CacheMemoryConfig{}
-
-	// Handle boolean value (simple enable/disable)
-	if boolValue, ok := cacheMemoryValue.(bool); ok {
-		config.Enabled = boolValue
-		if config.Enabled {
-			// Set defaults
-			config.Key = "memory-${{ github.workflow }}-${{ github.run_id }}"
-		}
-		return config
-	}
-
-	// Handle object configuration
-	if configMap, ok := cacheMemoryValue.(map[string]any); ok {
-		config.Enabled = true
-
-		// Set defaults
-		config.Key = "memory-${{ github.workflow }}-${{ github.run_id }}"
-
-		// Parse custom key
-		if key, exists := configMap["key"]; exists {
-			if keyStr, ok := key.(string); ok {
-				config.Key = keyStr
-				// Automatically append -${{ github.run_id }} if the key doesn't already end with it
-				runIdSuffix := "-${{ github.run_id }}"
-				if !strings.HasSuffix(config.Key, runIdSuffix) {
-					config.Key = config.Key + runIdSuffix
-				}
-			}
-		}
-
-		// Parse retention days
-		if retentionDays, exists := configMap["retention-days"]; exists {
-			if retentionDaysInt, ok := retentionDays.(int); ok {
-				config.RetentionDays = &retentionDaysInt
-			} else if retentionDaysFloat, ok := retentionDays.(float64); ok {
-				retentionDaysIntValue := int(retentionDaysFloat)
-				config.RetentionDays = &retentionDaysIntValue
-			} else if retentionDaysUint64, ok := retentionDays.(uint64); ok {
-				retentionDaysIntValue := int(retentionDaysUint64)
-				config.RetentionDays = &retentionDaysIntValue
-			}
-		}
-
-		return config
-	}
-
-	return nil
-}
-
-// parseIssuesConfig handles create-issue configuration
-func (c *Compiler) parseIssuesConfig(outputMap map[string]any) *CreateIssuesConfig {
-	if configData, exists := outputMap["create-issue"]; exists {
-		issuesConfig := &CreateIssuesConfig{Max: 1} // Default max is 1
-
-		if configMap, ok := configData.(map[string]any); ok {
-			// Parse title-prefix
-			if titlePrefix, exists := configMap["title-prefix"]; exists {
-				if titlePrefixStr, ok := titlePrefix.(string); ok {
-					issuesConfig.TitlePrefix = titlePrefixStr
-				}
-			}
-
-			// Parse labels
-			if labels, exists := configMap["labels"]; exists {
-				if labelsArray, ok := labels.([]any); ok {
-					var labelStrings []string
-					for _, label := range labelsArray {
-						if labelStr, ok := label.(string); ok {
-							labelStrings = append(labelStrings, labelStr)
-						}
-					}
-					issuesConfig.Labels = labelStrings
-				}
-			}
-
-			// Parse max
-			if max, exists := configMap["max"]; exists {
-				if maxInt, ok := c.parseIntValue(max); ok {
-					issuesConfig.Max = maxInt
-				}
-			}
-
-			// Parse github-token
-			if githubToken, exists := configMap["github-token"]; exists {
-				if githubTokenStr, ok := githubToken.(string); ok {
-					issuesConfig.GitHubToken = githubTokenStr
-				}
-			}
-		}
-
-		return issuesConfig
-	}
-
-	return nil
-}
-
-// parseDiscussionsConfig handles create-discussion configuration
-func (c *Compiler) parseDiscussionsConfig(outputMap map[string]any) *CreateDiscussionsConfig {
-	if configData, exists := outputMap["create-discussion"]; exists {
-		discussionsConfig := &CreateDiscussionsConfig{Max: 1} // Default max is 1
-
-		if configMap, ok := configData.(map[string]any); ok {
-			// Parse title-prefix
-			if titlePrefix, exists := configMap["title-prefix"]; exists {
-				if titlePrefixStr, ok := titlePrefix.(string); ok {
-					discussionsConfig.TitlePrefix = titlePrefixStr
-				}
-			}
-
-			// Parse category-id
-			if categoryId, exists := configMap["category-id"]; exists {
-				if categoryIdStr, ok := categoryId.(string); ok {
-					discussionsConfig.CategoryId = categoryIdStr
-				}
-			}
-
-			// Parse max
-			if max, exists := configMap["max"]; exists {
-				if maxInt, ok := c.parseIntValue(max); ok {
-					discussionsConfig.Max = maxInt
-				}
-			}
-
-			// Parse github-token
-			if githubToken, exists := configMap["github-token"]; exists {
-				if githubTokenStr, ok := githubToken.(string); ok {
-					discussionsConfig.GitHubToken = githubTokenStr
-				}
-			}
-		}
-
-		return discussionsConfig
-	}
-
-	return nil
-}
-
-// parseCommentsConfig handles add-comment configuration
-func (c *Compiler) parseCommentsConfig(outputMap map[string]any) *AddCommentsConfig {
-	if configData, exists := outputMap["add-comment"]; exists {
-		commentsConfig := &AddCommentsConfig{Max: 1} // Default max is 1
-
-		if configMap, ok := configData.(map[string]any); ok {
-			// Parse max
-			if max, exists := configMap["max"]; exists {
-				if maxInt, ok := c.parseIntValue(max); ok {
-					commentsConfig.Max = maxInt
-				}
-			}
-
-			// Parse target
-			if target, exists := configMap["target"]; exists {
-				if targetStr, ok := target.(string); ok {
-					commentsConfig.Target = targetStr
-				}
-			}
-
-			// Parse github-token
-			if githubToken, exists := configMap["github-token"]; exists {
-				if githubTokenStr, ok := githubToken.(string); ok {
-					commentsConfig.GitHubToken = githubTokenStr
-				}
-			}
-		}
-
-		return commentsConfig
-	}
-
-	return nil
-}
-
-// parsePullRequestsConfig handles only create-pull-request (singular) configuration
-func (c *Compiler) parsePullRequestsConfig(outputMap map[string]any) *CreatePullRequestsConfig {
-	// Check for singular form only
-	if _, exists := outputMap["create-pull-request"]; !exists {
-		return nil
-	}
-
-	configData := outputMap["create-pull-request"]
-	pullRequestsConfig := &CreatePullRequestsConfig{Max: 1} // Always max 1 for pull requests
-
-	if configMap, ok := configData.(map[string]any); ok {
-		// Parse title-prefix
-		if titlePrefix, exists := configMap["title-prefix"]; exists {
-			if titlePrefixStr, ok := titlePrefix.(string); ok {
-				pullRequestsConfig.TitlePrefix = titlePrefixStr
-			}
-		}
-
-		// Parse labels
-		if labels, exists := configMap["labels"]; exists {
-			if labelsArray, ok := labels.([]any); ok {
-				var labelStrings []string
-				for _, label := range labelsArray {
-					if labelStr, ok := label.(string); ok {
-						labelStrings = append(labelStrings, labelStr)
-					}
-				}
-				pullRequestsConfig.Labels = labelStrings
-			}
-		}
-
-		// Parse draft
-		if draft, exists := configMap["draft"]; exists {
-			if draftBool, ok := draft.(bool); ok {
-				pullRequestsConfig.Draft = &draftBool
-			}
-		}
-
-		// Parse if-no-changes
-		if ifNoChanges, exists := configMap["if-no-changes"]; exists {
-			if ifNoChangesStr, ok := ifNoChanges.(string); ok {
-				pullRequestsConfig.IfNoChanges = ifNoChangesStr
-			}
-		}
-
-		// Parse github-token
-		if githubToken, exists := configMap["github-token"]; exists {
-			if githubTokenStr, ok := githubToken.(string); ok {
-				pullRequestsConfig.GitHubToken = githubTokenStr
-			}
-		}
-
-		// Note: max parameter is not supported for pull requests (always limited to 1)
-		// If max is specified, it will be ignored as pull requests are singular only
-	}
-
-	return pullRequestsConfig
-}
-
-// parsePullRequestReviewCommentsConfig handles create-pull-request-review-comment configuration
-func (c *Compiler) parsePullRequestReviewCommentsConfig(outputMap map[string]any) *CreatePullRequestReviewCommentsConfig {
-	if _, exists := outputMap["create-pull-request-review-comment"]; !exists {
-		return nil
-	}
-
-	configData := outputMap["create-pull-request-review-comment"]
-	prReviewCommentsConfig := &CreatePullRequestReviewCommentsConfig{Max: 10, Side: "RIGHT"} // Default max is 10, side is RIGHT
-
-	if configMap, ok := configData.(map[string]any); ok {
-		// Parse max
-		if max, exists := configMap["max"]; exists {
-			if maxInt, ok := c.parseIntValue(max); ok {
-				prReviewCommentsConfig.Max = maxInt
-			}
-		}
-
-		// Parse side
-		if side, exists := configMap["side"]; exists {
-			if sideStr, ok := side.(string); ok {
-				// Validate side value
-				if sideStr == "LEFT" || sideStr == "RIGHT" {
-					prReviewCommentsConfig.Side = sideStr
-				}
-			}
-		}
-
-		// Parse github-token
-		if githubToken, exists := configMap["github-token"]; exists {
-			if githubTokenStr, ok := githubToken.(string); ok {
-				prReviewCommentsConfig.GitHubToken = githubTokenStr
-			}
-		}
-	}
-
-	return prReviewCommentsConfig
-}
-
-// parseCodeScanningAlertsConfig handles create-code-scanning-alert configuration
-func (c *Compiler) parseCodeScanningAlertsConfig(outputMap map[string]any) *CreateCodeScanningAlertsConfig {
-	if _, exists := outputMap["create-code-scanning-alert"]; !exists {
-		return nil
-	}
-
-	configData := outputMap["create-code-scanning-alert"]
-	securityReportsConfig := &CreateCodeScanningAlertsConfig{Max: 0} // Default max is 0 (unlimited)
-
-	if configMap, ok := configData.(map[string]any); ok {
-		// Parse max
-		if max, exists := configMap["max"]; exists {
-			if maxInt, ok := c.parseIntValue(max); ok {
-				securityReportsConfig.Max = maxInt
-			}
-		}
-
-		// Parse driver
-		if driver, exists := configMap["driver"]; exists {
-			if driverStr, ok := driver.(string); ok {
-				securityReportsConfig.Driver = driverStr
-			}
-		}
-
-		// Parse github-token
-		if githubToken, exists := configMap["github-token"]; exists {
-			if githubTokenStr, ok := githubToken.(string); ok {
-				securityReportsConfig.GitHubToken = githubTokenStr
-			}
-		}
-	}
-
-	return securityReportsConfig
-}
-
-// parseIntValue safely parses various numeric types to int
-func (c *Compiler) parseIntValue(value any) (int, bool) {
-	switch v := value.(type) {
-	case int:
-		return v, true
-	case int64:
-		return int(v), true
-	case uint64:
-		return int(v), true
-	case float64:
-		return int(v), true
-	default:
-		return 0, false
-	}
-}
-
-// parseUpdateIssuesConfig handles update-issue configuration
-func (c *Compiler) parseUpdateIssuesConfig(outputMap map[string]any) *UpdateIssuesConfig {
-	if configData, exists := outputMap["update-issue"]; exists {
-		updateIssuesConfig := &UpdateIssuesConfig{Max: 1} // Default max is 1
-
-		if configMap, ok := configData.(map[string]any); ok {
-			// Parse max
-			if max, exists := configMap["max"]; exists {
-				if maxInt, ok := c.parseIntValue(max); ok {
-					updateIssuesConfig.Max = maxInt
-				}
-			}
-
-			// Parse target
-			if target, exists := configMap["target"]; exists {
-				if targetStr, ok := target.(string); ok {
-					updateIssuesConfig.Target = targetStr
-				}
-			}
-
-			// Parse status - presence of the key (even if nil/empty) indicates field can be updated
-			if _, exists := configMap["status"]; exists {
-				// If the key exists, it means we can update the status
-				// We don't care about the value - just that the key is present
-				updateIssuesConfig.Status = new(bool) // Allocate a new bool pointer (defaults to false)
-			}
-
-			// Parse title - presence of the key (even if nil/empty) indicates field can be updated
-			if _, exists := configMap["title"]; exists {
-				updateIssuesConfig.Title = new(bool)
-			}
-
-			// Parse body - presence of the key (even if nil/empty) indicates field can be updated
-			if _, exists := configMap["body"]; exists {
-				updateIssuesConfig.Body = new(bool)
-			}
-
-			// Parse github-token
-			if githubToken, exists := configMap["github-token"]; exists {
-				if githubTokenStr, ok := githubToken.(string); ok {
-					updateIssuesConfig.GitHubToken = githubTokenStr
-				}
-			}
-		}
-
-		return updateIssuesConfig
-	}
-
-	return nil
-}
-
-// parsePushToPullRequestBranchConfig handles push-to-pr-branch configuration
-func (c *Compiler) parsePushToPullRequestBranchConfig(outputMap map[string]any) *PushToPullRequestBranchConfig {
-	if configData, exists := outputMap["push-to-pr-branch"]; exists {
-		pushToBranchConfig := &PushToPullRequestBranchConfig{
-			IfNoChanges: "warn", // Default behavior: warn when no changes
-		}
-
-		// Handle the case where configData is nil (push-to-pr-branch: with no value)
-		if configData == nil {
-			return pushToBranchConfig
-		}
-
-		if configMap, ok := configData.(map[string]any); ok {
-			// Parse target (optional, similar to add-comment)
-			if target, exists := configMap["target"]; exists {
-				if targetStr, ok := target.(string); ok {
-					pushToBranchConfig.Target = targetStr
-				}
-			}
-
-			// Parse if-no-changes (optional, defaults to "warn")
-			if ifNoChanges, exists := configMap["if-no-changes"]; exists {
-				if ifNoChangesStr, ok := ifNoChanges.(string); ok {
-					// Validate the value
-					switch ifNoChangesStr {
-					case "warn", "error", "ignore":
-						pushToBranchConfig.IfNoChanges = ifNoChangesStr
-					default:
-						// Invalid value, use default and log warning
-						if c.verbose {
-							fmt.Printf("Warning: invalid if-no-changes value '%s', using default 'warn'\n", ifNoChangesStr)
-						}
-						pushToBranchConfig.IfNoChanges = "warn"
-					}
-				}
-			}
-
-			// Parse github-token
-			if githubToken, exists := configMap["github-token"]; exists {
-				if githubTokenStr, ok := githubToken.(string); ok {
-					pushToBranchConfig.GitHubToken = githubTokenStr
-				}
-			}
-		}
-
-		return pushToBranchConfig
-	}
-
-	return nil
-}
-
-// parseMissingToolConfig handles missing-tool configuration
-func (c *Compiler) parseMissingToolConfig(outputMap map[string]any) *MissingToolConfig {
-	if configData, exists := outputMap["missing-tool"]; exists {
-		missingToolConfig := &MissingToolConfig{} // Default: no max limit
-
-		// Handle the case where configData is nil (missing-tool: with no value)
-		if configData == nil {
-			return missingToolConfig
-		}
-
-		if configMap, ok := configData.(map[string]any); ok {
-			// Parse max (optional)
-			if max, exists := configMap["max"]; exists {
-				// Handle different numeric types that YAML parsers might return
-				var maxInt int
-				var validMax bool
-				switch v := max.(type) {
-				case int:
-					maxInt = v
-					validMax = true
-				case int64:
-					maxInt = int(v)
-					validMax = true
-				case uint64:
-					maxInt = int(v)
-					validMax = true
-				case float64:
-					maxInt = int(v)
-					validMax = true
-				}
-				if validMax {
-					missingToolConfig.Max = maxInt
-				}
-			}
-
-			// Parse github-token
-			if githubToken, exists := configMap["github-token"]; exists {
-				if githubTokenStr, ok := githubToken.(string); ok {
-					missingToolConfig.GitHubToken = githubTokenStr
-				}
-			}
-=======
->>>>>>> a609ddc8
 		}
 	}
 	return make(map[string]any)
