--- conflicted
+++ resolved
@@ -333,7 +333,28 @@
 		}
 	}
 
-<<<<<<< HEAD
+	// Validate GitHub tools against enabled toolsets
+	log.Printf("Validating GitHub tools against enabled toolsets")
+	if workflowData.ParsedTools != nil && workflowData.ParsedTools.GitHub != nil {
+		// Extract allowed tools and enabled toolsets from ParsedTools
+		allowedTools := workflowData.ParsedTools.GitHub.Allowed
+		enabledToolsets := ParseGitHubToolsets(strings.Join(workflowData.ParsedTools.GitHub.Toolset, ","))
+
+		// Validate that all allowed tools have their toolsets enabled
+		if err := ValidateGitHubToolsAgainstToolsets(allowedTools, enabledToolsets); err != nil {
+			formattedErr := console.FormatError(console.CompilerError{
+				Position: console.ErrorPosition{
+					File:   markdownPath,
+					Line:   1,
+					Column: 1,
+				},
+				Type:    "error",
+				Message: err.Error(),
+			})
+			return errors.New(formattedErr)
+		}
+	}
+
 	// Validate permissions for agentic-workflows tool
 	log.Printf("Validating permissions for agentic-workflows tool")
 	if _, hasAgenticWorkflows := workflowData.Tools["agentic-workflows"]; hasAgenticWorkflows {
@@ -351,17 +372,6 @@
 			message += "permissions:\n"
 			message += "  actions: read"
 
-=======
-	// Validate GitHub tools against enabled toolsets
-	log.Printf("Validating GitHub tools against enabled toolsets")
-	if workflowData.ParsedTools != nil && workflowData.ParsedTools.GitHub != nil {
-		// Extract allowed tools and enabled toolsets from ParsedTools
-		allowedTools := workflowData.ParsedTools.GitHub.Allowed
-		enabledToolsets := ParseGitHubToolsets(strings.Join(workflowData.ParsedTools.GitHub.Toolset, ","))
-
-		// Validate that all allowed tools have their toolsets enabled
-		if err := ValidateGitHubToolsAgainstToolsets(allowedTools, enabledToolsets); err != nil {
->>>>>>> e7671bd9
 			formattedErr := console.FormatError(console.CompilerError{
 				Position: console.ErrorPosition{
 					File:   markdownPath,
@@ -369,11 +379,7 @@
 					Column: 1,
 				},
 				Type:    "error",
-<<<<<<< HEAD
 				Message: message,
-=======
-				Message: err.Error(),
->>>>>>> e7671bd9
 			})
 			return errors.New(formattedErr)
 		}
