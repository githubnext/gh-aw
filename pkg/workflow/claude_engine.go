package workflow

import (
	"encoding/json"
	"fmt"
	"slices"
	"sort"
	"strings"
	"time"
)

// ClaudeEngine represents the Claude Code agentic engine
type ClaudeEngine struct {
	BaseEngine
}

func NewClaudeEngine() *ClaudeEngine {
	return &ClaudeEngine{
		BaseEngine: BaseEngine{
			id:                     "claude",
			displayName:            "Claude Code",
			description:            "Uses Claude Code with full MCP tool support and allow-listing",
			experimental:           false,
			supportsToolsWhitelist: true,
			supportsHTTPTransport:  true, // Claude supports both stdio and HTTP transport
			supportsMaxTurns:       true, // Claude supports max-turns feature
		},
	}
}

func (e *ClaudeEngine) GetInstallationSteps(workflowData *WorkflowData) []GitHubActionStep {
	var steps []GitHubActionStep

	// Check if network permissions are configured (only for Claude engine)
	if workflowData.EngineConfig != nil && workflowData.EngineConfig.ID == "claude" && ShouldEnforceNetworkPermissions(workflowData.NetworkPermissions) {
		// Generate network hook generator and settings generator
		hookGenerator := &NetworkHookGenerator{}
		settingsGenerator := &ClaudeSettingsGenerator{}

		allowedDomains := GetAllowedDomains(workflowData.NetworkPermissions)

		// Add settings generation step
		settingsStep := settingsGenerator.GenerateSettingsWorkflowStep()
		steps = append(steps, settingsStep)

		// Add hook generation step
		hookStep := hookGenerator.GenerateNetworkHookWorkflowStep(allowedDomains)
		steps = append(steps, hookStep)
	}

	return steps
}

// GetDeclaredOutputFiles returns the output files that Claude may produce
func (e *ClaudeEngine) GetDeclaredOutputFiles() []string {
	return []string{"output.txt"}
}

// GetExecutionSteps returns the GitHub Actions steps for executing Claude
func (e *ClaudeEngine) GetExecutionSteps(workflowData *WorkflowData, logFile string) []GitHubActionStep {
	var steps []GitHubActionStep

	// Handle custom steps if they exist in engine config
	if workflowData.EngineConfig != nil && len(workflowData.EngineConfig.Steps) > 0 {
		for _, step := range workflowData.EngineConfig.Steps {
			stepYAML, err := e.convertStepToYAML(step)
			if err != nil {
				// Log error but continue with other steps
				continue
			}
			steps = append(steps, GitHubActionStep{stepYAML})
		}
	}

	// Build claude CLI arguments based on configuration
	var claudeArgs []string

<<<<<<< HEAD
	// Build claude_env based on hasOutput parameter and custom env vars
	hasOutput := workflowData.SafeOutputs != nil
	hasCustomEnv := workflowData.EngineConfig != nil && len(workflowData.EngineConfig.Env) > 0
	claudeEnv := ""
	if hasOutput {
		claudeEnv += "            GITHUB_AW_SAFE_OUTPUTS: ${{ env.GITHUB_AW_SAFE_OUTPUTS }}"
		claudeEnv += "\n"
		claudeEnv += "            GITHUB_AW_SAFE_OUTPUTS_CONFIG: ${{ env.GITHUB_AW_SAFE_OUTPUTS_CONFIG }}"
=======
	// Add print flag for non-interactive mode
	claudeArgs = append(claudeArgs, "--print")
>>>>>>> c1291129

	// Add model if specified
	if workflowData.EngineConfig != nil && workflowData.EngineConfig.Model != "" {
		claudeArgs = append(claudeArgs, "--model", workflowData.EngineConfig.Model)
	}

<<<<<<< HEAD
	// Add custom environment variables from engine config
	if hasCustomEnv {
		for key, value := range workflowData.EngineConfig.Env {
			if claudeEnv != "" {
				claudeEnv += "\n"
			}
			claudeEnv += "            " + key + ": " + value
		}
=======
	// Add max_turns if specified (in CLI it's max-turns)
	if workflowData.EngineConfig != nil && workflowData.EngineConfig.MaxTurns != "" {
		claudeArgs = append(claudeArgs, "--max-turns", workflowData.EngineConfig.MaxTurns)
>>>>>>> c1291129
	}

	// Add MCP configuration
	claudeArgs = append(claudeArgs, "--mcp-config", "/tmp/mcp-config/mcp-servers.json")

	// Add allowed tools configuration
	allowedTools := e.computeAllowedClaudeToolsString(workflowData.Tools, workflowData.SafeOutputs)
	if allowedTools != "" {
		claudeArgs = append(claudeArgs, "--allowed-tools", allowedTools)
	}

	// Add debug flag
	claudeArgs = append(claudeArgs, "--debug")

<<<<<<< HEAD
	// Add MCP debug flag if outputs are enabled or custom env is specified
	if hasOutput || hasCustomEnv {
		inputs["mcp_debug"] = "true"
	}

	// Add settings parameter if network permissions are configured
=======
	// Always add verbose flag for enhanced debugging output
	claudeArgs = append(claudeArgs, "--verbose")

	// Add permission mode for non-interactive execution (bypass permissions)
	claudeArgs = append(claudeArgs, "--permission-mode", "bypassPermissions")

	// Add output format for structured output
	claudeArgs = append(claudeArgs, "--output-format", "json")

	// Add network settings if configured
>>>>>>> c1291129
	if workflowData.EngineConfig != nil && workflowData.EngineConfig.ID == "claude" && ShouldEnforceNetworkPermissions(workflowData.NetworkPermissions) {
		claudeArgs = append(claudeArgs, "--settings", "/tmp/.claude/settings.json")
	}

	var stepLines []string

	stepName := "Execute Claude Code CLI"

	stepLines = append(stepLines, fmt.Sprintf("      - name: %s", stepName))
	stepLines = append(stepLines, "        id: agentic_execution")

	// Add allowed tools comment before the run section
	allowedToolsComment := e.generateAllowedToolsComment(e.computeAllowedClaudeToolsString(workflowData.Tools, workflowData.SafeOutputs), "        ")
	if allowedToolsComment != "" {
		// Split the comment into lines and add each line
		commentLines := strings.Split(strings.TrimSuffix(allowedToolsComment, "\n"), "\n")
		stepLines = append(stepLines, commentLines...)
	}

	// Add timeout at step level (GitHub Actions standard)
	if workflowData.TimeoutMinutes != "" {
		stepLines = append(stepLines, fmt.Sprintf("        timeout-minutes: %s", strings.TrimPrefix(workflowData.TimeoutMinutes, "timeout_minutes: ")))
	} else {
		stepLines = append(stepLines, "        timeout-minutes: 5") // Default timeout
	}

	// Build the run command
	stepLines = append(stepLines, "        run: |")
	stepLines = append(stepLines, "          set -o pipefail")
	stepLines = append(stepLines, "          # Execute Claude Code CLI with prompt from file")

	// Build the command string with proper argument formatting
	// Use version from engine config if provided, otherwise default to latest
	version := "latest"
	if workflowData.EngineConfig != nil && workflowData.EngineConfig.Version != "" {
		version = workflowData.EngineConfig.Version
	}

	commandParts := []string{"npx", fmt.Sprintf("@anthropic-ai/claude-code@%s", version)}
	commandParts = append(commandParts, claudeArgs...)
	commandParts = append(commandParts, "$(cat /tmp/aw-prompts/prompt.txt)")

	// Join command parts with proper escaping for complex arguments
	command := ""
	for i, part := range commandParts {
		if i > 0 {
			command += " "
		}
		// For complex arguments that contain spaces or special characters, quote them
		if strings.Contains(part, " ") || strings.Contains(part, ",") {
			command += "\"" + part + "\""
		} else {
			command += part
		}
	}

	// Add the command with proper indentation and tee output (preserves exit code with pipefail)
	stepLines = append(stepLines, fmt.Sprintf("          %s 2>&1 | tee %s", command, logFile))

	// Add environment section - always include environment section for GITHUB_AW_PROMPT
	stepLines = append(stepLines, "        env:")

	// Add Anthropic API key
	stepLines = append(stepLines, "          ANTHROPIC_API_KEY: ${{ secrets.ANTHROPIC_API_KEY }}")

	// Disable telemetry, error reporting, and bug command for privacy and security
	stepLines = append(stepLines, "          DISABLE_TELEMETRY: \"1\"")
	stepLines = append(stepLines, "          DISABLE_ERROR_REPORTING: \"1\"")
	stepLines = append(stepLines, "          DISABLE_BUG_COMMAND: \"1\"")

	// Always add GITHUB_AW_PROMPT for agentic workflows
	stepLines = append(stepLines, "          GITHUB_AW_PROMPT: /tmp/aw-prompts/prompt.txt")

	if workflowData.SafeOutputs != nil {
		stepLines = append(stepLines, "          GITHUB_AW_SAFE_OUTPUTS: ${{ env.GITHUB_AW_SAFE_OUTPUTS }}")

		// Add staged flag if specified
		if workflowData.SafeOutputs.Staged != nil && *workflowData.SafeOutputs.Staged {
			stepLines = append(stepLines, "          GITHUB_AW_SAFE_OUTPUTS_STAGED: \"true\"")
		}
	}

	if workflowData.EngineConfig != nil && workflowData.EngineConfig.MaxTurns != "" {
		stepLines = append(stepLines, fmt.Sprintf("          GITHUB_AW_MAX_TURNS: %s", workflowData.EngineConfig.MaxTurns))
	}

	if workflowData.EngineConfig != nil && len(workflowData.EngineConfig.Env) > 0 {
		for key, value := range workflowData.EngineConfig.Env {
			stepLines = append(stepLines, fmt.Sprintf("          %s: %s", key, value))
		}
	}

	steps = append(steps, GitHubActionStep(stepLines))

	// Add the log capture step (simplified since we're already writing to logFile)
	logCaptureLines := []string{
		"      - name: Ensure log file exists",
		"        if: always()",
		"        run: |",
		"          # Ensure log file exists",
		"          touch " + logFile,
		"          # Show last few lines for debugging",
		"          echo \"=== Last 10 lines of Claude execution log ===\"",
		"          tail -10 " + logFile + " || echo \"No log content available\"",
	}
	steps = append(steps, GitHubActionStep(logCaptureLines))

	return steps
}

// convertStepToYAML converts a step map to YAML string - uses proper YAML serialization
func (e *ClaudeEngine) convertStepToYAML(stepMap map[string]any) (string, error) {
	return ConvertStepToYAML(stepMap)
}

// expandNeutralToolsToClaudeTools converts neutral tools to Claude-specific tools format
func (e *ClaudeEngine) expandNeutralToolsToClaudeTools(tools map[string]any) map[string]any {
	result := make(map[string]any)

	// Copy existing tools that are not neutral tools
	for key, value := range tools {
		switch key {
		case "bash", "web-fetch", "web-search", "edit", "playwright":
			// These are neutral tools that need conversion - skip copying, will be converted below
			continue
		default:
			// Copy MCP servers and other non-neutral tools as-is
			result[key] = value
		}
	}

	// Create or get existing claude section
	var claudeSection map[string]any
	if existing, hasClaudeSection := result["claude"]; hasClaudeSection {
		if claudeMap, ok := existing.(map[string]any); ok {
			claudeSection = claudeMap
		} else {
			claudeSection = make(map[string]any)
		}
	} else {
		claudeSection = make(map[string]any)
	}

	// Get existing allowed tools from Claude section
	var claudeAllowed map[string]any
	if allowed, hasAllowed := claudeSection["allowed"]; hasAllowed {
		if allowedMap, ok := allowed.(map[string]any); ok {
			claudeAllowed = allowedMap
		} else {
			claudeAllowed = make(map[string]any)
		}
	} else {
		claudeAllowed = make(map[string]any)
	}

	// Convert neutral tools to Claude tools
	if bashTool, hasBash := tools["bash"]; hasBash {
		// bash -> Bash, KillBash, BashOutput
		if bashCommands, ok := bashTool.([]any); ok {
			claudeAllowed["Bash"] = bashCommands
		} else {
			claudeAllowed["Bash"] = nil // Allow all bash commands
		}
	}

	if _, hasWebFetch := tools["web-fetch"]; hasWebFetch {
		// web-fetch -> WebFetch
		claudeAllowed["WebFetch"] = nil
	}

	if _, hasWebSearch := tools["web-search"]; hasWebSearch {
		// web-search -> WebSearch
		claudeAllowed["WebSearch"] = nil
	}

	if editTool, hasEdit := tools["edit"]; hasEdit {
		// edit -> Edit, MultiEdit, NotebookEdit, Write
		claudeAllowed["Edit"] = nil
		claudeAllowed["MultiEdit"] = nil
		claudeAllowed["NotebookEdit"] = nil
		claudeAllowed["Write"] = nil

		// If edit tool has specific configuration, we could handle it here
		// For now, treating it as enabling all edit capabilities
		_ = editTool
	}

	// Handle playwright tool by converting it to an MCP tool configuration
	if _, hasPlaywright := tools["playwright"]; hasPlaywright {
		// Create playwright as an MCP tool with the same tools available as copilot agent
		playwrightMCP := map[string]any{
			"allowed": GetCopilotAgentPlaywrightTools(),
		}
		result["playwright"] = playwrightMCP
	}

	// Update claude section
	claudeSection["allowed"] = claudeAllowed
	result["claude"] = claudeSection

	return result
}

// computeAllowedClaudeToolsString
// 1. validates that only neutral tools are provided (no claude section)
// 2. converts neutral tools to Claude-specific tools format
// 3. adds default Claude tools and git commands based on safe outputs configuration
// 4. generates the allowed tools string for Claude
func (e *ClaudeEngine) computeAllowedClaudeToolsString(tools map[string]any, safeOutputs *SafeOutputsConfig) string {
	// Initialize tools map if nil
	if tools == nil {
		tools = make(map[string]any)
	}

	// Enforce that only neutral tools are provided - fail if claude section is present
	if _, hasClaudeSection := tools["claude"]; hasClaudeSection {
		panic("computeAllowedClaudeToolsString should only receive neutral tools, not claude section tools")
	}

	// Convert neutral tools to Claude-specific tools
	tools = e.expandNeutralToolsToClaudeTools(tools)

	defaultClaudeTools := []string{
		"Task",
		"Glob",
		"Grep",
		"ExitPlanMode",
		"TodoWrite",
		"LS",
		"Read",
		"NotebookRead",
	}

	// Ensure claude section exists with the new format
	var claudeSection map[string]any
	if existing, hasClaudeSection := tools["claude"]; hasClaudeSection {
		if claudeMap, ok := existing.(map[string]any); ok {
			claudeSection = claudeMap
		} else {
			claudeSection = make(map[string]any)
		}
	} else {
		claudeSection = make(map[string]any)
	}

	// Get existing allowed tools from the new format (map structure)
	var claudeExistingAllowed map[string]any
	if allowed, hasAllowed := claudeSection["allowed"]; hasAllowed {
		if allowedMap, ok := allowed.(map[string]any); ok {
			claudeExistingAllowed = allowedMap
		} else {
			claudeExistingAllowed = make(map[string]any)
		}
	} else {
		claudeExistingAllowed = make(map[string]any)
	}

	// Add default tools that aren't already present
	for _, defaultTool := range defaultClaudeTools {
		if _, exists := claudeExistingAllowed[defaultTool]; !exists {
			claudeExistingAllowed[defaultTool] = nil // Add tool with null value
		}
	}

	// Check if Bash tools are present and add implicit KillBash and BashOutput
	if _, hasBash := claudeExistingAllowed["Bash"]; hasBash {
		// Implicitly add KillBash and BashOutput when any Bash tools are allowed
		if _, exists := claudeExistingAllowed["KillBash"]; !exists {
			claudeExistingAllowed["KillBash"] = nil
		}
		if _, exists := claudeExistingAllowed["BashOutput"]; !exists {
			claudeExistingAllowed["BashOutput"] = nil
		}
	}

	// Update the claude section with the new format
	claudeSection["allowed"] = claudeExistingAllowed
	tools["claude"] = claudeSection

	var allowedTools []string

	// Process claude-specific tools from the claude section (new format only)
	if claudeSection, hasClaudeSection := tools["claude"]; hasClaudeSection {
		if claudeConfig, ok := claudeSection.(map[string]any); ok {
			if allowed, hasAllowed := claudeConfig["allowed"]; hasAllowed {
				// In the new format, allowed is a map where keys are tool names
				if allowedMap, ok := allowed.(map[string]any); ok {
					for toolName, toolValue := range allowedMap {
						if toolName == "Bash" {
							// Handle Bash tool with specific commands
							if bashCommands, ok := toolValue.([]any); ok {
								// Check for :* wildcard first - if present, ignore all other bash commands
								for _, cmd := range bashCommands {
									if cmdStr, ok := cmd.(string); ok {
										if cmdStr == ":*" {
											// :* means allow all bash and ignore other commands
											allowedTools = append(allowedTools, "Bash")
											goto nextClaudeTool
										}
									}
								}
								// Process the allowed bash commands (no :* found)
								for _, cmd := range bashCommands {
									if cmdStr, ok := cmd.(string); ok {
										if cmdStr == "*" {
											// Wildcard means allow all bash
											allowedTools = append(allowedTools, "Bash")
											goto nextClaudeTool
										}
									}
								}
								// Add individual bash commands with Bash() prefix
								for _, cmd := range bashCommands {
									if cmdStr, ok := cmd.(string); ok {
										allowedTools = append(allowedTools, fmt.Sprintf("Bash(%s)", cmdStr))
									}
								}
							} else {
								// Bash with no specific commands or null value - allow all bash
								allowedTools = append(allowedTools, "Bash")
							}
						} else if strings.HasPrefix(toolName, strings.ToUpper(toolName[:1])) {
							// Tool name starts with uppercase letter - regular Claude tool
							allowedTools = append(allowedTools, toolName)
						}
					nextClaudeTool:
					}
				}
			}
		}
	}

	// Process top-level tools (MCP tools and claude)
	for toolName, toolValue := range tools {
		if toolName == "claude" {
			// Skip the claude section as we've already processed it
			continue
		} else {
			// Handle cache-memory as a special case first (can be boolean or map)
			if toolName == "cache-memory" {
				// For cache-memory, it's configured as MCP server "memory" and has no allowed restrictions
				// Default to wildcard access since cache-memory doesn't specify allowed tools
				allowedTools = append(allowedTools, "mcp__memory")
				continue
			}

			// Check if this is an MCP tool (has MCP-compatible type) or standard MCP tool (github)
			if mcpConfig, ok := toolValue.(map[string]any); ok {
				// Check if it's explicitly marked as MCP type
				isCustomMCP := false
				if hasMcp, _ := hasMCPConfig(mcpConfig); hasMcp {
					isCustomMCP = true
				}

				// Handle standard MCP tools (github, playwright) or tools with MCP-compatible type
				if toolName == "github" || toolName == "playwright" || isCustomMCP {
					if allowed, hasAllowed := mcpConfig["allowed"]; hasAllowed {
						if allowedSlice, ok := allowed.([]any); ok {
							// Check for wildcard access first
							hasWildcard := false
							for _, item := range allowedSlice {
								if str, ok := item.(string); ok && str == "*" {
									hasWildcard = true
									break
								}
							}

							if hasWildcard {
								// For wildcard access, just add the server name with mcp__ prefix
								allowedTools = append(allowedTools, fmt.Sprintf("mcp__%s", toolName))
							} else {
								// For specific tools, add each one individually
								for _, item := range allowedSlice {
									if str, ok := item.(string); ok {
										allowedTools = append(allowedTools, fmt.Sprintf("mcp__%s__%s", toolName, str))
									}
								}
							}
						}
					}
				}
			}
		}
	}

	// Handle SafeOutputs requirement for file write access
	if safeOutputs != nil {
		// Check if a general "Write" permission is already granted
		hasGeneralWrite := slices.Contains(allowedTools, "Write")

		// If no general Write permission and SafeOutputs is configured,
		// add specific write permission for GITHUB_AW_SAFE_OUTPUTS
		if !hasGeneralWrite {
			allowedTools = append(allowedTools, "Write")
			// Ideally we would only give permission to the exact file, but that doesn't seem
			// to be working with Claude. See https://github.com/githubnext/gh-aw/issues/244#issuecomment-3240319103
			//allowedTools = append(allowedTools, "Write(${{ env.GITHUB_AW_SAFE_OUTPUTS }})")
		}
	}

	// Sort the allowed tools alphabetically for consistent output
	sort.Strings(allowedTools)

	return strings.Join(allowedTools, ",")
}

// generateAllowedToolsComment generates a multi-line comment showing each allowed tool
func (e *ClaudeEngine) generateAllowedToolsComment(allowedToolsStr string, indent string) string {
	if allowedToolsStr == "" {
		return ""
	}

	tools := strings.Split(allowedToolsStr, ",")
	if len(tools) == 0 {
		return ""
	}

	var comment strings.Builder
	comment.WriteString(indent + "# Allowed tools (sorted):\n")
	for _, tool := range tools {
		comment.WriteString(fmt.Sprintf("%s# - %s\n", indent, tool))
	}

	return comment.String()
}

func (e *ClaudeEngine) RenderMCPConfig(yaml *strings.Builder, tools map[string]any, mcpTools []string, workflowData *WorkflowData) {
	yaml.WriteString("          cat > /tmp/mcp-config/mcp-servers.json << 'EOF'\n")
	yaml.WriteString("          {\n")
	yaml.WriteString("            \"mcpServers\": {\n")

	// Add safe-outputs MCP server if safe-outputs are configured
	hasSafeOutputs := workflowData != nil && workflowData.SafeOutputs != nil && HasSafeOutputsEnabled(workflowData.SafeOutputs)
	totalServers := len(mcpTools)
	if hasSafeOutputs {
		totalServers++
	}

	serverCount := 0

	// Generate safe-outputs MCP server configuration first if enabled
	if hasSafeOutputs {
		yaml.WriteString("              \"safe_outputs\": {\n")
		yaml.WriteString("                \"command\": \"node\",\n")
		yaml.WriteString("                \"args\": [\"/tmp/safe-outputs/mcp-server.cjs\"],\n")
		yaml.WriteString("                \"env\": {\n")
		yaml.WriteString("                  \"GITHUB_AW_SAFE_OUTPUTS\": \"${GITHUB_AW_SAFE_OUTPUTS}\",\n")
		yaml.WriteString("                  \"GITHUB_AW_SAFE_OUTPUTS_CONFIG\": \"${GITHUB_AW_SAFE_OUTPUTS_CONFIG}\"\n")
		yaml.WriteString("                }\n")
		serverCount++
		if serverCount < totalServers {
			yaml.WriteString("              },\n")
		} else {
			yaml.WriteString("              }\n")
		}
	}

	// Generate configuration for each MCP tool
	for _, toolName := range mcpTools {
		serverCount++
		isLast := serverCount == totalServers

		switch toolName {
		case "github":
			githubTool := tools["github"]
			e.renderGitHubClaudeMCPConfig(yaml, githubTool, isLast, workflowData)
		case "playwright":
			playwrightTool := tools["playwright"]
			e.renderPlaywrightMCPConfig(yaml, playwrightTool, isLast, workflowData.NetworkPermissions)
		case "cache-memory":
			e.renderCacheMemoryMCPConfig(yaml, isLast, workflowData)
		default:
			// Handle custom MCP tools (those with MCP-compatible type)
			if toolConfig, ok := tools[toolName].(map[string]any); ok {
				if hasMcp, _ := hasMCPConfig(toolConfig); hasMcp {
					if err := e.renderClaudeMCPConfig(yaml, toolName, toolConfig, isLast); err != nil {
						fmt.Printf("Error generating custom MCP configuration for %s: %v\n", toolName, err)
					}
				}
			}
		}
	}

	yaml.WriteString("            }\n")
	yaml.WriteString("          }\n")
	yaml.WriteString("          EOF\n")
}

// renderGitHubClaudeMCPConfig generates the GitHub MCP server configuration
// Always uses Docker MCP as the default
func (e *ClaudeEngine) renderGitHubClaudeMCPConfig(yaml *strings.Builder, githubTool any, isLast bool, workflowData *WorkflowData) {
	githubDockerImageVersion := getGitHubDockerImageVersion(githubTool)

	yaml.WriteString("              \"github\": {\n")

	// Always use Docker-based GitHub MCP server (services mode has been removed)
	yaml.WriteString("                \"command\": \"docker\",\n")
	yaml.WriteString("                \"args\": [\n")
	yaml.WriteString("                  \"run\",\n")
	yaml.WriteString("                  \"-i\",\n")
	yaml.WriteString("                  \"--rm\",\n")
	yaml.WriteString("                  \"-e\",\n")
	yaml.WriteString("                  \"GITHUB_PERSONAL_ACCESS_TOKEN\",\n")
	yaml.WriteString("                  \"ghcr.io/github/github-mcp-server:" + githubDockerImageVersion + "\"\n")
	yaml.WriteString("                ],\n")
	yaml.WriteString("                \"env\": {\n")
	yaml.WriteString("                  \"GITHUB_PERSONAL_ACCESS_TOKEN\": \"${{ secrets.GITHUB_TOKEN }}\"\n")
	yaml.WriteString("                }\n")

	if isLast {
		yaml.WriteString("              }\n")
	} else {
		yaml.WriteString("              },\n")
	}
}

// renderPlaywrightMCPConfig generates the Playwright MCP server configuration
// Uses npx to launch Playwright MCP instead of Docker for better performance and simplicity
func (e *ClaudeEngine) renderPlaywrightMCPConfig(yaml *strings.Builder, playwrightTool any, isLast bool, networkPermissions *NetworkPermissions) {
	args := generatePlaywrightDockerArgs(playwrightTool, networkPermissions)

	yaml.WriteString("              \"playwright\": {\n")
	yaml.WriteString("                \"command\": \"npx\",\n")
	yaml.WriteString("                \"args\": [\n")
	yaml.WriteString("                  \"@playwright/mcp@latest\",\n")
	if len(args.AllowedDomains) > 0 {
		yaml.WriteString("                  \"--allowed-origins\",\n")
		yaml.WriteString("                  \"" + strings.Join(args.AllowedDomains, ",") + "\"\n")
	}
	yaml.WriteString("                ]\n")

	if isLast {
		yaml.WriteString("              }\n")
	} else {
		yaml.WriteString("              },\n")
	}
}

// renderClaudeMCPConfig generates custom MCP server configuration for a single tool in Claude workflow mcp-servers.json
func (e *ClaudeEngine) renderClaudeMCPConfig(yaml *strings.Builder, toolName string, toolConfig map[string]any, isLast bool) error {
	fmt.Fprintf(yaml, "              \"%s\": {\n", toolName)

	// Use the shared MCP config renderer with JSON format
	renderer := MCPConfigRenderer{
		IndentLevel: "                ",
		Format:      "json",
	}

	err := renderSharedMCPConfig(yaml, toolName, toolConfig, renderer)
	if err != nil {
		return err
	}

	if isLast {
		yaml.WriteString("              }\n")
	} else {
		yaml.WriteString("              },\n")
	}

	return nil
}

// renderCacheMemoryMCPConfig generates the Memory MCP server configuration
// Uses npx-based @modelcontextprotocol/server-memory setup
func (e *ClaudeEngine) renderCacheMemoryMCPConfig(yaml *strings.Builder, isLast bool, workflowData *WorkflowData) {
	yaml.WriteString("              \"memory\": {\n")
	yaml.WriteString("                \"command\": \"npx\",\n")
	yaml.WriteString("                \"args\": [\n")
	yaml.WriteString("                  \"@modelcontextprotocol/server-memory\"\n")
	yaml.WriteString("                ],\n")
	yaml.WriteString("                \"env\": {\n")
	yaml.WriteString("                  \"MEMORY_FILE_PATH\": \"/tmp/cache-memory/memory.json\"\n")
	yaml.WriteString("                }\n")

	if isLast {
		yaml.WriteString("              }\n")
	} else {
		yaml.WriteString("              },\n")
	}
}

// ParseLogMetrics implements engine-specific log parsing for Claude
func (e *ClaudeEngine) ParseLogMetrics(logContent string, verbose bool) LogMetrics {
	var metrics LogMetrics
	var maxTokenUsage int

	// First try to parse as JSON array (Claude logs are structured as JSON arrays)
	if strings.TrimSpace(logContent) != "" {
		if resultMetrics := e.parseClaudeJSONLog(logContent, verbose); resultMetrics.TokenUsage > 0 || resultMetrics.EstimatedCost > 0 || resultMetrics.Turns > 0 {
			metrics.TokenUsage = resultMetrics.TokenUsage
			metrics.EstimatedCost = resultMetrics.EstimatedCost
			metrics.Turns = resultMetrics.Turns
			metrics.ToolCalls = resultMetrics.ToolCalls         // Copy tool calls
			metrics.ToolSequences = resultMetrics.ToolSequences // Copy tool sequences
		}
	}

	// Process line by line for error counting and fallback parsing
	lines := strings.Split(logContent, "\n")

	for _, line := range lines {
		// Skip empty lines
		if strings.TrimSpace(line) == "" {
			continue
		}

		// If we haven't found cost data yet from JSON parsing, try streaming JSON
		if metrics.TokenUsage == 0 || metrics.EstimatedCost == 0 || metrics.Turns == 0 {
			jsonMetrics := ExtractJSONMetrics(line, verbose)
			if jsonMetrics.TokenUsage > 0 || jsonMetrics.EstimatedCost > 0 {
				// Check if this is a Claude result payload with aggregated costs
				if e.isClaudeResultPayload(line) {
					// For Claude result payloads, use the aggregated values directly
					if resultMetrics := e.extractClaudeResultMetrics(line); resultMetrics.TokenUsage > 0 || resultMetrics.EstimatedCost > 0 || resultMetrics.Turns > 0 {
						metrics.TokenUsage = resultMetrics.TokenUsage
						metrics.EstimatedCost = resultMetrics.EstimatedCost
						metrics.Turns = resultMetrics.Turns
					}
				} else {
					// For streaming JSON, keep the maximum token usage found
					if jsonMetrics.TokenUsage > maxTokenUsage {
						maxTokenUsage = jsonMetrics.TokenUsage
					}
					if metrics.EstimatedCost == 0 && jsonMetrics.EstimatedCost > 0 {
						metrics.EstimatedCost += jsonMetrics.EstimatedCost
					}
				}
				continue
			}
		}

		// Count errors and warnings
		lowerLine := strings.ToLower(line)
		if strings.Contains(lowerLine, "error") {
			metrics.ErrorCount++
		}
		if strings.Contains(lowerLine, "warning") {
			metrics.WarningCount++
		}
	}

	// If no result payload was found, use the maximum from streaming JSON
	if metrics.TokenUsage == 0 {
		metrics.TokenUsage = maxTokenUsage
	}

	return metrics
}

// isClaudeResultPayload checks if the JSON line is a Claude result payload with type: "result"
func (e *ClaudeEngine) isClaudeResultPayload(line string) bool {
	trimmed := strings.TrimSpace(line)
	if !strings.HasPrefix(trimmed, "{") || !strings.HasSuffix(trimmed, "}") {
		return false
	}

	var jsonData map[string]interface{}
	if err := json.Unmarshal([]byte(trimmed), &jsonData); err != nil {
		return false
	}

	typeField, exists := jsonData["type"]
	if !exists {
		return false
	}

	typeStr, ok := typeField.(string)
	return ok && typeStr == "result"
}

// extractClaudeResultMetrics extracts metrics from Claude result payload
func (e *ClaudeEngine) extractClaudeResultMetrics(line string) LogMetrics {
	var metrics LogMetrics

	trimmed := strings.TrimSpace(line)
	var jsonData map[string]interface{}
	if err := json.Unmarshal([]byte(trimmed), &jsonData); err != nil {
		return metrics
	}

	// Extract total_cost_usd directly
	if totalCost, exists := jsonData["total_cost_usd"]; exists {
		if cost := ConvertToFloat(totalCost); cost > 0 {
			metrics.EstimatedCost = cost
		}
	}

	// Extract usage information with all token types
	if usage, exists := jsonData["usage"]; exists {
		if usageMap, ok := usage.(map[string]interface{}); ok {
			inputTokens := ConvertToInt(usageMap["input_tokens"])
			outputTokens := ConvertToInt(usageMap["output_tokens"])
			cacheCreationTokens := ConvertToInt(usageMap["cache_creation_input_tokens"])
			cacheReadTokens := ConvertToInt(usageMap["cache_read_input_tokens"])

			totalTokens := inputTokens + outputTokens + cacheCreationTokens + cacheReadTokens
			if totalTokens > 0 {
				metrics.TokenUsage = totalTokens
			}
		}
	}

	// Extract number of turns
	if numTurns, exists := jsonData["num_turns"]; exists {
		if turns := ConvertToInt(numTurns); turns > 0 {
			metrics.Turns = turns
		}
	}

	// Note: Duration extraction is handled in the main parsing logic where we have access to tool calls
	// This is because we need to distribute duration among tool calls

	return metrics
}

// parseClaudeJSONLog parses Claude logs as a JSON array to find the result payload
func (e *ClaudeEngine) parseClaudeJSONLog(logContent string, verbose bool) LogMetrics {
	var metrics LogMetrics

	// Try to parse the entire log as a JSON array
	var logEntries []map[string]interface{}
	if err := json.Unmarshal([]byte(logContent), &logEntries); err != nil {
		if verbose {
			fmt.Printf("Failed to parse Claude log as JSON array: %v\n", err)
		}
		return metrics
	}

	// Look for the result entry with type: "result"
	toolCallMap := make(map[string]*ToolCallInfo) // Track tool calls across entries
	var currentSequence []string                  // Track tool sequence within current context

	for _, entry := range logEntries {
		if entryType, exists := entry["type"]; exists {
			if typeStr, ok := entryType.(string); ok && typeStr == "result" {
				// Found the result payload, extract cost and token data
				if totalCost, exists := entry["total_cost_usd"]; exists {
					if cost := ConvertToFloat(totalCost); cost > 0 {
						metrics.EstimatedCost = cost
					}
				}

				// Extract usage information with all token types
				if usage, exists := entry["usage"]; exists {
					if usageMap, ok := usage.(map[string]interface{}); ok {
						inputTokens := ConvertToInt(usageMap["input_tokens"])
						outputTokens := ConvertToInt(usageMap["output_tokens"])
						cacheCreationTokens := ConvertToInt(usageMap["cache_creation_input_tokens"])
						cacheReadTokens := ConvertToInt(usageMap["cache_read_input_tokens"])

						totalTokens := inputTokens + outputTokens + cacheCreationTokens + cacheReadTokens
						if totalTokens > 0 {
							metrics.TokenUsage = totalTokens
						}
					}
				}

				// Extract number of turns
				if numTurns, exists := entry["num_turns"]; exists {
					if turns := ConvertToInt(numTurns); turns > 0 {
						metrics.Turns = turns
					}
				}

				// Extract duration information and distribute to tool calls
				if durationMs, exists := entry["duration_ms"]; exists {
					if duration := ConvertToFloat(durationMs); duration > 0 {
						totalDuration := time.Duration(duration * float64(time.Millisecond))
						// Distribute the total duration among tool calls
						// Since we don't have per-tool timing, we approximate by using the total duration
						// as the maximum duration for all tools that don't have duration set yet
						e.distributeTotalDurationToToolCalls(toolCallMap, totalDuration)
					}
				}

				if verbose {
					fmt.Printf("Extracted from Claude result payload: tokens=%d, cost=%.4f, turns=%d\n",
						metrics.TokenUsage, metrics.EstimatedCost, metrics.Turns)
				}
				break
			} else if typeStr == "assistant" {
				// Parse tool_use entries for tool call statistics and sequence
				if message, exists := entry["message"]; exists {
					if messageMap, ok := message.(map[string]interface{}); ok {
						if content, exists := messageMap["content"]; exists {
							if contentArray, ok := content.([]interface{}); ok {
								sequenceInMessage := e.parseToolCallsWithSequence(contentArray, toolCallMap)
								if len(sequenceInMessage) > 0 {
									currentSequence = append(currentSequence, sequenceInMessage...)
								}
							}
						}
					}
				}
			}
		}

		// Parse tool_use entries for tool call statistics from both assistant and user entries
		if entry["type"] == "user" || entry["type"] == "assistant" {
			if message, exists := entry["message"]; exists {
				if messageMap, ok := message.(map[string]interface{}); ok {
					if content, exists := messageMap["content"]; exists {
						if contentArray, ok := content.([]interface{}); ok {
							e.parseToolCalls(contentArray, toolCallMap)
						}
					}
				}
			}
		}
	}

	// Add the complete sequence if we found any tool calls
	if len(currentSequence) > 0 {
		metrics.ToolSequences = append(metrics.ToolSequences, currentSequence)
	}

	if verbose && len(metrics.ToolSequences) > 0 {
		totalTools := 0
		for _, seq := range metrics.ToolSequences {
			totalTools += len(seq)
		}
		fmt.Printf("Claude parser extracted %d tool sequences with %d total tool calls\n",
			len(metrics.ToolSequences), totalTools)
	}

	// Convert tool call map to slice
	for _, toolInfo := range toolCallMap {
		metrics.ToolCalls = append(metrics.ToolCalls, *toolInfo)
	}

	// Sort tool calls by name for consistent output
	sort.Slice(metrics.ToolCalls, func(i, j int) bool {
		return metrics.ToolCalls[i].Name < metrics.ToolCalls[j].Name
	})

	return metrics
}

// parseToolCallsWithSequence extracts tool call information from Claude log content array and returns sequence
func (e *ClaudeEngine) parseToolCallsWithSequence(contentArray []interface{}, toolCallMap map[string]*ToolCallInfo) []string {
	var sequence []string

	for _, contentItem := range contentArray {
		if contentMap, ok := contentItem.(map[string]interface{}); ok {
			if contentType, exists := contentMap["type"]; exists {
				if typeStr, ok := contentType.(string); ok && typeStr == "tool_use" {
					// Extract tool name
					if toolName, exists := contentMap["name"]; exists {
						if nameStr, ok := toolName.(string); ok {
							// Skip internal tools as per existing JavaScript logic (disabled for tool graph visualization)
							// internalTools := []string{
							//	"Read", "Write", "Edit", "MultiEdit", "LS", "Grep", "Glob", "TodoWrite",
							// }
							// if slices.Contains(internalTools, nameStr) {
							//	continue
							// }

							// Prettify tool name
							prettifiedName := PrettifyToolName(nameStr)

							// Special handling for bash - each invocation is unique
							if nameStr == "Bash" {
								if input, exists := contentMap["input"]; exists {
									if inputMap, ok := input.(map[string]interface{}); ok {
										if command, exists := inputMap["command"]; exists {
											if commandStr, ok := command.(string); ok {
												// Create unique bash entry with command info, avoiding colons
												uniqueBashName := fmt.Sprintf("bash_%s", e.shortenCommand(commandStr))
												prettifiedName = uniqueBashName
											}
										}
									}
								}
							}

							// Add to sequence
							sequence = append(sequence, prettifiedName)

							// Initialize or update tool call info
							if toolInfo, exists := toolCallMap[prettifiedName]; exists {
								toolInfo.CallCount++
							} else {
								toolCallMap[prettifiedName] = &ToolCallInfo{
									Name:          prettifiedName,
									CallCount:     1,
									MaxOutputSize: 0, // Will be updated when we find tool results
									MaxDuration:   0, // Will be updated when we find execution timing
								}
							}
						}
					}
				} else if typeStr == "tool_result" {
					// Extract output size for tool results
					if content, exists := contentMap["content"]; exists {
						if contentStr, ok := content.(string); ok {
							// Estimate token count (rough approximation: 1 token = ~4 characters)
							outputSize := len(contentStr) / 4

							// Find corresponding tool call to update max output size
							if toolUseID, exists := contentMap["tool_use_id"]; exists {
								if _, ok := toolUseID.(string); ok {
									// This is simplified - in a full implementation we'd track tool_use_id to tool name mapping
									// For now, we'll update the max output size for all tools (conservative estimate)
									for _, toolInfo := range toolCallMap {
										if outputSize > toolInfo.MaxOutputSize {
											toolInfo.MaxOutputSize = outputSize
										}
									}
								}
							}
						}
					}
				}
			}
		}
	}

	return sequence
}

// parseToolCalls extracts tool call information from Claude log content array without sequence tracking
func (e *ClaudeEngine) parseToolCalls(contentArray []interface{}, toolCallMap map[string]*ToolCallInfo) {
	for _, contentItem := range contentArray {
		if contentMap, ok := contentItem.(map[string]interface{}); ok {
			if contentType, exists := contentMap["type"]; exists {
				if typeStr, ok := contentType.(string); ok && typeStr == "tool_use" {
					// Extract tool name
					if toolName, exists := contentMap["name"]; exists {
						if nameStr, ok := toolName.(string); ok {
							// Prettify tool name
							prettifiedName := PrettifyToolName(nameStr)

							// Special handling for bash - each invocation is unique
							if nameStr == "Bash" {
								if input, exists := contentMap["input"]; exists {
									if inputMap, ok := input.(map[string]interface{}); ok {
										if command, exists := inputMap["command"]; exists {
											if commandStr, ok := command.(string); ok {
												// Create unique bash entry with command info, avoiding colons
												uniqueBashName := fmt.Sprintf("bash_%s", e.shortenCommand(commandStr))
												prettifiedName = uniqueBashName
											}
										}
									}
								}
							}

							// Initialize or update tool call info
							if toolInfo, exists := toolCallMap[prettifiedName]; exists {
								toolInfo.CallCount++
							} else {
								toolCallMap[prettifiedName] = &ToolCallInfo{
									Name:          prettifiedName,
									CallCount:     1,
									MaxOutputSize: 0, // Will be updated when we find tool results
									MaxDuration:   0, // Will be updated when we find execution timing
								}
							}
						}
					}
				} else if typeStr == "tool_result" {
					// Extract output size for tool results
					if content, exists := contentMap["content"]; exists {
						if contentStr, ok := content.(string); ok {
							// Estimate token count (rough approximation: 1 token = ~4 characters)
							outputSize := len(contentStr) / 4

							// Find corresponding tool call to update max output size
							if toolUseID, exists := contentMap["tool_use_id"]; exists {
								if _, ok := toolUseID.(string); ok {
									// This is simplified - in a full implementation we'd track tool_use_id to tool name mapping
									// For now, we'll update the max output size for all tools (conservative estimate)
									for _, toolInfo := range toolCallMap {
										if outputSize > toolInfo.MaxOutputSize {
											toolInfo.MaxOutputSize = outputSize
										}
									}
								}
							}
						}
					}
				}
			}
		}
	}
}

// shortenCommand creates a short identifier for bash commands
func (e *ClaudeEngine) shortenCommand(command string) string {
	// Take first 20 characters and remove newlines
	shortened := strings.ReplaceAll(command, "\n", " ")
	if len(shortened) > 20 {
		shortened = shortened[:20] + "..."
	}
	return shortened
}

// distributeTotalDurationToToolCalls distributes the total workflow duration among tool calls
// Since Claude logs don't provide per-tool timing, we approximate by assigning the total duration
// to all tools that don't have a duration set yet, simulating that they all could have taken this long
func (e *ClaudeEngine) distributeTotalDurationToToolCalls(toolCallMap map[string]*ToolCallInfo, totalDuration time.Duration) {
	// Count tools that don't have duration set yet
	toolsWithoutDuration := 0
	for _, toolInfo := range toolCallMap {
		if toolInfo.MaxDuration == 0 {
			toolsWithoutDuration++
		}
	}

	// If no tools without duration, don't update anything
	if toolsWithoutDuration == 0 {
		return
	}

	// For Claude logs, since we only have total duration, we assign the total duration
	// as the maximum possible duration for each tool. This is conservative but gives
	// users an idea of the overall workflow timing
	for _, toolInfo := range toolCallMap {
		if toolInfo.MaxDuration == 0 {
			toolInfo.MaxDuration = totalDuration
		}
	}
}

// GetLogParserScript returns the JavaScript script name for parsing Claude logs
func (e *ClaudeEngine) GetLogParserScript() string {
	return "parse_claude_log"
}<|MERGE_RESOLUTION|>--- conflicted
+++ resolved
@@ -75,39 +75,17 @@
 	// Build claude CLI arguments based on configuration
 	var claudeArgs []string
 
-<<<<<<< HEAD
-	// Build claude_env based on hasOutput parameter and custom env vars
-	hasOutput := workflowData.SafeOutputs != nil
-	hasCustomEnv := workflowData.EngineConfig != nil && len(workflowData.EngineConfig.Env) > 0
-	claudeEnv := ""
-	if hasOutput {
-		claudeEnv += "            GITHUB_AW_SAFE_OUTPUTS: ${{ env.GITHUB_AW_SAFE_OUTPUTS }}"
-		claudeEnv += "\n"
-		claudeEnv += "            GITHUB_AW_SAFE_OUTPUTS_CONFIG: ${{ env.GITHUB_AW_SAFE_OUTPUTS_CONFIG }}"
-=======
 	// Add print flag for non-interactive mode
 	claudeArgs = append(claudeArgs, "--print")
->>>>>>> c1291129
 
 	// Add model if specified
 	if workflowData.EngineConfig != nil && workflowData.EngineConfig.Model != "" {
 		claudeArgs = append(claudeArgs, "--model", workflowData.EngineConfig.Model)
 	}
 
-<<<<<<< HEAD
-	// Add custom environment variables from engine config
-	if hasCustomEnv {
-		for key, value := range workflowData.EngineConfig.Env {
-			if claudeEnv != "" {
-				claudeEnv += "\n"
-			}
-			claudeEnv += "            " + key + ": " + value
-		}
-=======
 	// Add max_turns if specified (in CLI it's max-turns)
 	if workflowData.EngineConfig != nil && workflowData.EngineConfig.MaxTurns != "" {
 		claudeArgs = append(claudeArgs, "--max-turns", workflowData.EngineConfig.MaxTurns)
->>>>>>> c1291129
 	}
 
 	// Add MCP configuration
@@ -122,14 +100,6 @@
 	// Add debug flag
 	claudeArgs = append(claudeArgs, "--debug")
 
-<<<<<<< HEAD
-	// Add MCP debug flag if outputs are enabled or custom env is specified
-	if hasOutput || hasCustomEnv {
-		inputs["mcp_debug"] = "true"
-	}
-
-	// Add settings parameter if network permissions are configured
-=======
 	// Always add verbose flag for enhanced debugging output
 	claudeArgs = append(claudeArgs, "--verbose")
 
@@ -140,7 +110,6 @@
 	claudeArgs = append(claudeArgs, "--output-format", "json")
 
 	// Add network settings if configured
->>>>>>> c1291129
 	if workflowData.EngineConfig != nil && workflowData.EngineConfig.ID == "claude" && ShouldEnforceNetworkPermissions(workflowData.NetworkPermissions) {
 		claudeArgs = append(claudeArgs, "--settings", "/tmp/.claude/settings.json")
 	}
@@ -572,36 +541,9 @@
 	yaml.WriteString("          {\n")
 	yaml.WriteString("            \"mcpServers\": {\n")
 
-	// Add safe-outputs MCP server if safe-outputs are configured
-	hasSafeOutputs := workflowData != nil && workflowData.SafeOutputs != nil && HasSafeOutputsEnabled(workflowData.SafeOutputs)
-	totalServers := len(mcpTools)
-	if hasSafeOutputs {
-		totalServers++
-	}
-
-	serverCount := 0
-
-	// Generate safe-outputs MCP server configuration first if enabled
-	if hasSafeOutputs {
-		yaml.WriteString("              \"safe_outputs\": {\n")
-		yaml.WriteString("                \"command\": \"node\",\n")
-		yaml.WriteString("                \"args\": [\"/tmp/safe-outputs/mcp-server.cjs\"],\n")
-		yaml.WriteString("                \"env\": {\n")
-		yaml.WriteString("                  \"GITHUB_AW_SAFE_OUTPUTS\": \"${GITHUB_AW_SAFE_OUTPUTS}\",\n")
-		yaml.WriteString("                  \"GITHUB_AW_SAFE_OUTPUTS_CONFIG\": \"${GITHUB_AW_SAFE_OUTPUTS_CONFIG}\"\n")
-		yaml.WriteString("                }\n")
-		serverCount++
-		if serverCount < totalServers {
-			yaml.WriteString("              },\n")
-		} else {
-			yaml.WriteString("              }\n")
-		}
-	}
-
 	// Generate configuration for each MCP tool
-	for _, toolName := range mcpTools {
-		serverCount++
-		isLast := serverCount == totalServers
+	for i, toolName := range mcpTools {
+		isLast := i == len(mcpTools)-1
 
 		switch toolName {
 		case "github":
