package workflow

import (
	"encoding/json"
	"fmt"
	"slices"
	"sort"
	"strings"
	"time"
)

const (
	// DefaultClaudeActionVersion is the default version of the Claude Code base action
	DefaultClaudeActionVersion = "v0.0.56"
)

// ClaudeEngine represents the Claude Code agentic engine
type ClaudeEngine struct {
	BaseEngine
}

func NewClaudeEngine() *ClaudeEngine {
	return &ClaudeEngine{
		BaseEngine: BaseEngine{
			id:                     "claude",
			displayName:            "Claude Code",
			description:            "Uses Claude Code with full MCP tool support and allow-listing",
			experimental:           false,
			supportsToolsWhitelist: true,
			supportsHTTPTransport:  true, // Claude supports both stdio and HTTP transport
			supportsMaxTurns:       true, // Claude supports max-turns feature
		},
	}
}

func (e *ClaudeEngine) GetInstallationSteps(workflowData *WorkflowData) []GitHubActionStep {
	var steps []GitHubActionStep

	// Check if network permissions are configured (only for Claude engine)
	if workflowData.EngineConfig != nil && workflowData.EngineConfig.ID == "claude" && ShouldEnforceNetworkPermissions(workflowData.NetworkPermissions) {
		// Generate network hook generator and settings generator
		hookGenerator := &NetworkHookGenerator{}
		settingsGenerator := &ClaudeSettingsGenerator{}

		allowedDomains := GetAllowedDomains(workflowData.NetworkPermissions)

		// Add settings generation step
		settingsStep := settingsGenerator.GenerateSettingsWorkflowStep()
		steps = append(steps, settingsStep)

		// Add hook generation step
		hookStep := hookGenerator.GenerateNetworkHookWorkflowStep(allowedDomains)
		steps = append(steps, hookStep)
	}

	return steps
}

// GetDeclaredOutputFiles returns the output files that Claude may produce
func (e *ClaudeEngine) GetDeclaredOutputFiles() []string {
	return []string{"output.txt"}
}

// GetExecutionSteps returns the GitHub Actions steps for executing Claude
func (e *ClaudeEngine) GetExecutionSteps(workflowData *WorkflowData, logFile string) []GitHubActionStep {
	var steps []GitHubActionStep

	// Handle custom steps if they exist in engine config
	if workflowData.EngineConfig != nil && len(workflowData.EngineConfig.Steps) > 0 {
		for _, step := range workflowData.EngineConfig.Steps {
			stepYAML, err := e.convertStepToYAML(step)
			if err != nil {
				// Log error but continue with other steps
				continue
			}
			steps = append(steps, GitHubActionStep{stepYAML})
		}
	}

	// Determine the action version to use
	actionVersion := DefaultClaudeActionVersion // Default version
	if workflowData.EngineConfig != nil && workflowData.EngineConfig.Version != "" {
		actionVersion = workflowData.EngineConfig.Version
	}

	// Build claude_env based on hasOutput parameter and custom env vars
	hasOutput := workflowData.SafeOutputs != nil
	claudeEnv := ""
	if hasOutput {
		claudeEnv += "            GITHUB_AW_SAFE_OUTPUTS: ${{ env.GITHUB_AW_SAFE_OUTPUTS }}"
	}

	// Add custom environment variables from engine config
	if workflowData.EngineConfig != nil && len(workflowData.EngineConfig.Env) > 0 {
		for key, value := range workflowData.EngineConfig.Env {
			if claudeEnv != "" {
				claudeEnv += "\n"
			}
			claudeEnv += "            " + key + ": " + value
		}
	}

	inputs := map[string]string{
		"prompt_file":       "/tmp/aw-prompts/prompt.txt",
		"anthropic_api_key": "${{ secrets.ANTHROPIC_API_KEY }}",
		"mcp_config":        "/tmp/mcp-config/mcp-servers.json",
		"allowed_tools":     "", // Will be filled in during generation
		"timeout_minutes":   "", // Will be filled in during generation
	}

	// Only add max_turns if it's actually specified
	if workflowData.EngineConfig != nil && workflowData.EngineConfig.MaxTurns != "" {
		inputs["max_turns"] = workflowData.EngineConfig.MaxTurns
	}
	if claudeEnv != "" {
		inputs["claude_env"] = "|\n" + claudeEnv
	}

	// Add model configuration if specified
	if workflowData.EngineConfig != nil && workflowData.EngineConfig.Model != "" {
		inputs["model"] = workflowData.EngineConfig.Model
	}

	// Add settings parameter if network permissions are configured
	if workflowData.EngineConfig != nil && workflowData.EngineConfig.ID == "claude" && ShouldEnforceNetworkPermissions(workflowData.NetworkPermissions) {
		inputs["settings"] = "/tmp/.claude/settings.json"
	}

	// Apply default Claude tools
	allowedTools := e.computeAllowedClaudeToolsString(workflowData.Tools, workflowData.SafeOutputs)

	var stepLines []string

	stepName := "Execute Claude Code Action"
	action := fmt.Sprintf("anthropics/claude-code-base-action@%s", actionVersion)

	stepLines = append(stepLines, fmt.Sprintf("      - name: %s", stepName))
	stepLines = append(stepLines, "        id: agentic_execution")
	stepLines = append(stepLines, fmt.Sprintf("        uses: %s", action))
	stepLines = append(stepLines, "        with:")

	// Add inputs in alphabetical order by key
	keys := make([]string, 0, len(inputs))
	for key := range inputs {
		keys = append(keys, key)
	}
	sort.Strings(keys)

	for _, key := range keys {
		value := inputs[key]
		if key == "allowed_tools" {
			if allowedTools != "" {
				// Add comment listing all allowed tools for readability
				comment := e.generateAllowedToolsComment(allowedTools, "          ")
				commentLines := strings.Split(comment, "\n")
				// Filter out empty lines to avoid breaking test logic
				for _, line := range commentLines {
					if line != "" {
						stepLines = append(stepLines, line)
					}
				}
				stepLines = append(stepLines, fmt.Sprintf("          %s: \"%s\"", key, allowedTools))
			}
		} else if key == "timeout_minutes" {
			// Always include timeout_minutes field
			if workflowData.TimeoutMinutes != "" {
				// TimeoutMinutes contains the full YAML line (e.g. "timeout_minutes: 5")
				stepLines = append(stepLines, "          "+workflowData.TimeoutMinutes)
			} else {
				stepLines = append(stepLines, "          timeout_minutes: 5") // Default timeout
			}
		} else if key == "max_turns" {
			// max_turns is only in the map when it should be included
			stepLines = append(stepLines, fmt.Sprintf("          max_turns: %s", value))
		} else if value != "" {
			if strings.HasPrefix(value, "|") {
				stepLines = append(stepLines, fmt.Sprintf("          %s: %s", key, value))
			} else {
				stepLines = append(stepLines, fmt.Sprintf("          %s: %s", key, value))
			}
		}
	}

	// Add environment section - always include environment section for GITHUB_AW_PROMPT
	stepLines = append(stepLines, "        env:")

	// Always add GITHUB_AW_PROMPT for agentic workflows
	stepLines = append(stepLines, "          GITHUB_AW_PROMPT: /tmp/aw-prompts/prompt.txt")

	if workflowData.SafeOutputs != nil {
		stepLines = append(stepLines, "          GITHUB_AW_SAFE_OUTPUTS: ${{ env.GITHUB_AW_SAFE_OUTPUTS }}")
	}

	if workflowData.EngineConfig != nil && workflowData.EngineConfig.MaxTurns != "" {
		stepLines = append(stepLines, fmt.Sprintf("          GITHUB_AW_MAX_TURNS: %s", workflowData.EngineConfig.MaxTurns))
	}

	if workflowData.EngineConfig != nil && len(workflowData.EngineConfig.Env) > 0 {
		for key, value := range workflowData.EngineConfig.Env {
			stepLines = append(stepLines, fmt.Sprintf("          %s: %s", key, value))
		}
	}

	steps = append(steps, GitHubActionStep(stepLines))

	// Add the log capture step
	logCaptureLines := []string{
		"      - name: Capture Agentic Action logs",
		"        if: always()",
		"        run: |",
		"          # Copy the detailed execution file from Agentic Action if available",
		"          if [ -n \"${{ steps.agentic_execution.outputs.execution_file }}\" ] && [ -f \"${{ steps.agentic_execution.outputs.execution_file }}\" ]; then",
		"            cp ${{ steps.agentic_execution.outputs.execution_file }} " + logFile,
		"          else",
		"            echo \"No execution file output found from Agentic Action\" >> " + logFile,
		"          fi",
		"          ",
		"          # Ensure log file exists",
		"          touch " + logFile,
	}
	steps = append(steps, GitHubActionStep(logCaptureLines))

	return steps
}

// convertStepToYAML converts a step map to YAML string - uses proper YAML serialization
func (e *ClaudeEngine) convertStepToYAML(stepMap map[string]any) (string, error) {
	return ConvertStepToYAML(stepMap)
}

// expandNeutralToolsToClaudeTools converts neutral tools to Claude-specific tools format
func (e *ClaudeEngine) expandNeutralToolsToClaudeTools(tools map[string]any) map[string]any {
	result := make(map[string]any)

	// Copy existing tools that are not neutral tools
	for key, value := range tools {
		switch key {
		case "bash", "web-fetch", "web-search", "edit":
			// These are neutral tools that need conversion - skip copying, will be converted below
			continue
		default:
			// Copy MCP servers and other non-neutral tools as-is
			result[key] = value
		}
	}

	// Create or get existing claude section
	var claudeSection map[string]any
	if existing, hasClaudeSection := result["claude"]; hasClaudeSection {
		if claudeMap, ok := existing.(map[string]any); ok {
			claudeSection = claudeMap
		} else {
			claudeSection = make(map[string]any)
		}
	} else {
		claudeSection = make(map[string]any)
	}

	// Get existing allowed tools from Claude section
	var claudeAllowed map[string]any
	if allowed, hasAllowed := claudeSection["allowed"]; hasAllowed {
		if allowedMap, ok := allowed.(map[string]any); ok {
			claudeAllowed = allowedMap
		} else {
			claudeAllowed = make(map[string]any)
		}
	} else {
		claudeAllowed = make(map[string]any)
	}

	// Convert neutral tools to Claude tools
	if bashTool, hasBash := tools["bash"]; hasBash {
		// bash -> Bash, KillBash, BashOutput
		if bashCommands, ok := bashTool.([]any); ok {
			claudeAllowed["Bash"] = bashCommands
		} else {
			claudeAllowed["Bash"] = nil // Allow all bash commands
		}
	}

	if _, hasWebFetch := tools["web-fetch"]; hasWebFetch {
		// web-fetch -> WebFetch
		claudeAllowed["WebFetch"] = nil
	}

	if _, hasWebSearch := tools["web-search"]; hasWebSearch {
		// web-search -> WebSearch
		claudeAllowed["WebSearch"] = nil
	}

	if editTool, hasEdit := tools["edit"]; hasEdit {
		// edit -> Edit, MultiEdit, NotebookEdit, Write
		claudeAllowed["Edit"] = nil
		claudeAllowed["MultiEdit"] = nil
		claudeAllowed["NotebookEdit"] = nil
		claudeAllowed["Write"] = nil

		// If edit tool has specific configuration, we could handle it here
		// For now, treating it as enabling all edit capabilities
		_ = editTool
	}

	// Update claude section
	claudeSection["allowed"] = claudeAllowed
	result["claude"] = claudeSection

	return result
}

// computeAllowedClaudeToolsString
// 1. validates that only neutral tools are provided (no claude section)
// 2. converts neutral tools to Claude-specific tools format
// 3. adds default Claude tools and git commands based on safe outputs configuration
// 4. generates the allowed tools string for Claude
func (e *ClaudeEngine) computeAllowedClaudeToolsString(tools map[string]any, safeOutputs *SafeOutputsConfig) string {
	// Initialize tools map if nil
	if tools == nil {
		tools = make(map[string]any)
	}

	// Enforce that only neutral tools are provided - fail if claude section is present
	if _, hasClaudeSection := tools["claude"]; hasClaudeSection {
		panic("computeAllowedClaudeToolsString should only receive neutral tools, not claude section tools")
	}

	// Convert neutral tools to Claude-specific tools
	tools = e.expandNeutralToolsToClaudeTools(tools)

	defaultClaudeTools := []string{
		"Task",
		"Glob",
		"Grep",
		"ExitPlanMode",
		"TodoWrite",
		"LS",
		"Read",
		"NotebookRead",
	}

	// Ensure claude section exists with the new format
	var claudeSection map[string]any
	if existing, hasClaudeSection := tools["claude"]; hasClaudeSection {
		if claudeMap, ok := existing.(map[string]any); ok {
			claudeSection = claudeMap
		} else {
			claudeSection = make(map[string]any)
		}
	} else {
		claudeSection = make(map[string]any)
	}

	// Get existing allowed tools from the new format (map structure)
	var claudeExistingAllowed map[string]any
	if allowed, hasAllowed := claudeSection["allowed"]; hasAllowed {
		if allowedMap, ok := allowed.(map[string]any); ok {
			claudeExistingAllowed = allowedMap
		} else {
			claudeExistingAllowed = make(map[string]any)
		}
	} else {
		claudeExistingAllowed = make(map[string]any)
	}

	// Add default tools that aren't already present
	for _, defaultTool := range defaultClaudeTools {
		if _, exists := claudeExistingAllowed[defaultTool]; !exists {
			claudeExistingAllowed[defaultTool] = nil // Add tool with null value
		}
	}

	// Check if Bash tools are present and add implicit KillBash and BashOutput
	if _, hasBash := claudeExistingAllowed["Bash"]; hasBash {
		// Implicitly add KillBash and BashOutput when any Bash tools are allowed
		if _, exists := claudeExistingAllowed["KillBash"]; !exists {
			claudeExistingAllowed["KillBash"] = nil
		}
		if _, exists := claudeExistingAllowed["BashOutput"]; !exists {
			claudeExistingAllowed["BashOutput"] = nil
		}
	}

	// Update the claude section with the new format
	claudeSection["allowed"] = claudeExistingAllowed
	tools["claude"] = claudeSection

	var allowedTools []string

	// Process claude-specific tools from the claude section (new format only)
	if claudeSection, hasClaudeSection := tools["claude"]; hasClaudeSection {
		if claudeConfig, ok := claudeSection.(map[string]any); ok {
			if allowed, hasAllowed := claudeConfig["allowed"]; hasAllowed {
				// In the new format, allowed is a map where keys are tool names
				if allowedMap, ok := allowed.(map[string]any); ok {
					for toolName, toolValue := range allowedMap {
						if toolName == "Bash" {
							// Handle Bash tool with specific commands
							if bashCommands, ok := toolValue.([]any); ok {
								// Check for :* wildcard first - if present, ignore all other bash commands
								for _, cmd := range bashCommands {
									if cmdStr, ok := cmd.(string); ok {
										if cmdStr == ":*" {
											// :* means allow all bash and ignore other commands
											allowedTools = append(allowedTools, "Bash")
											goto nextClaudeTool
										}
									}
								}
								// Process the allowed bash commands (no :* found)
								for _, cmd := range bashCommands {
									if cmdStr, ok := cmd.(string); ok {
										if cmdStr == "*" {
											// Wildcard means allow all bash
											allowedTools = append(allowedTools, "Bash")
											goto nextClaudeTool
										}
									}
								}
								// Add individual bash commands with Bash() prefix
								for _, cmd := range bashCommands {
									if cmdStr, ok := cmd.(string); ok {
										allowedTools = append(allowedTools, fmt.Sprintf("Bash(%s)", cmdStr))
									}
								}
							} else {
								// Bash with no specific commands or null value - allow all bash
								allowedTools = append(allowedTools, "Bash")
							}
						} else if strings.HasPrefix(toolName, strings.ToUpper(toolName[:1])) {
							// Tool name starts with uppercase letter - regular Claude tool
							allowedTools = append(allowedTools, toolName)
						}
					nextClaudeTool:
					}
				}
			}
		}
	}

	// Process top-level tools (MCP tools and claude)
	for toolName, toolValue := range tools {
		if toolName == "claude" {
			// Skip the claude section as we've already processed it
			continue
		} else {
			// Check if this is an MCP tool (has MCP-compatible type) or standard MCP tool (github)
			if mcpConfig, ok := toolValue.(map[string]any); ok {
				// Check if it's explicitly marked as MCP type
				isCustomMCP := false
				if hasMcp, _ := hasMCPConfig(mcpConfig); hasMcp {
					isCustomMCP = true
				}

				// Handle standard MCP tools (github) or tools with MCP-compatible type
				if toolName == "github" || isCustomMCP {
					if allowed, hasAllowed := mcpConfig["allowed"]; hasAllowed {
						if allowedSlice, ok := allowed.([]any); ok {
							// Check for wildcard access first
							hasWildcard := false
							for _, item := range allowedSlice {
								if str, ok := item.(string); ok && str == "*" {
									hasWildcard = true
									break
								}
							}

							if hasWildcard {
								// For wildcard access, just add the server name with mcp__ prefix
								allowedTools = append(allowedTools, fmt.Sprintf("mcp__%s", toolName))
							} else {
								// For specific tools, add each one individually
								for _, item := range allowedSlice {
									if str, ok := item.(string); ok {
										allowedTools = append(allowedTools, fmt.Sprintf("mcp__%s__%s", toolName, str))
									}
								}
							}
						}
					}
				}
			}
		}
	}

	// Handle SafeOutputs requirement for file write access
	if safeOutputs != nil {
		// Check if a general "Write" permission is already granted
		hasGeneralWrite := slices.Contains(allowedTools, "Write")

		// If no general Write permission and SafeOutputs is configured,
		// add specific write permission for GITHUB_AW_SAFE_OUTPUTS
		if !hasGeneralWrite {
			allowedTools = append(allowedTools, "Write")
			// Ideally we would only give permission to the exact file, but that doesn't seem
			// to be working with Claude. See https://github.com/githubnext/gh-aw/issues/244#issuecomment-3240319103
			//allowedTools = append(allowedTools, "Write(${{ env.GITHUB_AW_SAFE_OUTPUTS }})")
		}
	}

	// Sort the allowed tools alphabetically for consistent output
	sort.Strings(allowedTools)

	return strings.Join(allowedTools, ",")
}

// generateAllowedToolsComment generates a multi-line comment showing each allowed tool
func (e *ClaudeEngine) generateAllowedToolsComment(allowedToolsStr string, indent string) string {
	if allowedToolsStr == "" {
		return ""
	}

	tools := strings.Split(allowedToolsStr, ",")
	if len(tools) == 0 {
		return ""
	}

	var comment strings.Builder
	comment.WriteString(indent + "# Allowed tools (sorted):\n")
	for _, tool := range tools {
		comment.WriteString(fmt.Sprintf("%s# - %s\n", indent, tool))
	}

	return comment.String()
}

func (e *ClaudeEngine) RenderMCPConfig(yaml *strings.Builder, tools map[string]any, mcpTools []string) {
	yaml.WriteString("          cat > /tmp/mcp-config/mcp-servers.json << 'EOF'\n")
	yaml.WriteString("          {\n")
	yaml.WriteString("            \"mcpServers\": {\n")

	// Generate configuration for each MCP tool
	for i, toolName := range mcpTools {
		isLast := i == len(mcpTools)-1

		switch toolName {
		case "github":
			githubTool := tools["github"]
			e.renderGitHubClaudeMCPConfig(yaml, githubTool, isLast)
		default:
			// Handle custom MCP tools (those with MCP-compatible type)
			if toolConfig, ok := tools[toolName].(map[string]any); ok {
				if hasMcp, _ := hasMCPConfig(toolConfig); hasMcp {
					if err := e.renderClaudeMCPConfig(yaml, toolName, toolConfig, isLast); err != nil {
						fmt.Printf("Error generating custom MCP configuration for %s: %v\n", toolName, err)
					}
				}
			}
		}
	}

	yaml.WriteString("            }\n")
	yaml.WriteString("          }\n")
	yaml.WriteString("          EOF\n")
}

// renderGitHubClaudeMCPConfig generates the GitHub MCP server configuration
// Always uses Docker MCP as the default
func (e *ClaudeEngine) renderGitHubClaudeMCPConfig(yaml *strings.Builder, githubTool any, isLast bool) {
	githubDockerImageVersion := getGitHubDockerImageVersion(githubTool)

	yaml.WriteString("              \"github\": {\n")

	// Always use Docker-based GitHub MCP server (services mode has been removed)
	yaml.WriteString("                \"command\": \"docker\",\n")
	yaml.WriteString("                \"args\": [\n")
	yaml.WriteString("                  \"run\",\n")
	yaml.WriteString("                  \"-i\",\n")
	yaml.WriteString("                  \"--rm\",\n")
	yaml.WriteString("                  \"-e\",\n")
	yaml.WriteString("                  \"GITHUB_PERSONAL_ACCESS_TOKEN\",\n")
	yaml.WriteString("                  \"ghcr.io/github/github-mcp-server:" + githubDockerImageVersion + "\"\n")
	yaml.WriteString("                ],\n")
	yaml.WriteString("                \"env\": {\n")
	yaml.WriteString("                  \"GITHUB_PERSONAL_ACCESS_TOKEN\": \"${{ secrets.GITHUB_TOKEN }}\"\n")
	yaml.WriteString("                }\n")

	if isLast {
		yaml.WriteString("              }\n")
	} else {
		yaml.WriteString("              },\n")
	}
}

// renderClaudeMCPConfig generates custom MCP server configuration for a single tool in Claude workflow mcp-servers.json
func (e *ClaudeEngine) renderClaudeMCPConfig(yaml *strings.Builder, toolName string, toolConfig map[string]any, isLast bool) error {
	fmt.Fprintf(yaml, "              \"%s\": {\n", toolName)

	// Use the shared MCP config renderer with JSON format
	renderer := MCPConfigRenderer{
		IndentLevel: "                ",
		Format:      "json",
	}

	err := renderSharedMCPConfig(yaml, toolName, toolConfig, renderer)
	if err != nil {
		return err
	}

	if isLast {
		yaml.WriteString("              }\n")
	} else {
		yaml.WriteString("              },\n")
	}

	return nil
}

// ParseLogMetrics implements engine-specific log parsing for Claude
func (e *ClaudeEngine) ParseLogMetrics(logContent string, verbose bool) LogMetrics {
	var metrics LogMetrics
	var maxTokenUsage int

	// First try to parse as JSON array (Claude logs are structured as JSON arrays)
	if strings.TrimSpace(logContent) != "" {
		if resultMetrics := e.parseClaudeJSONLog(logContent, verbose); resultMetrics.TokenUsage > 0 || resultMetrics.EstimatedCost > 0 || resultMetrics.Turns > 0 {
			metrics.TokenUsage = resultMetrics.TokenUsage
			metrics.EstimatedCost = resultMetrics.EstimatedCost
			metrics.Turns = resultMetrics.Turns
			metrics.ToolCalls = resultMetrics.ToolCalls         // Copy tool calls
			metrics.ToolSequences = resultMetrics.ToolSequences // Copy tool sequences
		}
	}

	// Process line by line for error counting and fallback parsing
	lines := strings.Split(logContent, "\n")

	for _, line := range lines {
		// Skip empty lines
		if strings.TrimSpace(line) == "" {
			continue
		}

		// If we haven't found cost data yet from JSON parsing, try streaming JSON
		if metrics.TokenUsage == 0 || metrics.EstimatedCost == 0 || metrics.Turns == 0 {
			jsonMetrics := ExtractJSONMetrics(line, verbose)
			if jsonMetrics.TokenUsage > 0 || jsonMetrics.EstimatedCost > 0 {
				// Check if this is a Claude result payload with aggregated costs
				if e.isClaudeResultPayload(line) {
					// For Claude result payloads, use the aggregated values directly
					if resultMetrics := e.extractClaudeResultMetrics(line); resultMetrics.TokenUsage > 0 || resultMetrics.EstimatedCost > 0 || resultMetrics.Turns > 0 {
						metrics.TokenUsage = resultMetrics.TokenUsage
						metrics.EstimatedCost = resultMetrics.EstimatedCost
						metrics.Turns = resultMetrics.Turns
					}
				} else {
					// For streaming JSON, keep the maximum token usage found
					if jsonMetrics.TokenUsage > maxTokenUsage {
						maxTokenUsage = jsonMetrics.TokenUsage
					}
					if metrics.EstimatedCost == 0 && jsonMetrics.EstimatedCost > 0 {
						metrics.EstimatedCost += jsonMetrics.EstimatedCost
					}
				}
				continue
			}
		}

		// Count errors and warnings
		lowerLine := strings.ToLower(line)
		if strings.Contains(lowerLine, "error") {
			metrics.ErrorCount++
		}
		if strings.Contains(lowerLine, "warning") {
			metrics.WarningCount++
		}
	}

	// If no result payload was found, use the maximum from streaming JSON
	if metrics.TokenUsage == 0 {
		metrics.TokenUsage = maxTokenUsage
	}

	return metrics
}

// isClaudeResultPayload checks if the JSON line is a Claude result payload with type: "result"
func (e *ClaudeEngine) isClaudeResultPayload(line string) bool {
	trimmed := strings.TrimSpace(line)
	if !strings.HasPrefix(trimmed, "{") || !strings.HasSuffix(trimmed, "}") {
		return false
	}

	var jsonData map[string]interface{}
	if err := json.Unmarshal([]byte(trimmed), &jsonData); err != nil {
		return false
	}

	typeField, exists := jsonData["type"]
	if !exists {
		return false
	}

	typeStr, ok := typeField.(string)
	return ok && typeStr == "result"
}

// extractClaudeResultMetrics extracts metrics from Claude result payload
func (e *ClaudeEngine) extractClaudeResultMetrics(line string) LogMetrics {
	var metrics LogMetrics

	trimmed := strings.TrimSpace(line)
	var jsonData map[string]interface{}
	if err := json.Unmarshal([]byte(trimmed), &jsonData); err != nil {
		return metrics
	}

	// Extract total_cost_usd directly
	if totalCost, exists := jsonData["total_cost_usd"]; exists {
		if cost := ConvertToFloat(totalCost); cost > 0 {
			metrics.EstimatedCost = cost
		}
	}

	// Extract usage information with all token types
	if usage, exists := jsonData["usage"]; exists {
		if usageMap, ok := usage.(map[string]interface{}); ok {
			inputTokens := ConvertToInt(usageMap["input_tokens"])
			outputTokens := ConvertToInt(usageMap["output_tokens"])
			cacheCreationTokens := ConvertToInt(usageMap["cache_creation_input_tokens"])
			cacheReadTokens := ConvertToInt(usageMap["cache_read_input_tokens"])

			totalTokens := inputTokens + outputTokens + cacheCreationTokens + cacheReadTokens
			if totalTokens > 0 {
				metrics.TokenUsage = totalTokens
			}
		}
	}

	// Extract number of turns
	if numTurns, exists := jsonData["num_turns"]; exists {
		if turns := ConvertToInt(numTurns); turns > 0 {
			metrics.Turns = turns
		}
	}

	// Note: Duration extraction is handled in the main parsing logic where we have access to tool calls
	// This is because we need to distribute duration among tool calls

	return metrics
}

// parseClaudeJSONLog parses Claude logs as a JSON array to find the result payload
func (e *ClaudeEngine) parseClaudeJSONLog(logContent string, verbose bool) LogMetrics {
	var metrics LogMetrics

	// Try to parse the entire log as a JSON array
	var logEntries []map[string]interface{}
	if err := json.Unmarshal([]byte(logContent), &logEntries); err != nil {
		if verbose {
			fmt.Printf("Failed to parse Claude log as JSON array: %v\n", err)
		}
		return metrics
	}

	// Look for the result entry with type: "result"
	toolCallMap := make(map[string]*ToolCallInfo) // Track tool calls across entries
	var currentSequence []string                  // Track tool sequence within current context

	for _, entry := range logEntries {
		if entryType, exists := entry["type"]; exists {
			if typeStr, ok := entryType.(string); ok && typeStr == "result" {
				// Found the result payload, extract cost and token data
				if totalCost, exists := entry["total_cost_usd"]; exists {
					if cost := ConvertToFloat(totalCost); cost > 0 {
						metrics.EstimatedCost = cost
					}
				}

				// Extract usage information with all token types
				if usage, exists := entry["usage"]; exists {
					if usageMap, ok := usage.(map[string]interface{}); ok {
						inputTokens := ConvertToInt(usageMap["input_tokens"])
						outputTokens := ConvertToInt(usageMap["output_tokens"])
						cacheCreationTokens := ConvertToInt(usageMap["cache_creation_input_tokens"])
						cacheReadTokens := ConvertToInt(usageMap["cache_read_input_tokens"])

						totalTokens := inputTokens + outputTokens + cacheCreationTokens + cacheReadTokens
						if totalTokens > 0 {
							metrics.TokenUsage = totalTokens
						}
					}
				}

				// Extract number of turns
				if numTurns, exists := entry["num_turns"]; exists {
					if turns := ConvertToInt(numTurns); turns > 0 {
						metrics.Turns = turns
					}
				}

				// Extract duration information and distribute to tool calls
				if durationMs, exists := entry["duration_ms"]; exists {
					if duration := ConvertToFloat(durationMs); duration > 0 {
						totalDuration := time.Duration(duration * float64(time.Millisecond))
						// Distribute the total duration among tool calls
						// Since we don't have per-tool timing, we approximate by using the total duration
						// as the maximum duration for all tools that don't have duration set yet
						e.distributeTotalDurationToToolCalls(toolCallMap, totalDuration)
					}
				}

				if verbose {
					fmt.Printf("Extracted from Claude result payload: tokens=%d, cost=%.4f, turns=%d\n",
						metrics.TokenUsage, metrics.EstimatedCost, metrics.Turns)
				}
				break
<<<<<<< HEAD
			} else if typeStr == "assistant" {
				// Parse tool_use entries for tool call statistics and sequence
				if message, exists := entry["message"]; exists {
					if messageMap, ok := message.(map[string]interface{}); ok {
						if content, exists := messageMap["content"]; exists {
							if contentArray, ok := content.([]interface{}); ok {
								sequenceInMessage := e.parseToolCallsWithSequence(contentArray, toolCallMap)
								if len(sequenceInMessage) > 0 {
									currentSequence = append(currentSequence, sequenceInMessage...)
								}
							}
=======
			}
		}

		// Parse tool_use entries for tool call statistics from both assistant and user entries
		if entry["type"] == "user" || entry["type"] == "assistant" {
			if message, exists := entry["message"]; exists {
				if messageMap, ok := message.(map[string]interface{}); ok {
					if content, exists := messageMap["content"]; exists {
						if contentArray, ok := content.([]interface{}); ok {
							e.parseToolCalls(contentArray, toolCallMap)
>>>>>>> 9c9fc3e8
						}
					}
				}
			}
		}
	}

	// Add the complete sequence if we found any tool calls
	if len(currentSequence) > 0 {
		metrics.ToolSequences = append(metrics.ToolSequences, currentSequence)
	}

	if verbose && len(metrics.ToolSequences) > 0 {
		totalTools := 0
		for _, seq := range metrics.ToolSequences {
			totalTools += len(seq)
		}
		fmt.Printf("Claude parser extracted %d tool sequences with %d total tool calls\n",
			len(metrics.ToolSequences), totalTools)
	}

	// Convert tool call map to slice
	for _, toolInfo := range toolCallMap {
		metrics.ToolCalls = append(metrics.ToolCalls, *toolInfo)
	}

	// Sort tool calls by name for consistent output
	sort.Slice(metrics.ToolCalls, func(i, j int) bool {
		return metrics.ToolCalls[i].Name < metrics.ToolCalls[j].Name
	})

	return metrics
}

// parseToolCallsWithSequence extracts tool call information from Claude log content array and returns sequence
func (e *ClaudeEngine) parseToolCallsWithSequence(contentArray []interface{}, toolCallMap map[string]*ToolCallInfo) []string {
	var sequence []string

	for _, contentItem := range contentArray {
		if contentMap, ok := contentItem.(map[string]interface{}); ok {
			if contentType, exists := contentMap["type"]; exists {
				if typeStr, ok := contentType.(string); ok && typeStr == "tool_use" {
					// Extract tool name
					if toolName, exists := contentMap["name"]; exists {
						if nameStr, ok := toolName.(string); ok {
							// Skip internal tools as per existing JavaScript logic (disabled for tool graph visualization)
							// internalTools := []string{
							//	"Read", "Write", "Edit", "MultiEdit", "LS", "Grep", "Glob", "TodoWrite",
							// }
							// if slices.Contains(internalTools, nameStr) {
							//	continue
							// }

							// Prettify tool name
							prettifiedName := PrettifyToolName(nameStr)

							// Special handling for bash - each invocation is unique
							if nameStr == "Bash" {
								if input, exists := contentMap["input"]; exists {
									if inputMap, ok := input.(map[string]interface{}); ok {
										if command, exists := inputMap["command"]; exists {
											if commandStr, ok := command.(string); ok {
												// Create unique bash entry with command info, avoiding colons
												uniqueBashName := fmt.Sprintf("bash_%s", e.shortenCommand(commandStr))
												prettifiedName = uniqueBashName
											}
										}
									}
								}
							}

							// Add to sequence
							sequence = append(sequence, prettifiedName)

							// Initialize or update tool call info
							if toolInfo, exists := toolCallMap[prettifiedName]; exists {
								toolInfo.CallCount++
							} else {
								toolCallMap[prettifiedName] = &ToolCallInfo{
									Name:          prettifiedName,
									CallCount:     1,
									MaxOutputSize: 0, // Will be updated when we find tool results
									MaxDuration:   0, // Will be updated when we find execution timing
								}
							}
						}
					}
				} else if typeStr == "tool_result" {
					// Extract output size for tool results
					if content, exists := contentMap["content"]; exists {
						if contentStr, ok := content.(string); ok {
							// Estimate token count (rough approximation: 1 token = ~4 characters)
							outputSize := len(contentStr) / 4

							// Find corresponding tool call to update max output size
							if toolUseID, exists := contentMap["tool_use_id"]; exists {
								if _, ok := toolUseID.(string); ok {
									// This is simplified - in a full implementation we'd track tool_use_id to tool name mapping
									// For now, we'll update the max output size for all tools (conservative estimate)
									for _, toolInfo := range toolCallMap {
										if outputSize > toolInfo.MaxOutputSize {
											toolInfo.MaxOutputSize = outputSize
										}
									}
								}
							}
						}
					}
				}
			}
		}
	}

	return sequence
}

// shortenCommand creates a short identifier for bash commands
func (e *ClaudeEngine) shortenCommand(command string) string {
	// Take first 20 characters and remove newlines
	shortened := strings.ReplaceAll(command, "\n", " ")
	if len(shortened) > 20 {
		shortened = shortened[:20] + "..."
	}
	return shortened
}

// distributeTotalDurationToToolCalls distributes the total workflow duration among tool calls
// Since Claude logs don't provide per-tool timing, we approximate by assigning the total duration
// to all tools that don't have a duration set yet, simulating that they all could have taken this long
func (e *ClaudeEngine) distributeTotalDurationToToolCalls(toolCallMap map[string]*ToolCallInfo, totalDuration time.Duration) {
	// Count tools that don't have duration set yet
	toolsWithoutDuration := 0
	for _, toolInfo := range toolCallMap {
		if toolInfo.MaxDuration == 0 {
			toolsWithoutDuration++
		}
	}

	// If no tools without duration, don't update anything
	if toolsWithoutDuration == 0 {
		return
	}

	// For Claude logs, since we only have total duration, we assign the total duration
	// as the maximum possible duration for each tool. This is conservative but gives
	// users an idea of the overall workflow timing
	for _, toolInfo := range toolCallMap {
		if toolInfo.MaxDuration == 0 {
			toolInfo.MaxDuration = totalDuration
		}
	}
}

// GetLogParserScript returns the JavaScript script name for parsing Claude logs
func (e *ClaudeEngine) GetLogParserScript() string {
	return "parse_claude_log"
}<|MERGE_RESOLUTION|>--- conflicted
+++ resolved
@@ -803,7 +803,6 @@
 						metrics.TokenUsage, metrics.EstimatedCost, metrics.Turns)
 				}
 				break
-<<<<<<< HEAD
 			} else if typeStr == "assistant" {
 				// Parse tool_use entries for tool call statistics and sequence
 				if message, exists := entry["message"]; exists {
@@ -815,7 +814,9 @@
 									currentSequence = append(currentSequence, sequenceInMessage...)
 								}
 							}
-=======
+            }
+          }
+        }
 			}
 		}
 
@@ -826,7 +827,6 @@
 					if content, exists := messageMap["content"]; exists {
 						if contentArray, ok := content.([]interface{}); ok {
 							e.parseToolCalls(contentArray, toolCallMap)
->>>>>>> 9c9fc3e8
 						}
 					}
 				}
