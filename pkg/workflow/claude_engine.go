package workflow

import (
	"encoding/json"
	"fmt"
	"slices"
	"sort"
	"strings"
	"time"
)

const (
	// DefaultClaudeActionVersion is the default version of the Claude Code base action
	DefaultClaudeActionVersion = "v0.0.56"
)

// ClaudeEngine represents the Claude Code agentic engine
type ClaudeEngine struct {
	BaseEngine
}

func NewClaudeEngine() *ClaudeEngine {
	return &ClaudeEngine{
		BaseEngine: BaseEngine{
			id:                     "claude",
			displayName:            "Claude Code",
			description:            "Uses Claude Code with full MCP tool support and allow-listing",
			experimental:           false,
			supportsToolsWhitelist: true,
			supportsHTTPTransport:  true, // Claude supports both stdio and HTTP transport
			supportsMaxTurns:       true, // Claude supports max-turns feature
		},
	}
}

func (e *ClaudeEngine) GetInstallationSteps(workflowData *WorkflowData) []GitHubActionStep {
	var steps []GitHubActionStep

	// Check if network permissions are configured (only for Claude engine)
	if workflowData.EngineConfig != nil && workflowData.EngineConfig.ID == "claude" && ShouldEnforceNetworkPermissions(workflowData.NetworkPermissions) {
		// Generate network hook generator and settings generator
		hookGenerator := &NetworkHookGenerator{}
		settingsGenerator := &ClaudeSettingsGenerator{}

		allowedDomains := GetAllowedDomains(workflowData.NetworkPermissions)

		// Add settings generation step
		settingsStep := settingsGenerator.GenerateSettingsWorkflowStep()
		steps = append(steps, settingsStep)

		// Add hook generation step
		hookStep := hookGenerator.GenerateNetworkHookWorkflowStep(allowedDomains)
		steps = append(steps, hookStep)
	}

	return steps
}

// GetDeclaredOutputFiles returns the output files that Claude may produce
func (e *ClaudeEngine) GetDeclaredOutputFiles() []string {
	return []string{"output.txt"}
}

// GetExecutionSteps returns the GitHub Actions steps for executing Claude
func (e *ClaudeEngine) GetExecutionSteps(workflowData *WorkflowData, logFile string) []GitHubActionStep {
	var steps []GitHubActionStep

	// Handle custom steps if they exist in engine config
	if workflowData.EngineConfig != nil && len(workflowData.EngineConfig.Steps) > 0 {
		for _, step := range workflowData.EngineConfig.Steps {
			stepYAML, err := e.convertStepToYAML(step)
			if err != nil {
				// Log error but continue with other steps
				continue
			}
			steps = append(steps, GitHubActionStep{stepYAML})
		}
	}

	// Determine the action version to use
	actionVersion := DefaultClaudeActionVersion // Default version
	if workflowData.EngineConfig != nil && workflowData.EngineConfig.Version != "" {
		actionVersion = workflowData.EngineConfig.Version
	}

	// Build claude_env based on hasOutput parameter and custom env vars
	hasOutput := workflowData.SafeOutputs != nil
	claudeEnv := ""
	if hasOutput {
		claudeEnv += "            GITHUB_AW_SAFE_OUTPUTS: ${{ env.GITHUB_AW_SAFE_OUTPUTS }}"
	}

	// Add custom environment variables from engine config
	if workflowData.EngineConfig != nil && len(workflowData.EngineConfig.Env) > 0 {
		for key, value := range workflowData.EngineConfig.Env {
			if claudeEnv != "" {
				claudeEnv += "\n"
			}
			claudeEnv += "            " + key + ": " + value
		}
	}

	inputs := map[string]string{
		"prompt_file":       "/tmp/aw-prompts/prompt.txt",
		"anthropic_api_key": "${{ secrets.ANTHROPIC_API_KEY }}",
		"mcp_config":        "/tmp/mcp-config/mcp-servers.json",
		"allowed_tools":     "", // Will be filled in during generation
		"timeout_minutes":   "", // Will be filled in during generation
	}

	// Only add max_turns if it's actually specified
	if workflowData.EngineConfig != nil && workflowData.EngineConfig.MaxTurns != "" {
		inputs["max_turns"] = workflowData.EngineConfig.MaxTurns
	}
	if claudeEnv != "" {
		inputs["claude_env"] = "|\n" + claudeEnv
	}

	// Add model configuration if specified
	if workflowData.EngineConfig != nil && workflowData.EngineConfig.Model != "" {
		inputs["model"] = workflowData.EngineConfig.Model
	}

	// Add settings parameter if network permissions are configured
	if workflowData.EngineConfig != nil && workflowData.EngineConfig.ID == "claude" && ShouldEnforceNetworkPermissions(workflowData.NetworkPermissions) {
		inputs["settings"] = "/tmp/.claude/settings.json"
	}

	// Apply default Claude tools
	allowedTools := e.computeAllowedClaudeToolsString(workflowData.Tools, workflowData.SafeOutputs)

	var stepLines []string

	stepName := "Execute Claude Code Action"
	action := fmt.Sprintf("anthropics/claude-code-base-action@%s", actionVersion)

	stepLines = append(stepLines, fmt.Sprintf("      - name: %s", stepName))
	stepLines = append(stepLines, "        id: agentic_execution")
	stepLines = append(stepLines, fmt.Sprintf("        uses: %s", action))
	stepLines = append(stepLines, "        with:")

	// Add inputs in alphabetical order by key
	keys := make([]string, 0, len(inputs))
	for key := range inputs {
		keys = append(keys, key)
	}
	sort.Strings(keys)

	for _, key := range keys {
		value := inputs[key]
		if key == "allowed_tools" {
			if allowedTools != "" {
				// Add comment listing all allowed tools for readability
				comment := e.generateAllowedToolsComment(allowedTools, "          ")
				commentLines := strings.Split(comment, "\n")
				// Filter out empty lines to avoid breaking test logic
				for _, line := range commentLines {
					if line != "" {
						stepLines = append(stepLines, line)
					}
				}
				stepLines = append(stepLines, fmt.Sprintf("          %s: \"%s\"", key, allowedTools))
			}
		} else if key == "timeout_minutes" {
			// Always include timeout_minutes field
			if workflowData.TimeoutMinutes != "" {
				// TimeoutMinutes contains the full YAML line (e.g. "timeout_minutes: 5")
				stepLines = append(stepLines, "          "+workflowData.TimeoutMinutes)
			} else {
				stepLines = append(stepLines, "          timeout_minutes: 5") // Default timeout
			}
		} else if key == "max_turns" {
			// max_turns is only in the map when it should be included
			stepLines = append(stepLines, fmt.Sprintf("          max_turns: %s", value))
		} else if value != "" {
			if strings.HasPrefix(value, "|") {
				stepLines = append(stepLines, fmt.Sprintf("          %s: %s", key, value))
			} else {
				stepLines = append(stepLines, fmt.Sprintf("          %s: %s", key, value))
			}
		}
	}

	// Add environment section - always include environment section for GITHUB_AW_PROMPT
	stepLines = append(stepLines, "        env:")

	// Always add GITHUB_AW_PROMPT for agentic workflows
	stepLines = append(stepLines, "          GITHUB_AW_PROMPT: /tmp/aw-prompts/prompt.txt")

	if workflowData.SafeOutputs != nil {
		stepLines = append(stepLines, "          GITHUB_AW_SAFE_OUTPUTS: ${{ env.GITHUB_AW_SAFE_OUTPUTS }}")
	}

	if workflowData.EngineConfig != nil && workflowData.EngineConfig.MaxTurns != "" {
		stepLines = append(stepLines, fmt.Sprintf("          GITHUB_AW_MAX_TURNS: %s", workflowData.EngineConfig.MaxTurns))
	}

	if workflowData.EngineConfig != nil && len(workflowData.EngineConfig.Env) > 0 {
		for key, value := range workflowData.EngineConfig.Env {
			stepLines = append(stepLines, fmt.Sprintf("          %s: %s", key, value))
		}
	}

	steps = append(steps, GitHubActionStep(stepLines))

	// Add the log capture step
	logCaptureLines := []string{
		"      - name: Capture Agentic Action logs",
		"        if: always()",
		"        run: |",
		"          # Copy the detailed execution file from Agentic Action if available",
		"          if [ -n \"${{ steps.agentic_execution.outputs.execution_file }}\" ] && [ -f \"${{ steps.agentic_execution.outputs.execution_file }}\" ]; then",
		"            cp ${{ steps.agentic_execution.outputs.execution_file }} " + logFile,
		"          else",
		"            echo \"No execution file output found from Agentic Action\" >> " + logFile,
		"          fi",
		"          ",
		"          # Ensure log file exists",
		"          touch " + logFile,
	}
	steps = append(steps, GitHubActionStep(logCaptureLines))

	return steps
}

// convertStepToYAML converts a step map to YAML string - uses proper YAML serialization
func (e *ClaudeEngine) convertStepToYAML(stepMap map[string]any) (string, error) {
	return ConvertStepToYAML(stepMap)
}

// expandNeutralToolsToClaudeTools converts neutral tools to Claude-specific tools format
func (e *ClaudeEngine) expandNeutralToolsToClaudeTools(tools map[string]any) map[string]any {
	result := make(map[string]any)

	// Copy existing tools that are not neutral tools
	for key, value := range tools {
		switch key {
		case "bash", "web-fetch", "web-search", "edit":
			// These are neutral tools that need conversion - skip copying, will be converted below
			continue
		default:
			// Copy MCP servers and other non-neutral tools as-is
			result[key] = value
		}
	}

	// Create or get existing claude section
	var claudeSection map[string]any
	if existing, hasClaudeSection := result["claude"]; hasClaudeSection {
		if claudeMap, ok := existing.(map[string]any); ok {
			claudeSection = claudeMap
		} else {
			claudeSection = make(map[string]any)
		}
	} else {
		claudeSection = make(map[string]any)
	}

	// Get existing allowed tools from Claude section
	var claudeAllowed map[string]any
	if allowed, hasAllowed := claudeSection["allowed"]; hasAllowed {
		if allowedMap, ok := allowed.(map[string]any); ok {
			claudeAllowed = allowedMap
		} else {
			claudeAllowed = make(map[string]any)
		}
	} else {
		claudeAllowed = make(map[string]any)
	}

	// Convert neutral tools to Claude tools
	if bashTool, hasBash := tools["bash"]; hasBash {
		// bash -> Bash, KillBash, BashOutput
		if bashCommands, ok := bashTool.([]any); ok {
			claudeAllowed["Bash"] = bashCommands
		} else {
			claudeAllowed["Bash"] = nil // Allow all bash commands
		}
	}

	if _, hasWebFetch := tools["web-fetch"]; hasWebFetch {
		// web-fetch -> WebFetch
		claudeAllowed["WebFetch"] = nil
	}

	if _, hasWebSearch := tools["web-search"]; hasWebSearch {
		// web-search -> WebSearch
		claudeAllowed["WebSearch"] = nil
	}

	if editTool, hasEdit := tools["edit"]; hasEdit {
		// edit -> Edit, MultiEdit, NotebookEdit, Write
		claudeAllowed["Edit"] = nil
		claudeAllowed["MultiEdit"] = nil
		claudeAllowed["NotebookEdit"] = nil
		claudeAllowed["Write"] = nil

		// If edit tool has specific configuration, we could handle it here
		// For now, treating it as enabling all edit capabilities
		_ = editTool
	}

	// Update claude section
	claudeSection["allowed"] = claudeAllowed
	result["claude"] = claudeSection

	return result
}

// computeAllowedClaudeToolsString
// 1. validates that only neutral tools are provided (no claude section)
// 2. converts neutral tools to Claude-specific tools format
// 3. adds default Claude tools and git commands based on safe outputs configuration
// 4. generates the allowed tools string for Claude
func (e *ClaudeEngine) computeAllowedClaudeToolsString(tools map[string]any, safeOutputs *SafeOutputsConfig) string {
	// Initialize tools map if nil
	if tools == nil {
		tools = make(map[string]any)
	}

	// Enforce that only neutral tools are provided - fail if claude section is present
	if _, hasClaudeSection := tools["claude"]; hasClaudeSection {
		panic("computeAllowedClaudeToolsString should only receive neutral tools, not claude section tools")
	}

	// Convert neutral tools to Claude-specific tools
	tools = e.expandNeutralToolsToClaudeTools(tools)

	defaultClaudeTools := []string{
		"Task",
		"Glob",
		"Grep",
		"ExitPlanMode",
		"TodoWrite",
		"LS",
		"Read",
		"NotebookRead",
	}

	// Ensure claude section exists with the new format
	var claudeSection map[string]any
	if existing, hasClaudeSection := tools["claude"]; hasClaudeSection {
		if claudeMap, ok := existing.(map[string]any); ok {
			claudeSection = claudeMap
		} else {
			claudeSection = make(map[string]any)
		}
	} else {
		claudeSection = make(map[string]any)
	}

	// Get existing allowed tools from the new format (map structure)
	var claudeExistingAllowed map[string]any
	if allowed, hasAllowed := claudeSection["allowed"]; hasAllowed {
		if allowedMap, ok := allowed.(map[string]any); ok {
			claudeExistingAllowed = allowedMap
		} else {
			claudeExistingAllowed = make(map[string]any)
		}
	} else {
		claudeExistingAllowed = make(map[string]any)
	}

	// Add default tools that aren't already present
	for _, defaultTool := range defaultClaudeTools {
		if _, exists := claudeExistingAllowed[defaultTool]; !exists {
			claudeExistingAllowed[defaultTool] = nil // Add tool with null value
		}
	}

	// Check if Bash tools are present and add implicit KillBash and BashOutput
	if _, hasBash := claudeExistingAllowed["Bash"]; hasBash {
		// Implicitly add KillBash and BashOutput when any Bash tools are allowed
		if _, exists := claudeExistingAllowed["KillBash"]; !exists {
			claudeExistingAllowed["KillBash"] = nil
		}
		if _, exists := claudeExistingAllowed["BashOutput"]; !exists {
			claudeExistingAllowed["BashOutput"] = nil
		}
	}

	// Update the claude section with the new format
	claudeSection["allowed"] = claudeExistingAllowed
	tools["claude"] = claudeSection

	var allowedTools []string

	// Process claude-specific tools from the claude section (new format only)
	if claudeSection, hasClaudeSection := tools["claude"]; hasClaudeSection {
		if claudeConfig, ok := claudeSection.(map[string]any); ok {
			if allowed, hasAllowed := claudeConfig["allowed"]; hasAllowed {
				// In the new format, allowed is a map where keys are tool names
				if allowedMap, ok := allowed.(map[string]any); ok {
					for toolName, toolValue := range allowedMap {
						if toolName == "Bash" {
							// Handle Bash tool with specific commands
							if bashCommands, ok := toolValue.([]any); ok {
								// Check for :* wildcard first - if present, ignore all other bash commands
								for _, cmd := range bashCommands {
									if cmdStr, ok := cmd.(string); ok {
										if cmdStr == ":*" {
											// :* means allow all bash and ignore other commands
											allowedTools = append(allowedTools, "Bash")
											goto nextClaudeTool
										}
									}
								}
								// Process the allowed bash commands (no :* found)
								for _, cmd := range bashCommands {
									if cmdStr, ok := cmd.(string); ok {
										if cmdStr == "*" {
											// Wildcard means allow all bash
											allowedTools = append(allowedTools, "Bash")
											goto nextClaudeTool
										}
									}
								}
								// Add individual bash commands with Bash() prefix
								for _, cmd := range bashCommands {
									if cmdStr, ok := cmd.(string); ok {
										allowedTools = append(allowedTools, fmt.Sprintf("Bash(%s)", cmdStr))
									}
								}
							} else {
								// Bash with no specific commands or null value - allow all bash
								allowedTools = append(allowedTools, "Bash")
							}
						} else if strings.HasPrefix(toolName, strings.ToUpper(toolName[:1])) {
							// Tool name starts with uppercase letter - regular Claude tool
							allowedTools = append(allowedTools, toolName)
						}
					nextClaudeTool:
					}
				}
			}
		}
	}

	// Process top-level tools (MCP tools and claude)
	for toolName, toolValue := range tools {
		if toolName == "claude" {
			// Skip the claude section as we've already processed it
			continue
		} else {
			// Check if this is an MCP tool (has MCP-compatible type) or standard MCP tool (github)
			if mcpConfig, ok := toolValue.(map[string]any); ok {
				// Check if it's explicitly marked as MCP type
				isCustomMCP := false
				if hasMcp, _ := hasMCPConfig(mcpConfig); hasMcp {
					isCustomMCP = true
				}

				// Handle standard MCP tools (github) or tools with MCP-compatible type
				if toolName == "github" || isCustomMCP {
					if allowed, hasAllowed := mcpConfig["allowed"]; hasAllowed {
						if allowedSlice, ok := allowed.([]any); ok {
							// Check for wildcard access first
							hasWildcard := false
							for _, item := range allowedSlice {
								if str, ok := item.(string); ok && str == "*" {
									hasWildcard = true
									break
								}
							}

							if hasWildcard {
								// For wildcard access, just add the server name with mcp__ prefix
								allowedTools = append(allowedTools, fmt.Sprintf("mcp__%s", toolName))
							} else {
								// For specific tools, add each one individually
								for _, item := range allowedSlice {
									if str, ok := item.(string); ok {
										allowedTools = append(allowedTools, fmt.Sprintf("mcp__%s__%s", toolName, str))
									}
								}
							}
						}
					}
				}
			}
		}
	}

	// Handle SafeOutputs requirement for file write access
	if safeOutputs != nil {
		// Check if a general "Write" permission is already granted
		hasGeneralWrite := slices.Contains(allowedTools, "Write")

		// If no general Write permission and SafeOutputs is configured,
		// add specific write permission for GITHUB_AW_SAFE_OUTPUTS
		if !hasGeneralWrite {
			allowedTools = append(allowedTools, "Write")
			// Ideally we would only give permission to the exact file, but that doesn't seem
			// to be working with Claude. See https://github.com/githubnext/gh-aw/issues/244#issuecomment-3240319103
			//allowedTools = append(allowedTools, "Write(${{ env.GITHUB_AW_SAFE_OUTPUTS }})")
		}
	}

	// Sort the allowed tools alphabetically for consistent output
	sort.Strings(allowedTools)

	return strings.Join(allowedTools, ",")
}

// generateAllowedToolsComment generates a multi-line comment showing each allowed tool
func (e *ClaudeEngine) generateAllowedToolsComment(allowedToolsStr string, indent string) string {
	if allowedToolsStr == "" {
		return ""
	}

	tools := strings.Split(allowedToolsStr, ",")
	if len(tools) == 0 {
		return ""
	}

	var comment strings.Builder
	comment.WriteString(indent + "# Allowed tools (sorted):\n")
	for _, tool := range tools {
		comment.WriteString(fmt.Sprintf("%s# - %s\n", indent, tool))
	}

	return comment.String()
}

func (e *ClaudeEngine) RenderMCPConfig(yaml *strings.Builder, tools map[string]any, mcpTools []string) {
	yaml.WriteString("          cat > /tmp/mcp-config/mcp-servers.json << 'EOF'\n")
	yaml.WriteString("          {\n")
	yaml.WriteString("            \"mcpServers\": {\n")

	// Generate configuration for each MCP tool
	for i, toolName := range mcpTools {
		isLast := i == len(mcpTools)-1

		switch toolName {
		case "github":
			githubTool := tools["github"]
			e.renderGitHubClaudeMCPConfig(yaml, githubTool, isLast)
		default:
			// Handle custom MCP tools (those with MCP-compatible type)
			if toolConfig, ok := tools[toolName].(map[string]any); ok {
				if hasMcp, _ := hasMCPConfig(toolConfig); hasMcp {
					if err := e.renderClaudeMCPConfig(yaml, toolName, toolConfig, isLast); err != nil {
						fmt.Printf("Error generating custom MCP configuration for %s: %v\n", toolName, err)
					}
				}
			}
		}
	}

	yaml.WriteString("            }\n")
	yaml.WriteString("          }\n")
	yaml.WriteString("          EOF\n")
}

// renderGitHubClaudeMCPConfig generates the GitHub MCP server configuration
// Always uses Docker MCP as the default
func (e *ClaudeEngine) renderGitHubClaudeMCPConfig(yaml *strings.Builder, githubTool any, isLast bool) {
	githubDockerImageVersion := getGitHubDockerImageVersion(githubTool)

	yaml.WriteString("              \"github\": {\n")

	// Always use Docker-based GitHub MCP server (services mode has been removed)
	yaml.WriteString("                \"command\": \"docker\",\n")
	yaml.WriteString("                \"args\": [\n")
	yaml.WriteString("                  \"run\",\n")
	yaml.WriteString("                  \"-i\",\n")
	yaml.WriteString("                  \"--rm\",\n")
	yaml.WriteString("                  \"-e\",\n")
	yaml.WriteString("                  \"GITHUB_PERSONAL_ACCESS_TOKEN\",\n")
	yaml.WriteString("                  \"ghcr.io/github/github-mcp-server:" + githubDockerImageVersion + "\"\n")
	yaml.WriteString("                ],\n")
	yaml.WriteString("                \"env\": {\n")
	yaml.WriteString("                  \"GITHUB_PERSONAL_ACCESS_TOKEN\": \"${{ secrets.GITHUB_TOKEN }}\"\n")
	yaml.WriteString("                }\n")

	if isLast {
		yaml.WriteString("              }\n")
	} else {
		yaml.WriteString("              },\n")
	}
}

// renderClaudeMCPConfig generates custom MCP server configuration for a single tool in Claude workflow mcp-servers.json
func (e *ClaudeEngine) renderClaudeMCPConfig(yaml *strings.Builder, toolName string, toolConfig map[string]any, isLast bool) error {
	fmt.Fprintf(yaml, "              \"%s\": {\n", toolName)

	// Use the shared MCP config renderer with JSON format
	renderer := MCPConfigRenderer{
		IndentLevel: "                ",
		Format:      "json",
	}

	err := renderSharedMCPConfig(yaml, toolName, toolConfig, renderer)
	if err != nil {
		return err
	}

	if isLast {
		yaml.WriteString("              }\n")
	} else {
		yaml.WriteString("              },\n")
	}

	return nil
}

// ParseLogMetrics implements engine-specific log parsing for Claude
func (e *ClaudeEngine) ParseLogMetrics(logContent string, verbose bool) LogMetrics {
	metrics := NewLogMetrics()
	var maxTokenUsage int

	// First try to parse as JSON array (Claude logs are structured as JSON arrays)
	if strings.TrimSpace(logContent) != "" {
<<<<<<< HEAD
		if resultMetrics := e.parseClaudeJSONLog(logContent, verbose); resultMetrics.TokenUsage > 0 || resultMetrics.EstimatedCost > 0 || len(resultMetrics.ToolInvocations) > 0 {
			metrics.TokenUsage = resultMetrics.TokenUsage
			metrics.EstimatedCost = resultMetrics.EstimatedCost
			// Merge tool invocations
			metrics.MergeToolInvocations(resultMetrics)
=======
		if resultMetrics := e.parseClaudeJSONLog(logContent, verbose); resultMetrics.TokenUsage > 0 || resultMetrics.EstimatedCost > 0 || resultMetrics.Turns > 0 {
			metrics.TokenUsage = resultMetrics.TokenUsage
			metrics.EstimatedCost = resultMetrics.EstimatedCost
			metrics.Turns = resultMetrics.Turns
>>>>>>> b7d63a24
		}
	}

	// Process line by line for error counting and fallback parsing
	lines := strings.Split(logContent, "\n")

	for _, line := range lines {
		// Skip empty lines
		if strings.TrimSpace(line) == "" {
			continue
		}

		// If we haven't found cost data yet from JSON parsing, try streaming JSON
		if metrics.TokenUsage == 0 || metrics.EstimatedCost == 0 || metrics.Turns == 0 {
			jsonMetrics := ExtractJSONMetrics(line, verbose)
			if jsonMetrics.TokenUsage > 0 || jsonMetrics.EstimatedCost > 0 {
				// Check if this is a Claude result payload with aggregated costs
				if e.isClaudeResultPayload(line) {
					// For Claude result payloads, use the aggregated values directly
					if resultMetrics := e.extractClaudeResultMetrics(line); resultMetrics.TokenUsage > 0 || resultMetrics.EstimatedCost > 0 || resultMetrics.Turns > 0 {
						metrics.TokenUsage = resultMetrics.TokenUsage
						metrics.EstimatedCost = resultMetrics.EstimatedCost
						metrics.Turns = resultMetrics.Turns
					}
				} else {
					// For streaming JSON, keep the maximum token usage found
					if jsonMetrics.TokenUsage > maxTokenUsage {
						maxTokenUsage = jsonMetrics.TokenUsage
					}
					if metrics.EstimatedCost == 0 && jsonMetrics.EstimatedCost > 0 {
						metrics.EstimatedCost += jsonMetrics.EstimatedCost
					}
				}
				continue
			}
		}

		// Count errors and warnings
		lowerLine := strings.ToLower(line)
		if strings.Contains(lowerLine, "error") {
			metrics.ErrorCount++
		}
		if strings.Contains(lowerLine, "warning") {
			metrics.WarningCount++
		}
	}

	// If no result payload was found, use the maximum from streaming JSON
	if metrics.TokenUsage == 0 {
		metrics.TokenUsage = maxTokenUsage
	}

	return metrics
}

// isClaudeResultPayload checks if the JSON line is a Claude result payload with type: "result"
func (e *ClaudeEngine) isClaudeResultPayload(line string) bool {
	trimmed := strings.TrimSpace(line)
	if !strings.HasPrefix(trimmed, "{") || !strings.HasSuffix(trimmed, "}") {
		return false
	}

	var jsonData map[string]interface{}
	if err := json.Unmarshal([]byte(trimmed), &jsonData); err != nil {
		return false
	}

	typeField, exists := jsonData["type"]
	if !exists {
		return false
	}

	typeStr, ok := typeField.(string)
	return ok && typeStr == "result"
}

// extractClaudeResultMetrics extracts metrics from Claude result payload
func (e *ClaudeEngine) extractClaudeResultMetrics(line string) LogMetrics {
	metrics := NewLogMetrics()

	trimmed := strings.TrimSpace(line)
	var jsonData map[string]interface{}
	if err := json.Unmarshal([]byte(trimmed), &jsonData); err != nil {
		return metrics
	}

	// Extract total_cost_usd directly
	if totalCost, exists := jsonData["total_cost_usd"]; exists {
		if cost := ConvertToFloat(totalCost); cost > 0 {
			metrics.EstimatedCost = cost
		}
	}

	// Extract usage information with all token types
	if usage, exists := jsonData["usage"]; exists {
		if usageMap, ok := usage.(map[string]interface{}); ok {
			inputTokens := ConvertToInt(usageMap["input_tokens"])
			outputTokens := ConvertToInt(usageMap["output_tokens"])
			cacheCreationTokens := ConvertToInt(usageMap["cache_creation_input_tokens"])
			cacheReadTokens := ConvertToInt(usageMap["cache_read_input_tokens"])

			totalTokens := inputTokens + outputTokens + cacheCreationTokens + cacheReadTokens
			if totalTokens > 0 {
				metrics.TokenUsage = totalTokens
			}
		}
	}

	// Extract number of turns
	if numTurns, exists := jsonData["num_turns"]; exists {
		if turns := ConvertToInt(numTurns); turns > 0 {
			metrics.Turns = turns
		}
	}

	return metrics
}

// parseClaudeJSONLog parses Claude logs as a JSON array to find the result payload
func (e *ClaudeEngine) parseClaudeJSONLog(logContent string, verbose bool) LogMetrics {
	metrics := NewLogMetrics()

	// Try to parse the entire log as a JSON array
	var logEntries []map[string]interface{}
	if err := json.Unmarshal([]byte(logContent), &logEntries); err != nil {
		if verbose {
			fmt.Printf("Failed to parse Claude log as JSON array: %v\n", err)
		}
		return metrics
	}

	// Track tool_use to tool_result pairs to calculate timing and output size
	toolUsePairs := make(map[string]ToolUseInfo)

	// First pass: collect tool_use entries and their corresponding tool_results
	for i, entry := range logEntries {
		if entryType, exists := entry["type"]; exists {
			if typeStr, ok := entryType.(string); ok {
				// Extract tool_use from assistant messages
				if typeStr == "assistant" {
					if message, exists := entry["message"]; exists {
						if messageMap, ok := message.(map[string]interface{}); ok {
							if content, exists := messageMap["content"]; exists {
								if contentArray, ok := content.([]interface{}); ok {
									for _, contentItem := range contentArray {
										if contentMap, ok := contentItem.(map[string]interface{}); ok {
											if contentType, exists := contentMap["type"]; exists && contentType == "tool_use" {
												if toolUseID, exists := contentMap["id"]; exists {
													if toolName, exists := contentMap["name"]; exists {
														// Extract command for Bash tools
														var bashCommand string
														if toolName.(string) == "Bash" {
															if inputData, exists := contentMap["input"]; exists {
																if inputMap, ok := inputData.(map[string]interface{}); ok {
																	if command, exists := inputMap["command"]; exists {
																		if commandStr, ok := command.(string); ok {
																			bashCommand = commandStr
																		}
																	}
																}
															}
														}

														toolUsePairs[toolUseID.(string)] = ToolUseInfo{
															Name:        toolName.(string),
															StartTime:   time.Time{}, // We don't have precise timing in JSON logs
															Index:       i,
															BashCommand: bashCommand,
														}
													}
												}
											}
										}
									}
								}
							}
						}
					}
				} else if typeStr == "user" {
					// Extract tool_result from user messages
					if message, exists := entry["message"]; exists {
						if messageMap, ok := message.(map[string]interface{}); ok {
							if content, exists := messageMap["content"]; exists {
								if contentArray, ok := content.([]interface{}); ok {
									for _, contentItem := range contentArray {
										if contentMap, ok := contentItem.(map[string]interface{}); ok {
											if contentType, exists := contentMap["type"]; exists && contentType == "tool_result" {
												if toolUseID, exists := contentMap["tool_use_id"]; exists {
													if toolUseInfo, exists := toolUsePairs[toolUseID.(string)]; exists {
														// Calculate output size
														outputSize := int64(0)
														if result, exists := contentMap["content"]; exists {
															if resultStr, ok := result.(string); ok {
																outputSize = int64(len(resultStr))
															}
														}

														// Determine success/failure
														success := true
														if isError, exists := contentMap["is_error"]; exists {
															if errorBool, ok := isError.(bool); ok && errorBool {
																success = false
															}
														}

														// We don't have precise timing, so use a placeholder duration
														duration := time.Millisecond * 100 // Placeholder

														// Add tool invocation stats with command for Bash tools
														if toolUseInfo.Name == "Bash" {
															metrics.AddToolInvocationWithCommand(toolUseInfo.Name, outputSize, duration, success, toolUseInfo.BashCommand)
														} else {
															metrics.AddToolInvocation(toolUseInfo.Name, outputSize, duration, success)
														}
													}
												}
											}
										}
									}
								}
							}
						}
					}
				}
			}
		}
	}

	// Look for the result entry with type: "result"
	for _, entry := range logEntries {
		if entryType, exists := entry["type"]; exists {
			if typeStr, ok := entryType.(string); ok && typeStr == "result" {
				// Found the result payload, extract cost and token data
				if totalCost, exists := entry["total_cost_usd"]; exists {
					if cost := ConvertToFloat(totalCost); cost > 0 {
						metrics.EstimatedCost = cost
					}
				}

				// Extract usage information with all token types
				if usage, exists := entry["usage"]; exists {
					if usageMap, ok := usage.(map[string]interface{}); ok {
						inputTokens := ConvertToInt(usageMap["input_tokens"])
						outputTokens := ConvertToInt(usageMap["output_tokens"])
						cacheCreationTokens := ConvertToInt(usageMap["cache_creation_input_tokens"])
						cacheReadTokens := ConvertToInt(usageMap["cache_read_input_tokens"])

						totalTokens := inputTokens + outputTokens + cacheCreationTokens + cacheReadTokens
						if totalTokens > 0 {
							metrics.TokenUsage = totalTokens
						}
					}
				}

				// Extract number of turns
				if numTurns, exists := entry["num_turns"]; exists {
					if turns := ConvertToInt(numTurns); turns > 0 {
						metrics.Turns = turns
					}
				}

				if verbose {
<<<<<<< HEAD
					fmt.Printf("Extracted from Claude result payload: tokens=%d, cost=%.4f, tools=%d\n",
						metrics.TokenUsage, metrics.EstimatedCost, len(metrics.ToolInvocations))
=======
					fmt.Printf("Extracted from Claude result payload: tokens=%d, cost=%.4f, turns=%d\n",
						metrics.TokenUsage, metrics.EstimatedCost, metrics.Turns)
>>>>>>> b7d63a24
				}
				break
			}
		}
	}

	return metrics
}

// ToolUseInfo tracks information about a tool use for pairing with results
type ToolUseInfo struct {
	Name        string
	StartTime   time.Time
	Index       int
	BashCommand string // For Bash tools, store the command that was executed
}

// GetLogParserScript returns the JavaScript script name for parsing Claude logs
func (e *ClaudeEngine) GetLogParserScript() string {
	return "parse_claude_log"
}<|MERGE_RESOLUTION|>--- conflicted
+++ resolved
@@ -611,18 +611,11 @@
 
 	// First try to parse as JSON array (Claude logs are structured as JSON arrays)
 	if strings.TrimSpace(logContent) != "" {
-<<<<<<< HEAD
 		if resultMetrics := e.parseClaudeJSONLog(logContent, verbose); resultMetrics.TokenUsage > 0 || resultMetrics.EstimatedCost > 0 || len(resultMetrics.ToolInvocations) > 0 {
 			metrics.TokenUsage = resultMetrics.TokenUsage
 			metrics.EstimatedCost = resultMetrics.EstimatedCost
-			// Merge tool invocations
 			metrics.MergeToolInvocations(resultMetrics)
-=======
-		if resultMetrics := e.parseClaudeJSONLog(logContent, verbose); resultMetrics.TokenUsage > 0 || resultMetrics.EstimatedCost > 0 || resultMetrics.Turns > 0 {
-			metrics.TokenUsage = resultMetrics.TokenUsage
-			metrics.EstimatedCost = resultMetrics.EstimatedCost
 			metrics.Turns = resultMetrics.Turns
->>>>>>> b7d63a24
 		}
 	}
 
@@ -885,13 +878,8 @@
 				}
 
 				if verbose {
-<<<<<<< HEAD
-					fmt.Printf("Extracted from Claude result payload: tokens=%d, cost=%.4f, tools=%d\n",
-						metrics.TokenUsage, metrics.EstimatedCost, len(metrics.ToolInvocations))
-=======
-					fmt.Printf("Extracted from Claude result payload: tokens=%d, cost=%.4f, turns=%d\n",
+					fmt.Printf("Extracted from Claude result payload: tokens=%d, cost=%.4f, tools=%d, turns=%d\n",
 						metrics.TokenUsage, metrics.EstimatedCost, metrics.Turns)
->>>>>>> b7d63a24
 				}
 				break
 			}
