--- conflicted
+++ resolved
@@ -345,15 +345,9 @@
 func TestGetActionPinsSorting(t *testing.T) {
 	pins := getActionPins()
 
-<<<<<<< HEAD
-	// Verify we got all the pins (should be 23 after adding actions/download-artifact@v6)
-	if len(pins) != 23 {
-		t.Errorf("getActionPins() returned %d pins, expected 23", len(pins))
-=======
 	// Verify we got all the pins (should be 26 after adding cache/save action)
 	if len(pins) != 26 {
 		t.Errorf("getActionPins() returned %d pins, expected 26", len(pins))
->>>>>>> 4400fdb1
 	}
 
 	// Verify they are sorted by version (descending) then by repository name (ascending)
