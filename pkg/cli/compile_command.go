package cli

import (
	"fmt"
	"os"
	"os/signal"
	"path/filepath"
	"strings"
	"syscall"
	"time"

	"github.com/fsnotify/fsnotify"
	"github.com/githubnext/gh-aw/pkg/console"
	"github.com/githubnext/gh-aw/pkg/workflow"
	"github.com/goccy/go-yaml"
)

// CompileWorkflowWithValidation compiles a workflow with always-on YAML validation for CLI usage
func CompileWorkflowWithValidation(compiler *workflow.Compiler, filePath string, verbose bool) error {
	// Compile the workflow first
	if err := compiler.CompileWorkflow(filePath); err != nil {
		return err
	}

	// Always validate that the generated lock file is valid YAML (CLI requirement)
	lockFile := strings.TrimSuffix(filePath, ".md") + ".lock.yml"
	if _, err := os.Stat(lockFile); err != nil {
		// Lock file doesn't exist (likely due to no-emit), skip YAML validation
		return nil
	}

	if verbose {
		fmt.Fprintln(os.Stderr, console.FormatInfoMessage("Validating generated lock file YAML syntax..."))
	}

	lockContent, err := os.ReadFile(lockFile)
	if err != nil {
		return fmt.Errorf("failed to read generated lock file for validation: %w", err)
	}

	// Validate the lock file is valid YAML
	var yamlValidationTest any
	if err := yaml.Unmarshal(lockContent, &yamlValidationTest); err != nil {
		return fmt.Errorf("generated lock file is not valid YAML: %w", err)
	}

	return nil
}

// CompileConfig holds configuration options for compiling workflows
type CompileConfig struct {
<<<<<<< HEAD
	MarkdownFiles     []string // Files to compile (empty for all files)
	Verbose           bool     // Enable verbose output
	EngineOverride    string   // Override AI engine setting
	Validate          bool     // Enable schema validation
	Watch             bool     // Enable watch mode
	WorkflowDir       string   // Custom workflow directory
	SkipInstructions  bool     // Skip instruction validation
	NoEmit            bool     // Validate without generating lock files
	Purge             bool     // Remove orphaned lock files
	TrialMode         bool     // Enable trial mode (suppress safe outputs)
	SimulatedRepoSlug string   // Target repository for trial mode
	Strict            bool     // Enable strict mode validation
=======
	MarkdownFiles       []string // Files to compile (empty for all files)
	Verbose             bool     // Enable verbose output
	EngineOverride      string   // Override AI engine setting
	Validate            bool     // Enable schema validation
	Watch               bool     // Enable watch mode
	WorkflowDir         string   // Custom workflow directory
	SkipInstructions    bool     // Deprecated: Instructions are no longer written during compilation
	NoEmit              bool     // Validate without generating lock files
	Purge               bool     // Remove orphaned lock files
	TrialMode           bool     // Enable trial mode (suppress safe outputs)
	TrialTargetRepoSlug string   // Target repository for trial mode
	Strict              bool     // Enable strict mode validation
>>>>>>> b407ac0b
}

func CompileWorkflows(config CompileConfig) ([]*workflow.WorkflowData, error) {
	markdownFiles := config.MarkdownFiles
	verbose := config.Verbose
	engineOverride := config.EngineOverride
	validate := config.Validate
	watch := config.Watch
	workflowDir := config.WorkflowDir
	noEmit := config.NoEmit
	purge := config.Purge
	trialMode := config.TrialMode
	trialSimulatedRepoSlug := config.SimulatedRepoSlug
	strict := config.Strict
	// Validate purge flag usage
	if purge && len(markdownFiles) > 0 {
		return nil, fmt.Errorf("--purge flag can only be used when compiling all markdown files (no specific files specified)")
	}

	// Validate and set default for workflow directory
	if workflowDir == "" {
		workflowDir = ".github/workflows"
	} else {
		// Ensure the path is relative
		if filepath.IsAbs(workflowDir) {
			return nil, fmt.Errorf("workflows-dir must be a relative path, got: %s", workflowDir)
		}
		// Clean the path to avoid issues with ".." or other problematic elements
		workflowDir = filepath.Clean(workflowDir)
	}

	// Create compiler with verbose flag and AI engine override
	compiler := workflow.NewCompiler(verbose, engineOverride, GetVersion())

	// Set validation based on the validate flag (false by default for compatibility)
	compiler.SetSkipValidation(!validate)

	// Set noEmit flag to validate without generating lock files
	compiler.SetNoEmit(noEmit)

	// Set strict mode if specified
	compiler.SetStrictMode(strict)

	// Set trial mode if specified
	if trialMode {
		compiler.SetTrialMode(true)
		if trialSimulatedRepoSlug != "" {
			compiler.SetSimulatedRepo(trialSimulatedRepoSlug)
		}
	}

	if watch {
		// Watch mode: watch for file changes and recompile automatically
		// For watch mode, we only support a single file for now
		var markdownFile string
		if len(markdownFiles) > 0 {
			if len(markdownFiles) > 1 {
				fmt.Fprintln(os.Stderr, console.FormatWarningMessage("Watch mode only supports a single file, using the first one"))
			}
			// Resolve the workflow file to get the full path
			resolvedFile, err := resolveWorkflowFile(markdownFiles[0], verbose)
			if err != nil {
				return nil, fmt.Errorf("failed to resolve workflow '%s': %w", markdownFiles[0], err)
			}
			markdownFile = resolvedFile
		}
		return nil, watchAndCompileWorkflows(markdownFile, compiler, verbose)
	}

	var workflowDataList []*workflow.WorkflowData

	if len(markdownFiles) > 0 {
		// Compile specific workflow files
		var compiledCount int
		for _, markdownFile := range markdownFiles {
			// Resolve workflow ID or file path to actual file path
			resolvedFile, err := resolveWorkflowFile(markdownFile, verbose)
			if err != nil {
				return nil, fmt.Errorf("failed to resolve workflow '%s': %w", markdownFile, err)
			}

			// Parse workflow file to get data
			workflowData, err := compiler.ParseWorkflowFile(resolvedFile)
			if err != nil {
				return nil, fmt.Errorf("failed to parse workflow file %s: %w", resolvedFile, err)
			}
			workflowDataList = append(workflowDataList, workflowData)

			if verbose {
				fmt.Fprintln(os.Stderr, console.FormatInfoMessage(fmt.Sprintf("Compiling %s", resolvedFile)))
			}
			if err := CompileWorkflowWithValidation(compiler, resolvedFile, verbose); err != nil {
				// Always put error on a new line and don't wrap with "failed to compile workflow"
				fmt.Fprintln(os.Stderr, err.Error())
				return nil, fmt.Errorf("compilation failed")
			}
			compiledCount++
		}

		if verbose {
			fmt.Fprintln(os.Stderr, console.FormatSuccessMessage(fmt.Sprintf("Successfully compiled %d workflow file(s)", compiledCount)))
		}

		// Ensure .gitattributes marks .lock.yml files as generated
		if err := ensureGitAttributes(); err != nil {
			if verbose {
				fmt.Fprintln(os.Stderr, console.FormatWarningMessage(fmt.Sprintf("Failed to update .gitattributes: %v", err)))
			}
		} else if verbose {
			fmt.Fprintln(os.Stderr, console.FormatSuccessMessage("Updated .gitattributes to mark .lock.yml files as generated"))
		}

		// Note: Instructions are only written by the init command
		// The compile command should not write instruction files

		return workflowDataList, nil
	}

	// Find git root for consistent behavior
	gitRoot, err := findGitRoot()
	if err != nil {
		return nil, fmt.Errorf("compile without arguments requires being in a git repository: %w", err)
	}

	// Compile all markdown files in the specified workflow directory relative to git root
	workflowsDir := filepath.Join(gitRoot, workflowDir)
	if _, err := os.Stat(workflowsDir); os.IsNotExist(err) {
		return nil, fmt.Errorf("the %s directory does not exist in git root (%s)", workflowDir, gitRoot)
	}

	if verbose {
		fmt.Printf("Scanning for markdown files in %s\n", workflowsDir)
	}

	// Find all markdown files
	mdFiles, err := filepath.Glob(filepath.Join(workflowsDir, "*.md"))
	if err != nil {
		return nil, fmt.Errorf("failed to find markdown files: %w", err)
	}

	if len(mdFiles) == 0 {
		return nil, fmt.Errorf("no markdown files found in %s", workflowsDir)
	}

	if verbose {
		fmt.Printf("Found %d markdown files to compile\n", len(mdFiles))
	}

	// Handle purge logic: collect existing .lock.yml files before compilation
	var existingLockFiles []string
	var expectedLockFiles []string
	if purge {
		// Find all existing .lock.yml files
		existingLockFiles, err = filepath.Glob(filepath.Join(workflowsDir, "*.lock.yml"))
		if err != nil {
			return nil, fmt.Errorf("failed to find existing lock files: %w", err)
		}

		// Create expected lock files list based on markdown files
		for _, mdFile := range mdFiles {
			lockFile := strings.TrimSuffix(mdFile, ".md") + ".lock.yml"
			expectedLockFiles = append(expectedLockFiles, lockFile)
		}

		if verbose && len(existingLockFiles) > 0 {
			fmt.Fprintln(os.Stderr, console.FormatInfoMessage(fmt.Sprintf("Found %d existing .lock.yml files", len(existingLockFiles))))
		}
	}

	// Compile each file
	for _, file := range mdFiles {
		// Parse workflow file to get data
		workflowData, err := compiler.ParseWorkflowFile(file)
		if err != nil {
			return nil, fmt.Errorf("failed to parse workflow file %s: %w", file, err)
		}
		workflowDataList = append(workflowDataList, workflowData)

		if err := CompileWorkflowWithValidation(compiler, file, verbose); err != nil {
			return nil, err
		}
	}

	if verbose {
		fmt.Fprintln(os.Stderr, console.FormatSuccessMessage(fmt.Sprintf("Successfully compiled all %d workflow files", len(mdFiles))))
	}

	// Handle purge logic: delete orphaned .lock.yml files
	if purge && len(existingLockFiles) > 0 {
		// Find lock files that should be deleted (exist but aren't expected)
		expectedLockFileSet := make(map[string]bool)
		for _, expected := range expectedLockFiles {
			expectedLockFileSet[expected] = true
		}

		var orphanedFiles []string
		for _, existing := range existingLockFiles {
			if !expectedLockFileSet[existing] {
				orphanedFiles = append(orphanedFiles, existing)
			}
		}

		// Delete orphaned lock files
		if len(orphanedFiles) > 0 {
			for _, orphanedFile := range orphanedFiles {
				if err := os.Remove(orphanedFile); err != nil {
					fmt.Fprintln(os.Stderr, console.FormatWarningMessage(fmt.Sprintf("Failed to remove orphaned lock file %s: %v", filepath.Base(orphanedFile), err)))
				} else {
					fmt.Fprintln(os.Stderr, console.FormatSuccessMessage(fmt.Sprintf("Removed orphaned lock file: %s", filepath.Base(orphanedFile))))
				}
			}
			if verbose {
				fmt.Fprintln(os.Stderr, console.FormatSuccessMessage(fmt.Sprintf("Purged %d orphaned .lock.yml files", len(orphanedFiles))))
			}
		} else if verbose {
			fmt.Fprintln(os.Stderr, console.FormatInfoMessage("No orphaned .lock.yml files found to purge"))
		}
	}

	// Ensure .gitattributes marks .lock.yml files as generated
	if err := ensureGitAttributes(); err != nil {
		if verbose {
			fmt.Fprintln(os.Stderr, console.FormatWarningMessage(fmt.Sprintf("Failed to update .gitattributes: %v", err)))
		}
	} else if verbose {
		fmt.Fprintln(os.Stderr, console.FormatSuccessMessage("Updated .gitattributes to mark .lock.yml files as generated"))
	}

	// Note: Instructions are only written by the init command
	// The compile command should not write instruction files

	return workflowDataList, nil
}

// watchAndCompileWorkflows watches for changes to workflow files and recompiles them automatically
func watchAndCompileWorkflows(markdownFile string, compiler *workflow.Compiler, verbose bool) error {
	// Find git root for consistent behavior
	gitRoot, err := findGitRoot()
	if err != nil {
		return fmt.Errorf("watch mode requires being in a git repository: %w", err)
	}

	workflowsDir := filepath.Join(gitRoot, ".github/workflows")
	if _, err := os.Stat(workflowsDir); os.IsNotExist(err) {
		return fmt.Errorf("the .github/workflows directory does not exist in git root (%s)", gitRoot)
	}

	// If a specific file is provided, watch only that file and its directory
	if markdownFile != "" {
		if !filepath.IsAbs(markdownFile) {
			markdownFile = filepath.Join(workflowsDir, markdownFile)
		}
		if _, err := os.Stat(markdownFile); os.IsNotExist(err) {
			return fmt.Errorf("specified markdown file does not exist: %s", markdownFile)
		}
	}

	// Set up file system watcher
	watcher, err := fsnotify.NewWatcher()
	if err != nil {
		return fmt.Errorf("failed to create file watcher: %w", err)
	}
	defer watcher.Close()

	// Add the workflows directory to the watcher
	if err := watcher.Add(workflowsDir); err != nil {
		return fmt.Errorf("failed to watch directory %s: %w", workflowsDir, err)
	}

	// Also watch subdirectories for include files (recursive watching)
	err = filepath.Walk(workflowsDir, func(path string, info os.FileInfo, err error) error {
		if err != nil {
			return nil // Skip errors but continue walking
		}
		if info.IsDir() && path != workflowsDir {
			// Add subdirectories to the watcher
			if err := watcher.Add(path); err != nil {
				if verbose {
					fmt.Printf("Warning: Failed to watch subdirectory %s: %v\n", path, err)
				}
			} else if verbose {
				fmt.Printf("Watching subdirectory: %s\n", path)
			}
		}
		return nil
	})
	if err != nil && verbose {
		fmt.Printf("Warning: Failed to walk subdirectories: %v\n", err)
	}

	// Always emit the begin pattern for task integration
	if markdownFile != "" {
		fmt.Printf("Watching for file changes to %s...\n", markdownFile)
	} else {
		fmt.Printf("Watching for file changes in %s...\n", workflowsDir)
	}

	if verbose {
		fmt.Fprintln(os.Stderr, "Press Ctrl+C to stop watching.")
	}

	// Set up signal handling for graceful shutdown
	sigChan := make(chan os.Signal, 1)
	signal.Notify(sigChan, syscall.SIGINT, syscall.SIGTERM)

	// Debouncing setup
	const debounceDelay = 300 * time.Millisecond
	var debounceTimer *time.Timer
	modifiedFiles := make(map[string]struct{})

	// Compile initially if no specific file provided
	if markdownFile == "" {
		fmt.Fprintln(os.Stderr, "Watching for file changes")
		if verbose {
			fmt.Fprintln(os.Stderr, "🔨 Initial compilation of all workflow files...")
		}
		if err := compileAllWorkflowFiles(compiler, workflowsDir, verbose); err != nil {
			// Always show initial compilation errors, not just in verbose mode
			fmt.Fprintln(os.Stderr, console.FormatWarningMessage(fmt.Sprintf("Initial compilation failed: %v", err)))
		}
		fmt.Fprintln(os.Stderr, "Recompiled")
	} else {
		fmt.Fprintln(os.Stderr, "Watching for file changes")
		if verbose {
			fmt.Fprintf(os.Stderr, "🔨 Initial compilation of %s...\n", markdownFile)
		}
		if err := CompileWorkflowWithValidation(compiler, markdownFile, verbose); err != nil {
			// Always show initial compilation errors on new line without wrapping
			fmt.Fprintln(os.Stderr, err.Error())
		}
		fmt.Fprintln(os.Stderr, "Recompiled")
	}

	// Main watch loop
	for {
		select {
		case event, ok := <-watcher.Events:
			if !ok {
				return fmt.Errorf("watcher channel closed")
			}

			// Only process markdown files and ignore lock files
			if !strings.HasSuffix(event.Name, ".md") {
				continue
			}

			// If watching a specific file, only process that file
			if markdownFile != "" && event.Name != markdownFile {
				continue
			}

			if verbose {
				fmt.Printf("📝 Detected change: %s (%s)\n", event.Name, event.Op.String())
			}

			// Handle file operations
			switch {
			case event.Has(fsnotify.Remove):
				// Handle file deletion
				handleFileDeleted(event.Name, verbose)
			case event.Has(fsnotify.Write) || event.Has(fsnotify.Create):
				// Handle file modification or creation - add to debounced compilation
				modifiedFiles[event.Name] = struct{}{}

				// Reset debounce timer
				if debounceTimer != nil {
					debounceTimer.Stop()
				}
				debounceTimer = time.AfterFunc(debounceDelay, func() {
					filesToCompile := make([]string, 0, len(modifiedFiles))
					for file := range modifiedFiles {
						filesToCompile = append(filesToCompile, file)
					}
					// Clear the modifiedFiles map
					modifiedFiles = make(map[string]struct{})

					// Compile the modified files
					compileModifiedFiles(compiler, filesToCompile, verbose)
				})
			}

		case err, ok := <-watcher.Errors:
			if !ok {
				return fmt.Errorf("watcher error channel closed")
			}
			if verbose {
				fmt.Printf("⚠️  Watcher error: %v\n", err)
			}

		case <-sigChan:
			if verbose {
				fmt.Fprintln(os.Stderr, "\n🛑 Stopping watch mode...")
			}
			if debounceTimer != nil {
				debounceTimer.Stop()
			}
			return nil
		}
	}
}

// compileAllWorkflowFiles compiles all markdown files in the workflows directory
func compileAllWorkflowFiles(compiler *workflow.Compiler, workflowsDir string, verbose bool) error {
	// Find all markdown files
	mdFiles, err := filepath.Glob(filepath.Join(workflowsDir, "*.md"))
	if err != nil {
		return fmt.Errorf("failed to find markdown files: %w", err)
	}

	if len(mdFiles) == 0 {
		if verbose {
			fmt.Printf("No markdown files found in %s\n", workflowsDir)
		}
		return nil
	}

	// Compile each file
	for _, file := range mdFiles {
		if verbose {
			fmt.Printf("🔨 Compiling: %s\n", file)
		}
		if err := CompileWorkflowWithValidation(compiler, file, verbose); err != nil {
			// Always show compilation errors on new line
			fmt.Fprintln(os.Stderr, err.Error())
		} else if verbose {
			fmt.Println(console.FormatSuccessMessage(fmt.Sprintf("Compiled %s", file)))
		}
	}

	// Ensure .gitattributes marks .lock.yml files as generated
	if err := ensureGitAttributes(); err != nil {
		if verbose {
			fmt.Printf("⚠️  Failed to update .gitattributes: %v\n", err)
		}
	}

	return nil
}

// compileModifiedFiles compiles a list of modified markdown files
func compileModifiedFiles(compiler *workflow.Compiler, files []string, verbose bool) {
	if len(files) == 0 {
		return
	}

	fmt.Fprintln(os.Stderr, "Watching for file changes")
	if verbose {
		fmt.Fprintf(os.Stderr, "🔨 Compiling %d modified file(s)...\n", len(files))
	}

	for _, file := range files {
		// Check if file still exists (might have been deleted between detection and compilation)
		if _, err := os.Stat(file); os.IsNotExist(err) {
			if verbose {
				fmt.Printf("📝 File %s was deleted, skipping compilation\n", file)
			}
			continue
		}

		if verbose {
			fmt.Fprintf(os.Stderr, "🔨 Compiling: %s\n", file)
		}

		if err := CompileWorkflowWithValidation(compiler, file, verbose); err != nil {
			// Always show compilation errors on new line
			fmt.Fprintln(os.Stderr, err.Error())
		} else if verbose {
			fmt.Fprintln(os.Stderr, console.FormatSuccessMessage(fmt.Sprintf("Compiled %s", file)))
		}
	}

	// Ensure .gitattributes marks .lock.yml files as generated
	if err := ensureGitAttributes(); err != nil {
		if verbose {
			fmt.Printf("⚠️  Failed to update .gitattributes: %v\n", err)
		}
	}

	fmt.Println("Recompiled")
}

// handleFileDeleted handles the deletion of a markdown file by removing its corresponding lock file
func handleFileDeleted(mdFile string, verbose bool) {
	// Generate the corresponding lock file path
	lockFile := strings.TrimSuffix(mdFile, ".md") + ".lock.yml"

	// Check if the lock file exists and remove it
	if _, err := os.Stat(lockFile); err == nil {
		if err := os.Remove(lockFile); err != nil {
			if verbose {
				fmt.Printf("⚠️  Failed to remove lock file %s: %v\n", lockFile, err)
			}
		} else {
			if verbose {
				fmt.Printf("🗑️  Removed corresponding lock file: %s\n", lockFile)
			}
		}
	}
}<|MERGE_RESOLUTION|>--- conflicted
+++ resolved
@@ -49,33 +49,18 @@
 
 // CompileConfig holds configuration options for compiling workflows
 type CompileConfig struct {
-<<<<<<< HEAD
 	MarkdownFiles     []string // Files to compile (empty for all files)
 	Verbose           bool     // Enable verbose output
 	EngineOverride    string   // Override AI engine setting
 	Validate          bool     // Enable schema validation
 	Watch             bool     // Enable watch mode
 	WorkflowDir       string   // Custom workflow directory
-	SkipInstructions  bool     // Skip instruction validation
+	SkipInstructions  bool     // Deprecated: Instructions are no longer written during compilation
 	NoEmit            bool     // Validate without generating lock files
 	Purge             bool     // Remove orphaned lock files
 	TrialMode         bool     // Enable trial mode (suppress safe outputs)
 	SimulatedRepoSlug string   // Target repository for trial mode
 	Strict            bool     // Enable strict mode validation
-=======
-	MarkdownFiles       []string // Files to compile (empty for all files)
-	Verbose             bool     // Enable verbose output
-	EngineOverride      string   // Override AI engine setting
-	Validate            bool     // Enable schema validation
-	Watch               bool     // Enable watch mode
-	WorkflowDir         string   // Custom workflow directory
-	SkipInstructions    bool     // Deprecated: Instructions are no longer written during compilation
-	NoEmit              bool     // Validate without generating lock files
-	Purge               bool     // Remove orphaned lock files
-	TrialMode           bool     // Enable trial mode (suppress safe outputs)
-	TrialTargetRepoSlug string   // Target repository for trial mode
-	Strict              bool     // Enable strict mode validation
->>>>>>> b407ac0b
 }
 
 func CompileWorkflows(config CompileConfig) ([]*workflow.WorkflowData, error) {
