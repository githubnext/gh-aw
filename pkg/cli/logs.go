--- conflicted
+++ resolved
@@ -1799,11 +1799,7 @@
 		"",
 		"",
 		timeutil.FormatDuration(totalDuration),
-<<<<<<< HEAD
-		console.FormatNumber(totalTokens),
-=======
 		formatNumber(totalTokens),
->>>>>>> fa6d60d8
 		fmt.Sprintf("%.3f", totalCost),
 		fmt.Sprintf("%d", totalTurns),
 		fmt.Sprintf("%d", totalErrors),
@@ -1842,52 +1838,6 @@
 	return metrics
 }
 
-<<<<<<< HEAD
-=======
-// formatNumber formats large numbers in a human-readable way (e.g., "1k", "1.2k", "1.12M")
-func formatNumber(n int) string {
-	if n == 0 {
-		return "0"
-	}
-
-	f := float64(n)
-
-	if f < 1000 {
-		return fmt.Sprintf("%d", n)
-	} else if f < 1000000 {
-		// Format as thousands (k)
-		k := f / 1000
-		if k >= 100 {
-			return fmt.Sprintf("%.0fk", k)
-		} else if k >= 10 {
-			return fmt.Sprintf("%.1fk", k)
-		} else {
-			return fmt.Sprintf("%.2fk", k)
-		}
-	} else if f < 1000000000 {
-		// Format as millions (M)
-		m := f / 1000000
-		if m >= 100 {
-			return fmt.Sprintf("%.0fM", m)
-		} else if m >= 10 {
-			return fmt.Sprintf("%.1fM", m)
-		} else {
-			return fmt.Sprintf("%.2fM", m)
-		}
-	} else {
-		// Format as billions (B)
-		b := f / 1000000000
-		if b >= 100 {
-			return fmt.Sprintf("%.0fB", b)
-		} else if b >= 10 {
-			return fmt.Sprintf("%.1fB", b)
-		} else {
-			return fmt.Sprintf("%.2fB", b)
-		}
-	}
-}
-
->>>>>>> fa6d60d8
 // findAgentOutputFile searches for a file named agent_output.json within the logDir tree.
 // Returns the first path found (depth-first) and a boolean indicating success.
 func findAgentOutputFile(logDir string) (string, bool) {
