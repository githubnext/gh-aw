--- conflicted
+++ resolved
@@ -180,23 +180,13 @@
 		name        string
 	}{
 		{func() error { return ListWorkflows(false) }, false, "ListWorkflows"},
-<<<<<<< HEAD
 		{func() error { return AddWorkflow("", 1, false, "", "", false) }, false, "AddWorkflow (empty name)"},           // Shows help when empty, doesn't error
 		{func() error { return CompileWorkflows("", false, "", false, false, false, false) }, true, "CompileWorkflows"}, // Should error when no markdown files exist
-		{func() error { return RemoveWorkflows("test") }, false, "RemoveWorkflows"},                                     // Should handle missing directory gracefully
+		{func() error { return RemoveWorkflows("test", false) }, false, "RemoveWorkflows"},                              // Should handle missing directory gracefully
 		{func() error { return StatusWorkflows("test", false) }, false, "StatusWorkflows"},                              // Should handle missing directory gracefully
 		{func() error { return EnableWorkflows("test") }, false, "EnableWorkflows"},                                     // Should handle missing directory gracefully
 		{func() error { return DisableWorkflows("test") }, false, "DisableWorkflows"},                                   // Should handle missing directory gracefully
 		{func() error { return RunWorkflowOnGitHub("", false) }, true, "RunWorkflowOnGitHub"},                           // Should error with empty workflow name
-=======
-		{func() error { return AddWorkflow("", 1, false, "", "", false) }, false, "AddWorkflow (empty name)"},     // Shows help when empty, doesn't error
-		{func() error { return CompileWorkflows("", false, "", false, false, false) }, false, "CompileWorkflows"}, // Should succeed when .github/workflows directory exists
-		{func() error { return RemoveWorkflows("test", false) }, false, "RemoveWorkflows"},                        // Should handle missing directory gracefully
-		{func() error { return StatusWorkflows("test", false) }, false, "StatusWorkflows"},                        // Should handle missing directory gracefully
-		{func() error { return EnableWorkflows("test") }, false, "EnableWorkflows"},                               // Should handle missing directory gracefully
-		{func() error { return DisableWorkflows("test") }, false, "DisableWorkflows"},                             // Should handle missing directory gracefully
-		{func() error { return RunWorkflowOnGitHub("", false) }, true, "RunWorkflowOnGitHub"},                     // Should error with empty workflow name
->>>>>>> ef9663bc
 	}
 
 	for _, test := range tests {
