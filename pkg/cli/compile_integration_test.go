package cli

import (
	"bytes"
	"io"
	"os"
	"os/exec"
	"path/filepath"
	"strings"
	"testing"
	"time"

	"github.com/creack/pty"
)

// copyFile copies a file from src to dst
func copyFile(src, dst string) error {
	sourceFile, err := os.Open(src)
	if err != nil {
		return err
	}
	defer sourceFile.Close()

	destFile, err := os.Create(dst)
	if err != nil {
		return err
	}
	defer destFile.Close()

	_, err = io.Copy(destFile, sourceFile)
	return err
}

// integrationTestSetup holds the setup state for integration tests
type integrationTestSetup struct {
	tempDir      string
	originalWd   string
	binaryPath   string
	workflowsDir string
	cleanup      func()
}

// setupIntegrationTest creates a temporary directory and builds the gh-aw binary
// This is the equivalent of @Before in Java - common setup for all integration tests
func setupIntegrationTest(t *testing.T) *integrationTestSetup {
	t.Helper()

	// Create a temporary directory for the test
	tempDir, err := os.MkdirTemp("", "gh-aw-compile-integration-*")
	if err != nil {
		t.Fatalf("Failed to create temp directory: %v", err)
	}

	// Save current working directory and change to temp directory
	originalWd, err := os.Getwd()
	if err != nil {
		t.Fatalf("Failed to get current working directory: %v", err)
	}
	if err := os.Chdir(tempDir); err != nil {
		t.Fatalf("Failed to change to temp directory: %v", err)
	}

	// Build the gh-aw binary
	binaryPath := filepath.Join(tempDir, "gh-aw")
	projectRoot := filepath.Join(originalWd, "..", "..")
	buildCmd := exec.Command("make", "build")
	buildCmd.Dir = projectRoot
	buildCmd.Stderr = os.Stderr
	if err := buildCmd.Run(); err != nil {
		t.Fatalf("Failed to build gh-aw binary: %v", err)
	}
<<<<<<< HEAD
	// copy binary to temp directory
	sourceBinary := filepath.Join(projectRoot, "gh-aw")
	sourceFile, err := os.Open(sourceBinary)
	if err != nil {
		t.Fatalf("Failed to open source binary: %v", err)
	}
	defer sourceFile.Close()

	destFile, err := os.Create(binaryPath)
	if err != nil {
		t.Fatalf("Failed to create destination binary: %v", err)
	}
	defer destFile.Close()

	if _, err := io.Copy(destFile, sourceFile); err != nil {
		t.Fatalf("Failed to copy binary to temp directory: %v", err)
	}

=======

	// Copy binary to temp directory (use copy instead of move to avoid cross-device link issues)
	srcBinary := filepath.Join(projectRoot, "gh-aw")
	if err := copyFile(srcBinary, binaryPath); err != nil {
		t.Fatalf("Failed to copy gh-aw binary to temp directory: %v", err)
	}
>>>>>>> 404a3a7c
	// Make the binary executable
	if err := os.Chmod(binaryPath, 0755); err != nil {
		t.Fatalf("Failed to make binary executable: %v", err)
	}

	// Create .github/workflows directory
	workflowsDir := ".github/workflows"
	if err := os.MkdirAll(workflowsDir, 0755); err != nil {
		t.Fatalf("Failed to create workflows directory: %v", err)
	}

	// Setup cleanup function
	cleanup := func() {
		err := os.Chdir(originalWd)
		if err != nil {
			t.Fatalf("Failed to change back to original working directory: %v", err)
		}
		err = os.RemoveAll(tempDir)
		if err != nil {
			t.Fatalf("Failed to remove temp directory: %v", err)
		}
	}

	return &integrationTestSetup{
		tempDir:      tempDir,
		originalWd:   originalWd,
		binaryPath:   binaryPath,
		workflowsDir: workflowsDir,
		cleanup:      cleanup,
	}
}

// TestCompileIntegration tests the compile command by executing the gh-aw CLI binary
func TestCompileIntegration(t *testing.T) {
	setup := setupIntegrationTest(t)
	defer setup.cleanup()

	// Create a test markdown workflow file
	testWorkflow := `---
name: Integration Test Workflow
on:
  workflow_dispatch:
permissions:
  contents: read
engine: claude
---

# Integration Test Workflow

This is a simple integration test workflow.

Please check the repository for any open issues and create a summary.
`

	testWorkflowPath := filepath.Join(setup.workflowsDir, "test.md")
	if err := os.WriteFile(testWorkflowPath, []byte(testWorkflow), 0644); err != nil {
		t.Fatalf("Failed to write test workflow file: %v", err)
	}

	// Run the compile command
	cmd := exec.Command(setup.binaryPath, "compile", testWorkflowPath)
	output, err := cmd.CombinedOutput()
	if err != nil {
		t.Fatalf("CLI compile command failed: %v\nOutput: %s", err, string(output))
	}

	// Check that the compiled .lock.yml file was created
	lockFilePath := filepath.Join(setup.workflowsDir, "test.lock.yml")
	if _, err := os.Stat(lockFilePath); os.IsNotExist(err) {
		t.Fatalf("Expected lock file %s was not created", lockFilePath)
	}

	// Read and verify the generated lock file contains expected content
	lockContent, err := os.ReadFile(lockFilePath)
	if err != nil {
		t.Fatalf("Failed to read lock file: %v", err)
	}

	lockContentStr := string(lockContent)
	if !strings.Contains(lockContentStr, "name: \"Integration Test Workflow\"") {
		t.Errorf("Lock file should contain the workflow name")
	}

	if !strings.Contains(lockContentStr, "workflow_dispatch") {
		t.Errorf("Lock file should contain the trigger event")
	}

	if !strings.Contains(lockContentStr, "jobs:") {
		t.Errorf("Lock file should contain jobs section")
	}

	t.Logf("Integration test passed - successfully compiled workflow to %s", lockFilePath)
}

func TestCompileWithIncludeWithEmptyFrontmatterUnderPty(t *testing.T) {
	setup := setupIntegrationTest(t)
	defer setup.cleanup()

	// Create an include file
	includeContent := `---
---
# Included Workflow

This is an included workflow file.
`
	includeFile := filepath.Join(setup.workflowsDir, "include.md")
	if err := os.WriteFile(includeFile, []byte(includeContent), 0644); err != nil {
		t.Fatalf("Failed to write include file: %v", err)
	}

	// Create a test markdown workflow file
	testWorkflow := `---
name: Integration Test Workflow
on:
  workflow_dispatch:
permissions:
  contents: read
engine: claude
---

# Integration Test Workflow

This is a simple integration test workflow.

Please check the repository for any open issues and create a summary.

@include include.md
`
	testWorkflowPath := filepath.Join(setup.workflowsDir, "test.md")
	if err := os.WriteFile(testWorkflowPath, []byte(testWorkflow), 0644); err != nil {
		t.Fatalf("Failed to write test workflow file: %v", err)
	}

	// Run the compile command
	cmd := exec.Command(setup.binaryPath, "compile", testWorkflowPath)
	// Start the command with a TTY attached to stdin/stdout/stderr
	ptmx, err := pty.Start(cmd)
	if err != nil {
		t.Fatalf("failed to start PTY: %v", err)
	}
	defer func() { _ = ptmx.Close() }() // Best effort

	// Capture all output from the PTY
	var buf bytes.Buffer
	done := make(chan struct{})
	go func() {
		_, _ = io.Copy(&buf, ptmx) // reads both stdout/stderr via the PTY
		close(done)
	}()

	// Wait for the process to finish
	err = cmd.Wait()

	// Ensure reader goroutine drains remaining output
	select {
	case <-done:
	case <-time.After(750 * time.Millisecond):
	}

	output := buf.String()
	if err != nil {
		t.Fatalf("CLI compile command failed: %v\nOutput:\n%s", err, output)
	}

	// Check that the compiled .lock.yml file was created
	lockFilePath := filepath.Join(setup.workflowsDir, "test.lock.yml")
	if _, err := os.Stat(lockFilePath); os.IsNotExist(err) {
		t.Fatalf("Expected lock file %s was not created", lockFilePath)
	}

	// Read and verify the generated lock file contains expected content
	lockContent, err := os.ReadFile(lockFilePath)
	if err != nil {
		t.Fatalf("Failed to read lock file: %v", err)
	}

	lockContentStr := string(lockContent)
	if !strings.Contains(lockContentStr, "name: \"Integration Test Workflow\"") {
		t.Errorf("Lock file should contain the workflow name")
	}

	if !strings.Contains(lockContentStr, "workflow_dispatch") {
		t.Errorf("Lock file should contain the trigger event")
	}

	if !strings.Contains(lockContentStr, "jobs:") {
		t.Errorf("Lock file should contain jobs section")
	}

	if strings.Contains(lockContentStr, "\x1b[") {
		t.Errorf("Lock file must not contain color escape sequences")
	}

	t.Logf("Integration test passed - successfully compiled workflow to %s", lockFilePath)
}<|MERGE_RESOLUTION|>--- conflicted
+++ resolved
@@ -69,34 +69,14 @@
 	if err := buildCmd.Run(); err != nil {
 		t.Fatalf("Failed to build gh-aw binary: %v", err)
 	}
-<<<<<<< HEAD
-	// copy binary to temp directory
-	sourceBinary := filepath.Join(projectRoot, "gh-aw")
-	sourceFile, err := os.Open(sourceBinary)
-	if err != nil {
-		t.Fatalf("Failed to open source binary: %v", err)
-	}
-	defer sourceFile.Close()
-
-	destFile, err := os.Create(binaryPath)
-	if err != nil {
-		t.Fatalf("Failed to create destination binary: %v", err)
-	}
-	defer destFile.Close()
-
-	if _, err := io.Copy(destFile, sourceFile); err != nil {
-		t.Fatalf("Failed to copy binary to temp directory: %v", err)
-	}
-
-=======
 
 	// Copy binary to temp directory (use copy instead of move to avoid cross-device link issues)
 	srcBinary := filepath.Join(projectRoot, "gh-aw")
 	if err := copyFile(srcBinary, binaryPath); err != nil {
 		t.Fatalf("Failed to copy gh-aw binary to temp directory: %v", err)
 	}
->>>>>>> 404a3a7c
-	// Make the binary executable
+
+  // Make the binary executable
 	if err := os.Chmod(binaryPath, 0755); err != nil {
 		t.Fatalf("Failed to make binary executable: %v", err)
 	}
