--- conflicted
+++ resolved
@@ -280,28 +280,14 @@
 	// Commit changes
 	var commitMessage, prTitle, prBody, joinedNames string
 	if len(workflows) == 1 {
-<<<<<<< HEAD
-		joinedNames = workflows[0].WorkflowPath
-=======
 		joinedNames = workflows[0].WorkflowName
 		commitMessage = fmt.Sprintf("Add agentic workflow %s", joinedNames)
 		prTitle = fmt.Sprintf("Add agentic workflow %s", joinedNames)
 		prBody = fmt.Sprintf("Add agentic workflow %s", joinedNames)
->>>>>>> 73feadd7
 	} else {
 		// Get workflow.Workflo
 		workflowNames := make([]string, len(workflows))
 		for i, wf := range workflows {
-<<<<<<< HEAD
-			workflowNames[i] = wf.WorkflowPath
-		}
-		joinedNames = strings.Join(workflowNames, ", ")
-	}
-
-	commitMessage = fmt.Sprintf("Add workflows: %s", joinedNames)
-	prTitle = fmt.Sprintf("Add workflows: %s", joinedNames)
-	prBody = fmt.Sprintf("Automatically created PR to add workflows: %s", joinedNames)
-=======
 			workflowNames[i] = wf.WorkflowName
 		}
 		joinedNames = strings.Join(workflowNames, ", ")
@@ -310,7 +296,6 @@
 		prBody = fmt.Sprintf("Add agentic workflows: %s", joinedNames)
 	}
 
->>>>>>> 73feadd7
 	if err := commitChanges(commitMessage, verbose); err != nil {
 		if rollbackErr := tracker.RollbackAllFiles(verbose); rollbackErr != nil && verbose {
 			fmt.Fprintln(os.Stderr, console.FormatWarningMessage(fmt.Sprintf("Failed to rollback files: %v", rollbackErr)))
@@ -342,11 +327,7 @@
 	}
 
 	if len(workflows) == 1 {
-<<<<<<< HEAD
-		fmt.Printf("Successfully created PR for workflow: %s\n", workflows[0])
-=======
 		fmt.Printf("Successfully created PR for workflow: %s\n", workflows[0].WorkflowName)
->>>>>>> 73feadd7
 	} else {
 		fmt.Printf("Successfully created PR for workflows: %s\n", joinedNames)
 	}
@@ -383,10 +364,6 @@
 	if err != nil {
 		fmt.Fprintln(os.Stderr, console.FormatErrorMessage(fmt.Sprintf("Workflow '%s' not found.", workflowPath)))
 
-<<<<<<< HEAD
-		// Show available workflows using the same logic as ListEnginesAndOtherInformation
-		fmt.Fprintln(os.Stderr, console.FormatInfoMessage("Run '"+constants.CLIExtensionPrefix+" list' to see available workflows."))
-=======
 		// Provide information about workflow repositories
 		fmt.Println("\nTo add workflows to your project:")
 		fmt.Println("=================================")
@@ -396,7 +373,6 @@
 		fmt.Println("\nExample:")
 		fmt.Println("  " + constants.CLIExtensionPrefix + " add githubnext/agentics/ci-doctor")
 		fmt.Println("  " + constants.CLIExtensionPrefix + " add githubnext/agentics/daily-plan@main")
->>>>>>> 73feadd7
 
 		return fmt.Errorf("workflow not found: %s", workflowPath)
 	}
