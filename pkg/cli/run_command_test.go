--- conflicted
+++ resolved
@@ -3,10 +3,7 @@
 package cli
 
 import (
-<<<<<<< HEAD
-=======
 	"context"
->>>>>>> 31c10525
 	"fmt"
 	"strings"
 	"testing"
