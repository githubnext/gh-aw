# This file was automatically generated by gh-aw. DO NOT EDIT.
# To update this file, edit the corresponding .md file and run:
#   gh aw compile
# For more information: https://github.com/githubnext/gh-aw/blob/main/.github/instructions/github-agentic-workflows.instructions.md

name: "Test Claude Update Issue"
on:
  workflow_dispatch: null

permissions: {}

concurrency:
  group: "gh-aw-${{ github.workflow }}"

run-name: "Test Claude Update Issue"

jobs:
  test-claude-update-issue:
    runs-on: ubuntu-latest
    permissions:
      issues: write
    steps:
      - name: Checkout repository
        uses: actions/checkout@v5
      - name: Generate Claude Settings
        run: |
          mkdir -p /tmp/.claude
          cat > /tmp/.claude/settings.json << 'EOF'
          {
            "hooks": {
              "PreToolUse": [
                {
                  "matcher": "WebFetch|WebSearch",
                  "hooks": [
                    {
                      "type": "command",
                      "command": ".claude/hooks/network_permissions.py"
                    }
                  ]
                }
              ]
            }
          }
          EOF
      - name: Generate Network Permissions Hook
        run: |
          mkdir -p .claude/hooks
          cat > .claude/hooks/network_permissions.py << 'EOF'
          #!/usr/bin/env python3
          """
          Network permissions validator for Claude Code engine.
          Generated by gh-aw from engine network permissions configuration.
          """
          
          import json
          import sys
          import urllib.parse
          import re
          
          # Domain allow-list (populated during generation)
          ALLOWED_DOMAINS = ["crl3.digicert.com","crl4.digicert.com","ocsp.digicert.com","ts-crl.ws.symantec.com","ts-ocsp.ws.symantec.com","crl.geotrust.com","ocsp.geotrust.com","crl.thawte.com","ocsp.thawte.com","crl.verisign.com","ocsp.verisign.com","crl.globalsign.com","ocsp.globalsign.com","crls.ssl.com","ocsp.ssl.com","crl.identrust.com","ocsp.identrust.com","crl.sectigo.com","ocsp.sectigo.com","crl.usertrust.com","ocsp.usertrust.com","s.symcb.com","s.symcd.com","json-schema.org","json.schemastore.org","archive.ubuntu.com","security.ubuntu.com","ppa.launchpad.net","keyserver.ubuntu.com","azure.archive.ubuntu.com","api.snapcraft.io","packagecloud.io","packages.cloud.google.com","packages.microsoft.com"]
          
          def extract_domain(url_or_query):
              """Extract domain from URL or search query."""
              if not url_or_query:
                  return None
              
              if url_or_query.startswith(('http://', 'https://')):
                  return urllib.parse.urlparse(url_or_query).netloc.lower()
              
              # Check for domain patterns in search queries
              match = re.search(r'site:([a-zA-Z0-9.-]+\.[a-zA-Z]{2,})', url_or_query)
              if match:
                  return match.group(1).lower()
              
              return None
          
          def is_domain_allowed(domain):
              """Check if domain is allowed."""
              if not domain:
                  # If no domain detected, allow only if not under deny-all policy
                  return bool(ALLOWED_DOMAINS)  # False if empty list (deny-all), True if has domains
              
              # Empty allowed domains means deny all
              if not ALLOWED_DOMAINS:
                  return False
              
              for pattern in ALLOWED_DOMAINS:
                  regex = pattern.replace('.', r'\.').replace('*', '.*')
                  if re.match(f'^{regex}$', domain):
                      return True
              return False
          
          # Main logic
          try:
              data = json.load(sys.stdin)
              tool_name = data.get('tool_name', '')
              tool_input = data.get('tool_input', {})
              
              if tool_name not in ['WebFetch', 'WebSearch']:
                  sys.exit(0)  # Allow other tools
              
              target = tool_input.get('url') or tool_input.get('query', '')
              domain = extract_domain(target)
              
              # For WebSearch, apply domain restrictions consistently
              # If no domain detected in search query, check if restrictions are in place
              if tool_name == 'WebSearch' and not domain:
                  # Since this hook is only generated when network permissions are configured,
                  # empty ALLOWED_DOMAINS means deny-all policy
                  if not ALLOWED_DOMAINS:  # Empty list means deny all
                      print(f"Network access blocked: deny-all policy in effect", file=sys.stderr)
                      print(f"No domains are allowed for WebSearch", file=sys.stderr)
                      sys.exit(2)  # Block under deny-all policy
                  else:
                      print(f"Network access blocked for web-search: no specific domain detected", file=sys.stderr)
                      print(f"Allowed domains: {', '.join(ALLOWED_DOMAINS)}", file=sys.stderr)
                      sys.exit(2)  # Block general searches when domain allowlist is configured
              
              if not is_domain_allowed(domain):
                  print(f"Network access blocked for domain: {domain}", file=sys.stderr)
                  print(f"Allowed domains: {', '.join(ALLOWED_DOMAINS)}", file=sys.stderr)
                  sys.exit(2)  # Block with feedback to Claude
              
              sys.exit(0)  # Allow
              
          except Exception as e:
              print(f"Network validation error: {e}", file=sys.stderr)
              sys.exit(2)  # Block on errors
          
          EOF
          chmod +x .claude/hooks/network_permissions.py
      - name: Setup MCPs
        run: |
          mkdir -p /tmp/mcp-config
          cat > /tmp/mcp-config/mcp-servers.json << 'EOF'
          {
            "mcpServers": {
              "github": {
                "command": "docker",
                "args": [
                  "run",
                  "-i",
                  "--rm",
                  "-e",
                  "GITHUB_PERSONAL_ACCESS_TOKEN",
                  "ghcr.io/github/github-mcp-server:sha-09deac4"
                ],
                "env": {
                  "GITHUB_PERSONAL_ACCESS_TOKEN": "${{ secrets.GITHUB_TOKEN }}"
                }
              }
            }
          }
          EOF
      - name: Create prompt
        env:
          GITHUB_AW_PROMPT: /tmp/aw-prompts/prompt.txt
        run: |
          mkdir -p /tmp/aw-prompts
          cat > $GITHUB_AW_PROMPT << 'EOF'
          # Test Claude Update Issue
          
          This is a test workflow to verify that Claude can update existing GitHub issues.
          
          Please update issue #1 by:
          1. Changing the title to "Updated Test Issue"
          2. Adding additional content to the body
          3. Adding the label "updated" if it doesn't already exist
          
          EOF
      - name: Print prompt to step summary
        run: |
          echo "## Generated Prompt" >> $GITHUB_STEP_SUMMARY
          echo "" >> $GITHUB_STEP_SUMMARY
          echo '``````markdown' >> $GITHUB_STEP_SUMMARY
          cat $GITHUB_AW_PROMPT >> $GITHUB_STEP_SUMMARY
          echo '``````' >> $GITHUB_STEP_SUMMARY
        env:
          GITHUB_AW_PROMPT: /tmp/aw-prompts/prompt.txt
      - name: Generate agentic run info
        uses: actions/github-script@v8
        with:
          script: |
            const fs = require('fs');
            
            const awInfo = {
              engine_id: "claude",
              engine_name: "Claude Code",
              model: "",
              version: "",
              workflow_name: "Test Claude Update Issue",
              experimental: false,
              supports_tools_allowlist: true,
              supports_http_transport: true,
              run_id: context.runId,
              run_number: context.runNumber,
              run_attempt: process.env.GITHUB_RUN_ATTEMPT,
              repository: context.repo.owner + '/' + context.repo.repo,
              ref: context.ref,
              sha: context.sha,
              actor: context.actor,
              event_name: context.eventName,
              staged: false,
              created_at: new Date().toISOString()
            };
            
            // Write to /tmp directory to avoid inclusion in PR
            const tmpPath = '/tmp/aw_info.json';
            fs.writeFileSync(tmpPath, JSON.stringify(awInfo, null, 2));
            console.log('Generated aw_info.json at:', tmpPath);
            console.log(JSON.stringify(awInfo, null, 2));
            
            // Add agentic workflow run information to step summary
            core.summary
              .addRaw('## Agentic Run Information\n\n')
              .addRaw('```json\n')
              .addRaw(JSON.stringify(awInfo, null, 2))
              .addRaw('\n```\n')
              .write();
      - name: Upload agentic run info
        if: always()
        uses: actions/upload-artifact@v4
        with:
          name: aw_info.json
          path: /tmp/aw_info.json
          if-no-files-found: warn
      - name: Execute Claude Code CLI
        id: agentic_execution
        # Allowed tools (sorted):
        # - ExitPlanMode
        # - Glob
        # - Grep
        # - LS
        # - NotebookRead
        # - Read
        # - Task
        # - TodoWrite
        # - mcp__github__download_workflow_run_artifact
        # - mcp__github__get_code_scanning_alert
        # - mcp__github__get_commit
        # - mcp__github__get_dependabot_alert
        # - mcp__github__get_discussion
        # - mcp__github__get_discussion_comments
        # - mcp__github__get_file_contents
        # - mcp__github__get_issue
        # - mcp__github__get_issue_comments
        # - mcp__github__get_job_logs
        # - mcp__github__get_me
        # - mcp__github__get_notification_details
        # - mcp__github__get_pull_request
        # - mcp__github__get_pull_request_comments
        # - mcp__github__get_pull_request_diff
        # - mcp__github__get_pull_request_files
        # - mcp__github__get_pull_request_reviews
        # - mcp__github__get_pull_request_status
        # - mcp__github__get_secret_scanning_alert
        # - mcp__github__get_tag
        # - mcp__github__get_workflow_run
        # - mcp__github__get_workflow_run_logs
        # - mcp__github__get_workflow_run_usage
        # - mcp__github__list_branches
        # - mcp__github__list_code_scanning_alerts
        # - mcp__github__list_commits
        # - mcp__github__list_dependabot_alerts
        # - mcp__github__list_discussion_categories
        # - mcp__github__list_discussions
        # - mcp__github__list_issues
        # - mcp__github__list_notifications
        # - mcp__github__list_pull_requests
        # - mcp__github__list_secret_scanning_alerts
        # - mcp__github__list_tags
        # - mcp__github__list_workflow_jobs
        # - mcp__github__list_workflow_run_artifacts
        # - mcp__github__list_workflow_runs
        # - mcp__github__list_workflows
        # - mcp__github__search_code
        # - mcp__github__search_issues
        # - mcp__github__search_orgs
        # - mcp__github__search_pull_requests
        # - mcp__github__search_repositories
        # - mcp__github__search_users
        timeout-minutes: 5
        run: |
          set -o pipefail
          # Execute Claude Code CLI with prompt from file
          npx @anthropic-ai/claude-code@latest --print --mcp-config /tmp/mcp-config/mcp-servers.json --allowed-tools "ExitPlanMode,Glob,Grep,LS,NotebookRead,Read,Task,TodoWrite,mcp__github__download_workflow_run_artifact,mcp__github__get_code_scanning_alert,mcp__github__get_commit,mcp__github__get_dependabot_alert,mcp__github__get_discussion,mcp__github__get_discussion_comments,mcp__github__get_file_contents,mcp__github__get_issue,mcp__github__get_issue_comments,mcp__github__get_job_logs,mcp__github__get_me,mcp__github__get_notification_details,mcp__github__get_pull_request,mcp__github__get_pull_request_comments,mcp__github__get_pull_request_diff,mcp__github__get_pull_request_files,mcp__github__get_pull_request_reviews,mcp__github__get_pull_request_status,mcp__github__get_secret_scanning_alert,mcp__github__get_tag,mcp__github__get_workflow_run,mcp__github__get_workflow_run_logs,mcp__github__get_workflow_run_usage,mcp__github__list_branches,mcp__github__list_code_scanning_alerts,mcp__github__list_commits,mcp__github__list_dependabot_alerts,mcp__github__list_discussion_categories,mcp__github__list_discussions,mcp__github__list_issues,mcp__github__list_notifications,mcp__github__list_pull_requests,mcp__github__list_secret_scanning_alerts,mcp__github__list_tags,mcp__github__list_workflow_jobs,mcp__github__list_workflow_run_artifacts,mcp__github__list_workflow_runs,mcp__github__list_workflows,mcp__github__search_code,mcp__github__search_issues,mcp__github__search_orgs,mcp__github__search_pull_requests,mcp__github__search_repositories,mcp__github__search_users" --debug --verbose --permission-mode bypassPermissions --output-format json --settings /tmp/.claude/settings.json "$(cat /tmp/aw-prompts/prompt.txt)" 2>&1 | tee /tmp/test-claude-update-issue.log
        env:
          ANTHROPIC_API_KEY: ${{ secrets.ANTHROPIC_API_KEY }}
          DISABLE_TELEMETRY: "1"
          DISABLE_ERROR_REPORTING: "1"
          DISABLE_BUG_COMMAND: "1"
          GITHUB_AW_PROMPT: /tmp/aw-prompts/prompt.txt
          GITHUB_AW_MCP_CONFIG: /tmp/mcp-config/mcp-servers.json
<<<<<<< HEAD
=======
          MCP_TIMEOUT: "60000"
>>>>>>> 90ee4d71
      - name: Ensure log file exists
        if: always()
        run: |
          # Ensure log file exists
          touch /tmp/test-claude-update-issue.log
          # Show last few lines for debugging
          echo "=== Last 10 lines of Claude execution log ==="
          tail -10 /tmp/test-claude-update-issue.log || echo "No log content available"
      - name: Upload MCP logs
        if: always()
        uses: actions/upload-artifact@v4
        with:
          name: mcp-logs
          path: /tmp/mcp-logs/
          if-no-files-found: ignore
      - name: Parse agent logs for step summary
        if: always()
        uses: actions/github-script@v8
        env:
          GITHUB_AW_AGENT_OUTPUT: /tmp/test-claude-update-issue.log
        with:
          script: |
            function main() {
              const fs = require("fs");
              try {
                const logFile = process.env.GITHUB_AW_AGENT_OUTPUT;
                if (!logFile) {
                  core.info("No agent log file specified");
                  return;
                }
                if (!fs.existsSync(logFile)) {
                  core.info(`Log file not found: ${logFile}`);
                  return;
                }
                const logContent = fs.readFileSync(logFile, "utf8");
                const result = parseClaudeLog(logContent);
                core.summary.addRaw(result.markdown).write();
                if (result.mcpFailures && result.mcpFailures.length > 0) {
                  const failedServers = result.mcpFailures.join(", ");
                  core.setFailed(`MCP server(s) failed to launch: ${failedServers}`);
                }
              } catch (error) {
                const errorMessage = error instanceof Error ? error.message : String(error);
                core.setFailed(errorMessage);
              }
            }
            function parseClaudeLog(logContent) {
              try {
                let logEntries;
                try {
                  logEntries = JSON.parse(logContent);
                  if (!Array.isArray(logEntries)) {
                    throw new Error("Not a JSON array");
                  }
                } catch (jsonArrayError) {
                  logEntries = [];
                  const lines = logContent.split("\n");
                  for (const line of lines) {
                    const trimmedLine = line.trim();
                    if (trimmedLine === "") {
                      continue; 
                    }
                    if (trimmedLine.startsWith("[{")) {
                      try {
                        const arrayEntries = JSON.parse(trimmedLine);
                        if (Array.isArray(arrayEntries)) {
                          logEntries.push(...arrayEntries);
                          continue;
                        }
                      } catch (arrayParseError) {
                        continue;
                      }
                    }
                    if (!trimmedLine.startsWith("{")) {
                      continue;
                    }
                    try {
                      const jsonEntry = JSON.parse(trimmedLine);
                      logEntries.push(jsonEntry);
                    } catch (jsonLineError) {
                      continue;
                    }
                  }
                }
                if (!Array.isArray(logEntries) || logEntries.length === 0) {
                  return {
                    markdown: "## Agent Log Summary\n\nLog format not recognized as Claude JSON array or JSONL.\n",
                    mcpFailures: [],
                  };
                }
                let markdown = "";
                const mcpFailures = [];
                const initEntry = logEntries.find(entry => entry.type === "system" && entry.subtype === "init");
                if (initEntry) {
                  markdown += "## 🚀 Initialization\n\n";
                  const initResult = formatInitializationSummary(initEntry);
                  markdown += initResult.markdown;
                  mcpFailures.push(...initResult.mcpFailures);
                  markdown += "\n";
                }
                markdown += "## 🤖 Commands and Tools\n\n";
                const toolUsePairs = new Map(); 
                const commandSummary = []; 
                for (const entry of logEntries) {
                  if (entry.type === "user" && entry.message?.content) {
                    for (const content of entry.message.content) {
                      if (content.type === "tool_result" && content.tool_use_id) {
                        toolUsePairs.set(content.tool_use_id, content);
                      }
                    }
                  }
                }
                for (const entry of logEntries) {
                  if (entry.type === "assistant" && entry.message?.content) {
                    for (const content of entry.message.content) {
                      if (content.type === "tool_use") {
                        const toolName = content.name;
                        const input = content.input || {};
                        if (["Read", "Write", "Edit", "MultiEdit", "LS", "Grep", "Glob", "TodoWrite"].includes(toolName)) {
                          continue; 
                        }
                        const toolResult = toolUsePairs.get(content.id);
                        let statusIcon = "❓";
                        if (toolResult) {
                          statusIcon = toolResult.is_error === true ? "❌" : "✅";
                        }
                        if (toolName === "Bash") {
                          const formattedCommand = formatBashCommand(input.command || "");
                          commandSummary.push(`* ${statusIcon} \`${formattedCommand}\``);
                        } else if (toolName.startsWith("mcp__")) {
                          const mcpName = formatMcpName(toolName);
                          commandSummary.push(`* ${statusIcon} \`${mcpName}(...)\``);
                        } else {
                          commandSummary.push(`* ${statusIcon} ${toolName}`);
                        }
                      }
                    }
                  }
                }
                if (commandSummary.length > 0) {
                  for (const cmd of commandSummary) {
                    markdown += `${cmd}\n`;
                  }
                } else {
                  markdown += "No commands or tools used.\n";
                }
                markdown += "\n## 📊 Information\n\n";
                const lastEntry = logEntries[logEntries.length - 1];
                if (lastEntry && (lastEntry.num_turns || lastEntry.duration_ms || lastEntry.total_cost_usd || lastEntry.usage)) {
                  if (lastEntry.num_turns) {
                    markdown += `**Turns:** ${lastEntry.num_turns}\n\n`;
                  }
                  if (lastEntry.duration_ms) {
                    const durationSec = Math.round(lastEntry.duration_ms / 1000);
                    const minutes = Math.floor(durationSec / 60);
                    const seconds = durationSec % 60;
                    markdown += `**Duration:** ${minutes}m ${seconds}s\n\n`;
                  }
                  if (lastEntry.total_cost_usd) {
                    markdown += `**Total Cost:** $${lastEntry.total_cost_usd.toFixed(4)}\n\n`;
                  }
                  if (lastEntry.usage) {
                    const usage = lastEntry.usage;
                    if (usage.input_tokens || usage.output_tokens) {
                      markdown += `**Token Usage:**\n`;
                      if (usage.input_tokens) markdown += `- Input: ${usage.input_tokens.toLocaleString()}\n`;
                      if (usage.cache_creation_input_tokens) markdown += `- Cache Creation: ${usage.cache_creation_input_tokens.toLocaleString()}\n`;
                      if (usage.cache_read_input_tokens) markdown += `- Cache Read: ${usage.cache_read_input_tokens.toLocaleString()}\n`;
                      if (usage.output_tokens) markdown += `- Output: ${usage.output_tokens.toLocaleString()}\n`;
                      markdown += "\n";
                    }
                  }
                  if (lastEntry.permission_denials && lastEntry.permission_denials.length > 0) {
                    markdown += `**Permission Denials:** ${lastEntry.permission_denials.length}\n\n`;
                  }
                }
                markdown += "\n## 🤖 Reasoning\n\n";
                for (const entry of logEntries) {
                  if (entry.type === "assistant" && entry.message?.content) {
                    for (const content of entry.message.content) {
                      if (content.type === "text" && content.text) {
                        const text = content.text.trim();
                        if (text && text.length > 0) {
                          markdown += text + "\n\n";
                        }
                      } else if (content.type === "tool_use") {
                        const toolResult = toolUsePairs.get(content.id);
                        const toolMarkdown = formatToolUse(content, toolResult);
                        if (toolMarkdown) {
                          markdown += toolMarkdown;
                        }
                      }
                    }
                  }
                }
                return { markdown, mcpFailures };
              } catch (error) {
                const errorMessage = error instanceof Error ? error.message : String(error);
                return {
                  markdown: `## Agent Log Summary\n\nError parsing Claude log (tried both JSON array and JSONL formats): ${errorMessage}\n`,
                  mcpFailures: [],
                };
              }
            }
            function formatInitializationSummary(initEntry) {
              let markdown = "";
              const mcpFailures = [];
              if (initEntry.model) {
                markdown += `**Model:** ${initEntry.model}\n\n`;
              }
              if (initEntry.session_id) {
                markdown += `**Session ID:** ${initEntry.session_id}\n\n`;
              }
              if (initEntry.cwd) {
                const cleanCwd = initEntry.cwd.replace(/^\/home\/runner\/work\/[^\/]+\/[^\/]+/, ".");
                markdown += `**Working Directory:** ${cleanCwd}\n\n`;
              }
              if (initEntry.mcp_servers && Array.isArray(initEntry.mcp_servers)) {
                markdown += "**MCP Servers:**\n";
                for (const server of initEntry.mcp_servers) {
                  const statusIcon = server.status === "connected" ? "✅" : server.status === "failed" ? "❌" : "❓";
                  markdown += `- ${statusIcon} ${server.name} (${server.status})\n`;
                  if (server.status === "failed") {
                    mcpFailures.push(server.name);
                  }
                }
                markdown += "\n";
              }
              if (initEntry.tools && Array.isArray(initEntry.tools)) {
                markdown += "**Available Tools:**\n";
                const categories = {
                  Core: [],
                  "File Operations": [],
                  "Git/GitHub": [],
                  MCP: [],
                  Other: [],
                };
                for (const tool of initEntry.tools) {
                  if (["Task", "Bash", "BashOutput", "KillBash", "ExitPlanMode"].includes(tool)) {
                    categories["Core"].push(tool);
                  } else if (["Read", "Edit", "MultiEdit", "Write", "LS", "Grep", "Glob", "NotebookEdit"].includes(tool)) {
                    categories["File Operations"].push(tool);
                  } else if (tool.startsWith("mcp__github__")) {
                    categories["Git/GitHub"].push(formatMcpName(tool));
                  } else if (tool.startsWith("mcp__") || ["ListMcpResourcesTool", "ReadMcpResourceTool"].includes(tool)) {
                    categories["MCP"].push(tool.startsWith("mcp__") ? formatMcpName(tool) : tool);
                  } else {
                    categories["Other"].push(tool);
                  }
                }
                for (const [category, tools] of Object.entries(categories)) {
                  if (tools.length > 0) {
                    markdown += `- **${category}:** ${tools.length} tools\n`;
                    if (tools.length <= 5) {
                      markdown += `  - ${tools.join(", ")}\n`;
                    } else {
                      markdown += `  - ${tools.slice(0, 3).join(", ")}, and ${tools.length - 3} more\n`;
                    }
                  }
                }
                markdown += "\n";
              }
              if (initEntry.slash_commands && Array.isArray(initEntry.slash_commands)) {
                const commandCount = initEntry.slash_commands.length;
                markdown += `**Slash Commands:** ${commandCount} available\n`;
                if (commandCount <= 10) {
                  markdown += `- ${initEntry.slash_commands.join(", ")}\n`;
                } else {
                  markdown += `- ${initEntry.slash_commands.slice(0, 5).join(", ")}, and ${commandCount - 5} more\n`;
                }
                markdown += "\n";
              }
              return { markdown, mcpFailures };
            }
            function formatToolUse(toolUse, toolResult) {
              const toolName = toolUse.name;
              const input = toolUse.input || {};
              if (toolName === "TodoWrite") {
                return ""; 
              }
              function getStatusIcon() {
                if (toolResult) {
                  return toolResult.is_error === true ? "❌" : "✅";
                }
                return "❓"; 
              }
              let markdown = "";
              const statusIcon = getStatusIcon();
              switch (toolName) {
                case "Bash":
                  const command = input.command || "";
                  const description = input.description || "";
                  const formattedCommand = formatBashCommand(command);
                  if (description) {
                    markdown += `${description}:\n\n`;
                  }
                  markdown += `${statusIcon} \`${formattedCommand}\`\n\n`;
                  break;
                case "Read":
                  const filePath = input.file_path || input.path || "";
                  const relativePath = filePath.replace(/^\/[^\/]*\/[^\/]*\/[^\/]*\/[^\/]*\//, ""); 
                  markdown += `${statusIcon} Read \`${relativePath}\`\n\n`;
                  break;
                case "Write":
                case "Edit":
                case "MultiEdit":
                  const writeFilePath = input.file_path || input.path || "";
                  const writeRelativePath = writeFilePath.replace(/^\/[^\/]*\/[^\/]*\/[^\/]*\/[^\/]*\//, "");
                  markdown += `${statusIcon} Write \`${writeRelativePath}\`\n\n`;
                  break;
                case "Grep":
                case "Glob":
                  const query = input.query || input.pattern || "";
                  markdown += `${statusIcon} Search for \`${truncateString(query, 80)}\`\n\n`;
                  break;
                case "LS":
                  const lsPath = input.path || "";
                  const lsRelativePath = lsPath.replace(/^\/[^\/]*\/[^\/]*\/[^\/]*\/[^\/]*\//, "");
                  markdown += `${statusIcon} LS: ${lsRelativePath || lsPath}\n\n`;
                  break;
                default:
                  if (toolName.startsWith("mcp__")) {
                    const mcpName = formatMcpName(toolName);
                    const params = formatMcpParameters(input);
                    markdown += `${statusIcon} ${mcpName}(${params})\n\n`;
                  } else {
                    const keys = Object.keys(input);
                    if (keys.length > 0) {
                      const mainParam = keys.find(k => ["query", "command", "path", "file_path", "content"].includes(k)) || keys[0];
                      const value = String(input[mainParam] || "");
                      if (value) {
                        markdown += `${statusIcon} ${toolName}: ${truncateString(value, 100)}\n\n`;
                      } else {
                        markdown += `${statusIcon} ${toolName}\n\n`;
                      }
                    } else {
                      markdown += `${statusIcon} ${toolName}\n\n`;
                    }
                  }
              }
              return markdown;
            }
            function formatMcpName(toolName) {
              if (toolName.startsWith("mcp__")) {
                const parts = toolName.split("__");
                if (parts.length >= 3) {
                  const provider = parts[1]; 
                  const method = parts.slice(2).join("_"); 
                  return `${provider}::${method}`;
                }
              }
              return toolName;
            }
            function formatMcpParameters(input) {
              const keys = Object.keys(input);
              if (keys.length === 0) return "";
              const paramStrs = [];
              for (const key of keys.slice(0, 4)) {
                const value = String(input[key] || "");
                paramStrs.push(`${key}: ${truncateString(value, 40)}`);
              }
              if (keys.length > 4) {
                paramStrs.push("...");
              }
              return paramStrs.join(", ");
            }
            function formatBashCommand(command) {
              if (!command) return "";
              let formatted = command
                .replace(/\n/g, " ") 
                .replace(/\r/g, " ") 
                .replace(/\t/g, " ") 
                .replace(/\s+/g, " ") 
                .trim(); 
              formatted = formatted.replace(/`/g, "\\`");
              const maxLength = 80;
              if (formatted.length > maxLength) {
                formatted = formatted.substring(0, maxLength) + "...";
              }
              return formatted;
            }
            function truncateString(str, maxLength) {
              if (!str) return "";
              if (str.length <= maxLength) return str;
              return str.substring(0, maxLength) + "...";
            }
            if (typeof module !== "undefined" && module.exports) {
              module.exports = {
                parseClaudeLog,
                formatToolUse,
                formatInitializationSummary,
                formatBashCommand,
                truncateString,
              };
            }
            main();
      - name: Upload agent logs
        if: always()
        uses: actions/upload-artifact@v4
        with:
          name: test-claude-update-issue.log
          path: /tmp/test-claude-update-issue.log
          if-no-files-found: warn
<|MERGE_RESOLUTION|>--- conflicted
+++ resolved
@@ -292,10 +292,7 @@
           DISABLE_BUG_COMMAND: "1"
           GITHUB_AW_PROMPT: /tmp/aw-prompts/prompt.txt
           GITHUB_AW_MCP_CONFIG: /tmp/mcp-config/mcp-servers.json
-<<<<<<< HEAD
-=======
           MCP_TIMEOUT: "60000"
->>>>>>> 90ee4d71
       - name: Ensure log file exists
         if: always()
         run: |
