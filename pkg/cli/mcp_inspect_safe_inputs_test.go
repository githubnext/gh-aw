package cli

import (
	"os"
	"path/filepath"
	"strings"
	"testing"

	"github.com/githubnext/gh-aw/pkg/workflow"
)

// TestWriteSafeInputsFiles tests that all required files are written correctly
func TestWriteSafeInputsFiles(t *testing.T) {
	// Create a test safe-inputs configuration
	safeInputsConfig := &workflow.SafeInputsConfig{
		Tools: map[string]*workflow.SafeInputToolConfig{
			"test-js": {
				Name:        "test-js",
				Description: "Test JavaScript tool",
				Script:      "console.log('test');",
				Inputs: map[string]*workflow.SafeInputParam{
					"message": {
						Type:        "string",
						Description: "Test message",
						Required:    true,
					},
				},
			},
			"test-sh": {
				Name:        "test-sh",
				Description: "Test shell script tool",
				Run:         "echo 'test'",
			},
			"test-py": {
				Name:        "test-py",
				Description: "Test Python tool",
				Py:          "print('test')",
			},
		},
	}

	// Create temporary directory
	tmpDir := t.TempDir()

	// Write files
	err := writeSafeInputsFiles(tmpDir, safeInputsConfig, false)
	if err != nil {
		t.Fatalf("writeSafeInputsFiles failed: %v", err)
	}

	// Verify JavaScript dependencies are written
	expectedJSFiles := []string{
		"read_buffer.cjs",
<<<<<<< HEAD
		"mcp-server.cjs",
=======
>>>>>>> a601d480
		"mcp_http_transport.cjs",
		"safe_inputs_config_loader.cjs",
		"mcp_server_core.cjs",
		"safe_inputs_validation.cjs",
		"mcp_logger.cjs",
		"mcp_handler_shell.cjs",
		"mcp_handler_python.cjs",
		"safe_inputs_mcp_server_http.cjs",
	}

	for _, filename := range expectedJSFiles {
		filePath := filepath.Join(tmpDir, filename)
		if _, err := os.Stat(filePath); os.IsNotExist(err) {
			t.Errorf("Expected file not found: %s", filename)
		} else {
			// Verify file is not empty
			info, _ := os.Stat(filePath)
			if info.Size() == 0 {
				t.Errorf("File is empty: %s", filename)
			}
		}
	}

	// Verify tools.json is written
	toolsPath := filepath.Join(tmpDir, "tools.json")
	if _, err := os.Stat(toolsPath); os.IsNotExist(err) {
		t.Error("tools.json not found")
	} else {
		// Verify it's valid JSON with content
		content, _ := os.ReadFile(toolsPath)
		if len(content) < 10 {
			t.Error("tools.json is too short")
		}
	}

	// Verify mcp-server.cjs is written and executable
	mcpServerPath := filepath.Join(tmpDir, "mcp-server.cjs")
	if _, err := os.Stat(mcpServerPath); os.IsNotExist(err) {
		t.Error("mcp-server.cjs not found")
	} else {
		info, _ := os.Stat(mcpServerPath)
		// Check if executable (Unix permission bits)
		mode := info.Mode()
		if mode&0100 == 0 {
			t.Error("mcp-server.cjs is not executable")
		}
	}

	// Verify tool handler files are written
	expectedToolFiles := map[string]os.FileMode{
		"test-js.cjs": 0644,
		"test-sh.sh":  0755,
		"test-py.py":  0755,
	}

	for filename, expectedMode := range expectedToolFiles {
		filePath := filepath.Join(tmpDir, filename)
		if _, err := os.Stat(filePath); os.IsNotExist(err) {
			t.Errorf("Expected tool file not found: %s", filename)
		} else {
			// Verify file permissions
			info, _ := os.Stat(filePath)
			mode := info.Mode()
			if mode&0100 == 0 && expectedMode&0100 != 0 {
				t.Errorf("File should be executable but is not: %s", filename)
			}
			if mode&0100 != 0 && expectedMode&0100 == 0 {
				t.Errorf("File should not be executable but is: %s", filename)
			}
		}
	}

	// Verify logs directory is created
	logsDir := filepath.Join(tmpDir, "logs")
	if _, err := os.Stat(logsDir); os.IsNotExist(err) {
		t.Error("logs directory not found")
	}
}

// TestSpawnSafeInputsInspector_NoSafeInputs tests the error case when workflow has no safe-inputs
func TestSpawnSafeInputsInspector_NoSafeInputs(t *testing.T) {
	// Create temporary directory with a workflow file
	tmpDir := t.TempDir()
	workflowsDir := filepath.Join(tmpDir, ".github", "workflows")
	if err := os.MkdirAll(workflowsDir, 0755); err != nil {
		t.Fatalf("Failed to create workflows directory: %v", err)
	}

	// Create a test workflow file WITHOUT safe-inputs
	workflowContent := `---
on: push
engine: copilot
---
# Test Workflow

This workflow has no safe-inputs configuration.
`
	workflowPath := filepath.Join(workflowsDir, "test.md")
	if err := os.WriteFile(workflowPath, []byte(workflowContent), 0644); err != nil {
		t.Fatalf("Failed to write workflow file: %v", err)
	}

	// Change to the temporary directory
	originalDir, _ := os.Getwd()
	defer os.Chdir(originalDir)
	os.Chdir(tmpDir)

	// Try to spawn safe-inputs inspector - should fail
	err := spawnSafeInputsInspector("test", false)
	if err == nil {
		t.Error("Expected error when workflow has no safe-inputs, got nil")
	}

	// Verify error message mentions "no safe-inputs"
	if err != nil && err.Error() != "no safe-inputs configuration found in workflow" {
		t.Errorf("Expected specific error message, got: %v", err)
	}
}

// TestSpawnSafeInputsInspector_WithSafeInputs tests file generation with a real workflow
func TestSpawnSafeInputsInspector_WithSafeInputs(t *testing.T) {
	// This test verifies that the function correctly parses a workflow and generates files
	// We can't actually start the server or inspector in a test, but we can verify file generation

	// Create temporary directory with a workflow file
	tmpDir := t.TempDir()
	workflowsDir := filepath.Join(tmpDir, ".github", "workflows")
	if err := os.MkdirAll(workflowsDir, 0755); err != nil {
		t.Fatalf("Failed to create workflows directory: %v", err)
	}

	// Create a test workflow file with safe-inputs
	workflowContent := `---
on: push
engine: copilot
safe-inputs:
  echo-tool:
    description: "Echo a message"
    inputs:
      message:
        type: string
        description: "Message to echo"
        required: true
    run: |
      echo "$message"
---
# Test Workflow

This workflow has safe-inputs configuration.
`
	workflowPath := filepath.Join(workflowsDir, "test.md")
	if err := os.WriteFile(workflowPath, []byte(workflowContent), 0644); err != nil {
		t.Fatalf("Failed to write workflow file: %v", err)
	}

	// Change to the temporary directory
	originalDir, _ := os.Getwd()
	defer os.Chdir(originalDir)
	os.Chdir(tmpDir)

	// We can't fully test spawnSafeInputsInspector because it tries to start a server
	// and launch the inspector, but we can test the file generation part separately
	// by calling writeSafeInputsFiles directly

	// Parse the workflow using the compiler to get safe-inputs config
	// (including any imported safe-inputs)
	compiler := workflow.NewCompiler(false, "", "")
	workflowData, err := compiler.ParseWorkflowFile(workflowPath)
	if err != nil {
		t.Fatalf("Failed to parse workflow: %v", err)
	}

	safeInputsConfig := workflowData.SafeInputs
	if safeInputsConfig == nil {
		t.Fatal("Expected safe-inputs config to be parsed")
	}

	// Create a temp directory for files
	filesDir := t.TempDir()

	// Write files
	err = writeSafeInputsFiles(filesDir, safeInputsConfig, false)
	if err != nil {
		t.Fatalf("writeSafeInputsFiles failed: %v", err)
	}

	// Verify the echo-tool.sh file was created
	toolPath := filepath.Join(filesDir, "echo-tool.sh")
	if _, err := os.Stat(toolPath); os.IsNotExist(err) {
		t.Error("echo-tool.sh not found")
	}

	// Verify tools.json contains the echo-tool
	toolsPath := filepath.Join(filesDir, "tools.json")
	toolsContent, err := os.ReadFile(toolsPath)
	if err != nil {
		t.Fatalf("Failed to read tools.json: %v", err)
	}

	// Simple check that the tool name is in the JSON
	if len(toolsContent) < 50 {
		t.Error("tools.json seems too short")
	}
}

// TestSpawnSafeInputsInspector_WithImportedSafeInputs tests that imported safe-inputs are resolved
func TestSpawnSafeInputsInspector_WithImportedSafeInputs(t *testing.T) {
	// Create temporary directory with workflow and shared files
	tmpDir := t.TempDir()
	workflowsDir := filepath.Join(tmpDir, ".github", "workflows")
	sharedDir := filepath.Join(workflowsDir, "shared")
	if err := os.MkdirAll(sharedDir, 0755); err != nil {
		t.Fatalf("Failed to create workflows directory: %v", err)
	}

	// Create a shared workflow file with safe-inputs
	sharedContent := `---
safe-inputs:
  shared-tool:
    description: "Shared tool from import"
    inputs:
      param:
        type: string
        description: "A parameter"
        required: true
    run: |
      echo "Shared: $param"
---
# Shared Workflow
`
	sharedPath := filepath.Join(sharedDir, "shared.md")
	if err := os.WriteFile(sharedPath, []byte(sharedContent), 0644); err != nil {
		t.Fatalf("Failed to write shared workflow file: %v", err)
	}

	// Create a test workflow file that imports the shared workflow
	workflowContent := `---
on: push
engine: copilot
imports:
  - shared/shared.md
safe-inputs:
  local-tool:
    description: "Local tool"
    inputs:
      message:
        type: string
        description: "Message to echo"
        required: true
    run: |
      echo "$message"
---
# Test Workflow

This workflow imports safe-inputs from shared/shared.md.
`
	workflowPath := filepath.Join(workflowsDir, "test.md")
	if err := os.WriteFile(workflowPath, []byte(workflowContent), 0644); err != nil {
		t.Fatalf("Failed to write workflow file: %v", err)
	}

	// Change to the temporary directory
	originalDir, _ := os.Getwd()
	defer os.Chdir(originalDir)
	os.Chdir(tmpDir)

	// Parse the workflow using the compiler to get safe-inputs config
	// This should include both local and imported safe-inputs
	compiler := workflow.NewCompiler(false, "", "")
	workflowData, err := compiler.ParseWorkflowFile(workflowPath)
	if err != nil {
		t.Fatalf("Failed to parse workflow: %v", err)
	}

	safeInputsConfig := workflowData.SafeInputs
	if safeInputsConfig == nil {
		t.Fatal("Expected safe-inputs config to be parsed")
	}

	// Verify both local and imported tools are present
	if len(safeInputsConfig.Tools) != 2 {
		t.Errorf("Expected 2 tools (local + imported), got %d", len(safeInputsConfig.Tools))
	}

	// Verify local tool exists
	if _, exists := safeInputsConfig.Tools["local-tool"]; !exists {
		t.Error("Expected local-tool to be present")
	}

	// Verify imported tool exists
	if _, exists := safeInputsConfig.Tools["shared-tool"]; !exists {
		t.Error("Expected shared-tool (from import) to be present")
	}

	// Create a temp directory for files
	filesDir := t.TempDir()

	// Write files
	err = writeSafeInputsFiles(filesDir, safeInputsConfig, false)
	if err != nil {
		t.Fatalf("writeSafeInputsFiles failed: %v", err)
	}

	// Verify both tool handler files were created
	localToolPath := filepath.Join(filesDir, "local-tool.sh")
	if _, err := os.Stat(localToolPath); os.IsNotExist(err) {
		t.Error("local-tool.sh not found")
	}

	sharedToolPath := filepath.Join(filesDir, "shared-tool.sh")
	if _, err := os.Stat(sharedToolPath); os.IsNotExist(err) {
		t.Error("shared-tool.sh not found")
	}

	// Verify tools.json contains both tools
	toolsPath := filepath.Join(filesDir, "tools.json")
	toolsContent, err := os.ReadFile(toolsPath)
	if err != nil {
		t.Fatalf("Failed to read tools.json: %v", err)
	}

	// Check that both tool names are in the JSON
	toolsJSON := string(toolsContent)
	if !strings.Contains(toolsJSON, "local-tool") {
		t.Error("tools.json should contain 'local-tool'")
	}
	if !strings.Contains(toolsJSON, "shared-tool") {
		t.Error("tools.json should contain 'shared-tool'")
	}
}<|MERGE_RESOLUTION|>--- conflicted
+++ resolved
@@ -51,10 +51,6 @@
 	// Verify JavaScript dependencies are written
 	expectedJSFiles := []string{
 		"read_buffer.cjs",
-<<<<<<< HEAD
-		"mcp-server.cjs",
-=======
->>>>>>> a601d480
 		"mcp_http_transport.cjs",
 		"safe_inputs_config_loader.cjs",
 		"mcp_server_core.cjs",
