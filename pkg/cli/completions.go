--- conflicted
+++ resolved
@@ -15,7 +15,6 @@
 
 // getWorkflowDescription extracts the description field from a workflow's frontmatter
 // Returns empty string if the description is not found or if there's an error reading the file
-<<<<<<< HEAD
 func getWorkflowDescription(workflowPath string) string {
 	// Sanitize the filepath to prevent path traversal attacks
 	cleanPath := filepath.Clean(workflowPath)
@@ -23,7 +22,9 @@
 	// Verify the path is absolute to prevent relative path traversal
 	if !filepath.IsAbs(cleanPath) {
 		completionsLog.Printf("Invalid workflow file path (not absolute): %s", workflowPath)
-=======
+    
+}
+  
 func getWorkflowDescription(filePath string) string {
 	// Sanitize the filepath to prevent path traversal attacks
 	cleanPath := filepath.Clean(filePath)
@@ -31,7 +32,6 @@
 	// Verify the path is absolute to prevent relative path traversal
 	if !filepath.IsAbs(cleanPath) {
 		completionsLog.Printf("Invalid workflow file path (not absolute): %s", filePath)
->>>>>>> 0faed9e6
 		return ""
 	}
 
@@ -43,11 +43,7 @@
 
 	result, err := parser.ExtractFrontmatterFromContent(string(content))
 	if err != nil {
-<<<<<<< HEAD
-		completionsLog.Printf("Failed to parse frontmatter from %s: %v", workflowPath, err)
-=======
 		completionsLog.Printf("Failed to parse frontmatter from %s: %v", filePath, err)
->>>>>>> 0faed9e6
 		return ""
 	}
 
