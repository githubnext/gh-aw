--- conflicted
+++ resolved
@@ -34,62 +34,6 @@
 	"documentation-check",
 }
 
-<<<<<<< HEAD
-// Package-level option definitions for interactive workflow creation
-var (
-	// triggerOptions defines the available workflow trigger types
-	triggerOptions = []huh.Option[string]{
-		huh.NewOption("Manual trigger (workflow_dispatch)", "workflow_dispatch"),
-		huh.NewOption("Issue opened or reopened", "issues"),
-		huh.NewOption("Pull request opened or synchronized", "pull_request"),
-		huh.NewOption("Push to main branch", "push"),
-		huh.NewOption("Issue comment created", "issue_comment"),
-		huh.NewOption("Schedule (daily at 9 AM UTC)", "schedule_daily"),
-		huh.NewOption("Schedule (weekly on Monday at 9 AM UTC)", "schedule_weekly"),
-		huh.NewOption("Command trigger (/bot-name)", "command"),
-	}
-
-	// engineOptions defines the available AI engine types
-	engineOptions = []huh.Option[string]{
-		huh.NewOption("copilot - GitHub Copilot CLI", "copilot"),
-		huh.NewOption("claude - Anthropic Claude coding agent", "claude"),
-		huh.NewOption("codex - OpenAI Codex engine", "codex"),
-		huh.NewOption("custom - Custom engine configuration", "custom"),
-	}
-
-	// toolOptions defines the available tool types for AI workflows
-	toolOptions = []huh.Option[string]{
-		huh.NewOption("github - GitHub API tools (issues, PRs, comments)", "github"),
-		huh.NewOption("edit - File editing tools", "edit"),
-		huh.NewOption("bash - Shell command tools", "bash"),
-		huh.NewOption("web-fetch - Web content fetching tools", "web-fetch"),
-		huh.NewOption("web-search - Web search tools", "web-search"),
-		huh.NewOption("playwright - Browser automation tools", "playwright"),
-	}
-
-	// safeOutputOptions defines the available safe output types
-	safeOutputOptions = []huh.Option[string]{
-		huh.NewOption("create-issue - Create GitHub issues", "create-issue"),
-		huh.NewOption("create-agent-task - Create GitHub Copilot agent tasks", "create-agent-task"),
-		huh.NewOption("add-comment - Add comments to issues/PRs", "add-comment"),
-		huh.NewOption("create-pull-request - Create pull requests", "create-pull-request"),
-		huh.NewOption("create-pull-request-review-comment - Add code review comments to PRs", "create-pull-request-review-comment"),
-		huh.NewOption("update-issue - Update existing issues", "update-issue"),
-		huh.NewOption("create-discussion - Create repository discussions", "create-discussion"),
-		huh.NewOption("create-code-scanning-alert - Create security scanning alerts", "create-code-scanning-alert"),
-		huh.NewOption("add-labels - Add labels to issues/PRs", "add-labels"),
-		huh.NewOption("push-to-pull-request-branch - Push changes to PR branches", "push-to-pull-request-branch"),
-	}
-
-	// networkOptions defines the available network access options
-	networkOptions = []huh.Option[string]{
-		huh.NewOption("defaults - Basic infrastructure only", "defaults"),
-		huh.NewOption("ecosystem - Common development ecosystems (Python, Node.js, Go, etc.)", "ecosystem"),
-	}
-)
-
-=======
->>>>>>> a00807d4
 // isValidWorkflowName checks if the provided workflow name contains only valid characters.
 // Returns false for empty strings (which should be checked separately for a more specific error message).
 func isValidWorkflowName(name string) bool {
