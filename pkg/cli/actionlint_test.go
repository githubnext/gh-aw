--- conflicted
+++ resolved
@@ -149,72 +149,6 @@
 	}
 }
 
-<<<<<<< HEAD
-func TestDisplayActionlintSummary(t *testing.T) {
-	tests := []struct {
-		name             string
-		stats            *ActionlintStats
-		expectedContains []string
-	}{
-		{
-			name: "summary with errors and warnings",
-			stats: &ActionlintStats{
-				TotalWorkflows: 5,
-				TotalErrors:    10,
-				TotalWarnings:  3,
-				ErrorsByKind: map[string]int{
-					"runner-label": 5,
-					"shellcheck":   5,
-				},
-			},
-			expectedContains: []string{
-				"Actionlint Summary",
-				"Checked 5 workflow(s)",
-				"Found 13 issue(s)",
-				"10 error(s), 3 warning(s)",
-				"Issues by type:",
-				"runner-label: 5",
-				"shellcheck: 5",
-			},
-		},
-		{
-			name: "summary with only errors",
-			stats: &ActionlintStats{
-				TotalWorkflows: 3,
-				TotalErrors:    7,
-				TotalWarnings:  0,
-				ErrorsByKind: map[string]int{
-					"syntax": 7,
-				},
-			},
-			expectedContains: []string{
-				"Actionlint Summary",
-				"Checked 3 workflow(s)",
-				"Found 7 issue(s)",
-				"7 error(s)",
-				"Issues by type:",
-				"syntax: 7",
-			},
-		},
-		{
-			name: "summary with no issues",
-			stats: &ActionlintStats{
-				TotalWorkflows: 10,
-				TotalErrors:    0,
-				TotalWarnings:  0,
-				ErrorsByKind:   map[string]int{},
-			},
-			expectedContains: []string{
-				"Actionlint Summary",
-				"Checked 10 workflow(s)",
-				"No issues found",
-			},
-		},
-		{
-			name:             "nil stats - no output",
-			stats:            nil,
-			expectedContains: []string{},
-=======
 func TestParseAndDisplayActionlintOutputMultiFile(t *testing.T) {
 	tests := []struct {
 		name           string
@@ -223,6 +157,7 @@
 		expectedOutput []string
 		expectError    bool
 		expectedCount  int
+		expectedKinds  map[string]int
 	}{
 		{
 			name: "multiple errors from multiple files",
@@ -236,6 +171,7 @@
 			},
 			expectError:   false,
 			expectedCount: 2,
+			expectedKinds: map[string]int{"runner-label": 1, "shellcheck": 1},
 		},
 		{
 			name: "errors from three files",
@@ -251,32 +187,18 @@
 			},
 			expectError:   false,
 			expectedCount: 3,
->>>>>>> 1655fa2d
+			expectedKinds: map[string]int{"error": 3},
 		},
 	}
 
 	for _, tt := range tests {
 		t.Run(tt.name, func(t *testing.T) {
-<<<<<<< HEAD
-			// Save original stats and restore after test
-			originalStats := actionlintStats
-			defer func() { actionlintStats = originalStats }()
-
-			// Set up test stats
-			actionlintStats = tt.stats
-
-=======
->>>>>>> 1655fa2d
 			// Capture stderr output
 			originalStderr := os.Stderr
 			r, w, _ := os.Pipe()
 			os.Stderr = w
 
-<<<<<<< HEAD
-			displayActionlintSummary()
-=======
-			count, err := parseAndDisplayActionlintOutput(tt.stdout, tt.verbose)
->>>>>>> 1655fa2d
+			count, kinds, err := parseAndDisplayActionlintOutput(tt.stdout, tt.verbose)
 
 			// Restore stderr and get output
 			w.Close()
@@ -285,10 +207,6 @@
 			buf.ReadFrom(r)
 			output := buf.String()
 
-<<<<<<< HEAD
-			// Check expected strings are present
-			for _, expected := range tt.expectedContains {
-=======
 			// Check error expectation
 			if tt.expectError && err == nil {
 				t.Errorf("Expected error but got none")
@@ -302,16 +220,126 @@
 				t.Errorf("Expected count %d, got %d", tt.expectedCount, count)
 			}
 
+			// Check kinds map
+			if !tt.expectError && tt.expectedKinds != nil {
+				if len(kinds) != len(tt.expectedKinds) {
+					t.Errorf("Expected %d kinds, got %d", len(tt.expectedKinds), len(kinds))
+				}
+				for kind, expectedCount := range tt.expectedKinds {
+					if kinds[kind] != expectedCount {
+						t.Errorf("Expected %d errors of kind %s, got %d", expectedCount, kind, kinds[kind])
+					}
+				}
+			}
+
 			// Check expected output strings are present
 			for _, expected := range tt.expectedOutput {
->>>>>>> 1655fa2d
 				if !strings.Contains(output, expected) {
 					t.Errorf("Expected output to contain %q, but it didn't.\nGot: %s", expected, output)
 				}
 			}
 		})
 	}
-<<<<<<< HEAD
+}
+
+func TestDisplayActionlintSummary(t *testing.T) {
+	tests := []struct {
+		name             string
+		stats            *ActionlintStats
+		expectedContains []string
+	}{
+		{
+			name: "summary with errors and warnings",
+			stats: &ActionlintStats{
+				TotalWorkflows: 5,
+				TotalErrors:    10,
+				TotalWarnings:  3,
+				ErrorsByKind: map[string]int{
+					"runner-label": 5,
+					"shellcheck":   5,
+				},
+			},
+			expectedContains: []string{
+				"Actionlint Summary",
+				"Checked 5 workflow(s)",
+				"Found 13 issue(s)",
+				"10 error(s), 3 warning(s)",
+				"Issues by type:",
+				"runner-label: 5",
+				"shellcheck: 5",
+			},
+		},
+		{
+			name: "summary with only errors",
+			stats: &ActionlintStats{
+				TotalWorkflows: 3,
+				TotalErrors:    7,
+				TotalWarnings:  0,
+				ErrorsByKind: map[string]int{
+					"syntax": 7,
+				},
+			},
+			expectedContains: []string{
+				"Actionlint Summary",
+				"Checked 3 workflow(s)",
+				"Found 7 issue(s)",
+				"7 error(s)",
+				"Issues by type:",
+				"syntax: 7",
+			},
+		},
+		{
+			name: "summary with no issues",
+			stats: &ActionlintStats{
+				TotalWorkflows: 10,
+				TotalErrors:    0,
+				TotalWarnings:  0,
+				ErrorsByKind:   map[string]int{},
+			},
+			expectedContains: []string{
+				"Actionlint Summary",
+				"Checked 10 workflow(s)",
+				"No issues found",
+			},
+		},
+		{
+			name:             "nil stats - no output",
+			stats:            nil,
+			expectedContains: []string{},
+		},
+	}
+
+	for _, tt := range tests {
+		t.Run(tt.name, func(t *testing.T) {
+			// Save original stats and restore after test
+			originalStats := actionlintStats
+			defer func() { actionlintStats = originalStats }()
+
+			// Set up test stats
+			actionlintStats = tt.stats
+
+			// Capture stderr output
+			originalStderr := os.Stderr
+			r, w, _ := os.Pipe()
+			os.Stderr = w
+
+			displayActionlintSummary()
+
+			// Restore stderr and get output
+			w.Close()
+			os.Stderr = originalStderr
+			var buf bytes.Buffer
+			buf.ReadFrom(r)
+			output := buf.String()
+
+			// Check expected strings are present
+			for _, expected := range tt.expectedContains {
+				if !strings.Contains(output, expected) {
+					t.Errorf("Expected output to contain %q, but it didn't.\nGot: %s", expected, output)
+				}
+			}
+		})
+	}
 }
 
 func TestInitActionlintStats(t *testing.T) {
@@ -341,6 +369,4 @@
 	if len(actionlintStats.ErrorsByKind) != 0 {
 		t.Errorf("ErrorsByKind should be empty, got %d entries", len(actionlintStats.ErrorsByKind))
 	}
-=======
->>>>>>> 1655fa2d
 }