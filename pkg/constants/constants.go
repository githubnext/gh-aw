package constants

// CLIExtensionPrefix is the prefix used in user-facing output to refer to the CLI extension
const CLIExtensionPrefix = "gh aw"

// MaxExpressionLineLength is the maximum length for a single line expression before breaking into multiline
const MaxExpressionLineLength = 120

// ExpressionBreakThreshold is the threshold for breaking long lines at logical points
const ExpressionBreakThreshold = 100

// DefaultMCPRegistryURL is the default MCP registry URL
const DefaultMCPRegistryURL = "https://api.mcp.github.com/v0"

<<<<<<< HEAD
// DefaultPlaywrightVersion is the pinned Playwright Docker image version (for Claude engine)
const DefaultPlaywrightVersion = "v1.55.1"

// DefaultPlaywrightMCPVersion is the pinned Playwright MCP NPM package version (for Copilot engine)
const DefaultPlaywrightMCPVersion = "v0.0.40"
=======
// DefaultClaudeCodeVersion is the default version of the Claude Code CLI
const DefaultClaudeCodeVersion = "2.0.1"
>>>>>>> a724ebb5

// DefaultAllowedDomains defines the default localhost domains with port variations
// that are always allowed for Playwright browser automation
var DefaultAllowedDomains = []string{"localhost", "localhost:*", "127.0.0.1", "127.0.0.1:*"}

// SafeWorkflowEvents defines events that are considered safe and don't require permission checks
var SafeWorkflowEvents = []string{"workflow_dispatch", "workflow_run", "schedule"}

// AllowedExpressions contains the GitHub Actions expressions that can be used in workflow markdown content
// see https://docs.github.com/en/actions/reference/workflows-and-actions/contexts#github-context
var AllowedExpressions = []string{
	"github.event.after",
	"github.event.before",
	"github.event.check_run.id",
	"github.event.check_suite.id",
	"github.event.comment.id",
	"github.event.deployment.id",
	"github.event.deployment_status.id",
	"github.event.head_commit.id",
	"github.event.installation.id",
	"github.event.issue.number",
	"github.event.label.id",
	"github.event.milestone.id",
	"github.event.organization.id",
	"github.event.page.id",
	"github.event.project.id",
	"github.event.project_card.id",
	"github.event.project_column.id",
	"github.event.pull_request.number",
	"github.event.release.assets[0].id",
	"github.event.release.id",
	"github.event.release.tag_name",
	"github.event.repository.id",
	"github.event.review.id",
	"github.event.review_comment.id",
	"github.event.sender.id",
	"github.event.workflow_run.id",
	"github.event.workflow_run.conclusion",
	"github.event.workflow_run.html_url",
	"github.event.workflow_run.head_sha",
	"github.event.workflow_run.run_number",
	"github.event.workflow_run.event",
	"github.event.workflow_run.status",
	"github.actor",
	"github.job",
	"github.owner",
	"github.repository",
	"github.run_id",
	"github.run_number",
	"github.server_url",
	"github.workflow",
	"github.workspace",
} // needs., steps. already allowed

const AgentJobName = "agent"
const SafeOutputArtifactName = "safe_output.jsonl"
const AgentOutputArtifactName = "agent_output.json"

var AgenticEngines = []string{"claude", "codex", "copilot"}

// DefaultGitHubTools defines the default read-only GitHub MCP tools
var DefaultGitHubTools = []string{
	// actions
	"download_workflow_run_artifact",
	"get_job_logs",
	"get_workflow_run",
	"get_workflow_run_logs",
	"get_workflow_run_usage",
	"list_workflow_jobs",
	"list_workflow_run_artifacts",
	"list_workflow_runs",
	"list_workflows",
	// code security
	"get_code_scanning_alert",
	"list_code_scanning_alerts",
	// context
	"get_me",
	// dependabot
	"get_dependabot_alert",
	"list_dependabot_alerts",
	// discussions
	"get_discussion",
	"get_discussion_comments",
	"list_discussion_categories",
	"list_discussions",
	// issues
	"get_issue",
	"get_issue_comments",
	"list_issues",
	"search_issues",
	// notifications
	"get_notification_details",
	"list_notifications",
	// organizations
	"search_orgs",
	// prs
	"get_pull_request",
	"get_pull_request_comments",
	"get_pull_request_diff",
	"get_pull_request_files",
	"get_pull_request_reviews",
	"get_pull_request_status",
	"list_pull_requests",
	"search_pull_requests",
	// repos
	"get_commit",
	"get_file_contents",
	"get_tag",
	"list_branches",
	"list_commits",
	"list_tags",
	"search_code",
	"search_repositories",
	// secret protection
	"get_secret_scanning_alert",
	"list_secret_scanning_alerts",
	// users
	"search_users",
	// additional unique tools (previously duplicated block extras)
	"get_latest_release",
	"get_pull_request_review_comments",
	"get_release_by_tag",
	"list_issue_types",
	"list_releases",
	"list_starred_repositories",
	"list_sub_issues",
}

// DefaultBashTools defines basic bash commands that should be available by default when bash is enabled
var DefaultBashTools = []string{
	"echo",
	"ls",
	"pwd",
	"cat",
	"head",
	"tail",
	"grep",
	"wc",
	"sort",
	"uniq",
	"date",
}<|MERGE_RESOLUTION|>--- conflicted
+++ resolved
@@ -12,16 +12,11 @@
 // DefaultMCPRegistryURL is the default MCP registry URL
 const DefaultMCPRegistryURL = "https://api.mcp.github.com/v0"
 
-<<<<<<< HEAD
-// DefaultPlaywrightVersion is the pinned Playwright Docker image version (for Claude engine)
-const DefaultPlaywrightVersion = "v1.55.1"
-
 // DefaultPlaywrightMCPVersion is the pinned Playwright MCP NPM package version (for Copilot engine)
 const DefaultPlaywrightMCPVersion = "v0.0.40"
-=======
+
 // DefaultClaudeCodeVersion is the default version of the Claude Code CLI
 const DefaultClaudeCodeVersion = "2.0.1"
->>>>>>> a724ebb5
 
 // DefaultAllowedDomains defines the default localhost domains with port variations
 // that are always allowed for Playwright browser automation
