// @ts-check
/// <reference types="@actions/github-script" />

const { loadAgentOutput } = require("./load_agent_output.cjs");
const { generateFooter } = require("./generate_footer.cjs");
const { sanitizeContent } = require("./sanitize_content.cjs");
const { getErrorMessage } = require("./error_helpers.cjs");

/**
 * Generate staged preview for mark-pull-request-as-ready-for-review items
 * @param {Array<any>} items - Items to preview
 */
async function generateStagedPreview(items) {
  const workflowName = process.env.GH_AW_WORKFLOW_NAME || "GitHub Agentic Workflow";
  const runUrl = `${context.serverUrl}/${context.repo.owner}/${context.repo.repo}/actions/runs/${context.runId}`;

  let summaryContent = "## 🎭 Preview: Mark Pull Request as Ready for Review\n\n";
  summaryContent += `**Staged Mode**: The following ${items.length} pull request(s) would be marked as ready for review:\n\n`;

  for (let i = 0; i < items.length; i++) {
    const item = items[i];
    const prNumber = item.pull_request_number || context.payload?.pull_request?.number;

    summaryContent += `### Pull Request #${prNumber || "current"}\n\n`;
    summaryContent += `**Action**: Mark as ready for review (set draft=false)\n\n`;
    summaryContent += `**Comment**:\n\n`;
    summaryContent += "```markdown\n";
    summaryContent += item.reason;
    summaryContent += "\n```\n\n";
    summaryContent += "---\n\n";
  }

  await core.summary.addRaw(summaryContent).write();
}

/**
 * Mark a pull request as ready for review
 * @param {any} github - GitHub REST API instance
 * @param {string} owner - Repository owner
 * @param {string} repo - Repository name
 * @param {number} prNumber - Pull request number
 * @param {string} reason - Comment explaining why PR is ready
 * @returns {Promise<{number: number, html_url: string, title: string}>} Pull request details
 */
async function markPullRequestAsReadyForReview(github, owner, repo, prNumber, reason) {
  // First, get the current PR to check if it's a draft
  const { data: currentPR } = await github.rest.pulls.get({
    owner,
    repo,
    pull_number: prNumber,
  });

  if (!currentPR) {
    throw new Error(`Pull request #${prNumber} not found in ${owner}/${repo}`);
  }

  // Check if it's already not a draft
  if (!currentPR.draft) {
    core.info(`Pull request #${prNumber} is already marked as ready for review (not a draft)`);
    return currentPR;
  }

  // Update the PR to mark as ready for review
  const { data: pr } = await github.rest.pulls.update({
    owner,
    repo,
    pull_number: prNumber,
    draft: false,
  });

  // Add comment with reason
  const workflowName = process.env.GH_AW_WORKFLOW_NAME || "GitHub Agentic Workflow";
  const workflowSource = process.env.GH_AW_WORKFLOW_SOURCE || "";
  const workflowSourceURL = process.env.GH_AW_WORKFLOW_SOURCE_URL || "";
  const runUrl = `${context.serverUrl}/${owner}/${repo}/actions/runs/${context.runId}`;
<<<<<<< HEAD
  
  // Extract triggering context for footer generation
  const triggeringIssueNumber = context.payload?.issue?.number && !context.payload?.issue?.pull_request ? context.payload.issue.number : undefined;
  const triggeringPRNumber = prNumber;
=======
  const workflowSource = process.env.GH_AW_WORKFLOW_SOURCE || "";
  const workflowSourceURL = process.env.GH_AW_WORKFLOW_SOURCE_URL || "";

  // Extract triggering context for footer generation
  const triggeringIssueNumber = context.payload?.issue?.number && !context.payload?.issue?.pull_request ? context.payload.issue.number : undefined;
  const triggeringPRNumber = context.payload?.pull_request?.number || (context.payload?.issue?.pull_request ? context.payload.issue.number : undefined);
>>>>>>> f38287bd
  const triggeringDiscussionNumber = context.payload?.discussion?.number;

  const sanitizedReason = sanitizeContent(reason);
  const footer = generateFooter(workflowName, runUrl, workflowSource, workflowSourceURL, triggeringIssueNumber, triggeringPRNumber, triggeringDiscussionNumber);
  const commentBody = `${sanitizedReason}\n\n${footer}`;

  await github.rest.issues.createComment({
    owner,
    repo,
    issue_number: prNumber,
    body: commentBody,
  });

  core.info(`✓ Marked PR #${prNumber} as ready for review and added comment`);

  return pr;
}

async function main() {
  // Check if we're in staged mode
  const isStaged = process.env.GH_AW_SAFE_OUTPUTS_STAGED === "true";

  const result = loadAgentOutput();
  if (!result.success) {
    return;
  }

  // Find all mark_pull_request_as_ready_for_review items
  const items = result.items.filter(item => item.type === "mark_pull_request_as_ready_for_review");

  if (items.length === 0) {
    core.info("No mark_pull_request_as_ready_for_review items found in agent output");
    return;
  }

  core.info(`Found ${items.length} mark_pull_request_as_ready_for_review item(s)`);

  // If in staged mode, show preview
  if (isStaged) {
    await generateStagedPreview(items);
    return;
  }

  // Process each item
  const isPRContext = context.eventName === "pull_request" || context.eventName === "pull_request_target";

  for (let i = 0; i < items.length; i++) {
    const item = items[i];
    core.info(`Processing item ${i + 1}/${items.length}`);

    // Determine PR number
    let prNumber = item.pull_request_number;
    if (!prNumber) {
      if (!isPRContext) {
        core.warning("No pull_request_number specified and not in PR context, skipping");
        continue;
      }
      prNumber = context.payload?.pull_request?.number;
    }

    if (!prNumber) {
      core.warning("Could not determine pull request number, skipping");
      continue;
    }

    // Convert to number if string
    if (typeof prNumber === "string") {
      prNumber = parseInt(prNumber, 10);
    }

    // Validate reason
    if (!item.reason || typeof item.reason !== "string" || item.reason.trim().length === 0) {
      core.warning(`Item ${i + 1} has empty or invalid reason, skipping`);
      continue;
    }

    try {
      await markPullRequestAsReadyForReview(github, context.repo.owner, context.repo.repo, prNumber, item.reason);
    } catch (error) {
<<<<<<< HEAD
      const errorMessage = getErrorMessage(error);
=======
      const errorMessage = error instanceof Error ? error.message : String(error);
>>>>>>> f38287bd
      core.error(`Failed to mark PR #${prNumber} as ready for review: ${errorMessage}`);
      core.setFailed(`Failed to mark PR #${prNumber} as ready for review: ${errorMessage}`);
    }
  }
}

module.exports = { main };<|MERGE_RESOLUTION|>--- conflicted
+++ resolved
@@ -73,19 +73,12 @@
   const workflowSource = process.env.GH_AW_WORKFLOW_SOURCE || "";
   const workflowSourceURL = process.env.GH_AW_WORKFLOW_SOURCE_URL || "";
   const runUrl = `${context.serverUrl}/${owner}/${repo}/actions/runs/${context.runId}`;
-<<<<<<< HEAD
-  
-  // Extract triggering context for footer generation
-  const triggeringIssueNumber = context.payload?.issue?.number && !context.payload?.issue?.pull_request ? context.payload.issue.number : undefined;
-  const triggeringPRNumber = prNumber;
-=======
   const workflowSource = process.env.GH_AW_WORKFLOW_SOURCE || "";
   const workflowSourceURL = process.env.GH_AW_WORKFLOW_SOURCE_URL || "";
 
   // Extract triggering context for footer generation
   const triggeringIssueNumber = context.payload?.issue?.number && !context.payload?.issue?.pull_request ? context.payload.issue.number : undefined;
   const triggeringPRNumber = context.payload?.pull_request?.number || (context.payload?.issue?.pull_request ? context.payload.issue.number : undefined);
->>>>>>> f38287bd
   const triggeringDiscussionNumber = context.payload?.discussion?.number;
 
   const sanitizedReason = sanitizeContent(reason);
@@ -165,11 +158,7 @@
     try {
       await markPullRequestAsReadyForReview(github, context.repo.owner, context.repo.repo, prNumber, item.reason);
     } catch (error) {
-<<<<<<< HEAD
-      const errorMessage = getErrorMessage(error);
-=======
       const errorMessage = error instanceof Error ? error.message : String(error);
->>>>>>> f38287bd
       core.error(`Failed to mark PR #${prNumber} as ready for review: ${errorMessage}`);
       core.setFailed(`Failed to mark PR #${prNumber} as ready for review: ${errorMessage}`);
     }
