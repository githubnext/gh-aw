--- conflicted
+++ resolved
@@ -99,11 +99,7 @@
  *
  * @param {Map<string, Function>} messageHandlers - Map of message handler functions
  * @param {Array<Object>} messages - Array of safe output messages
-<<<<<<< HEAD
- * @returns {Promise<{success: boolean, results: Array<any>, temporaryIdMap: Object, outputsWithUnresolvedIds: Array<any>}>}
-=======
  * @returns {Promise<{success: boolean, results: Array<any>, temporaryIdMap: Map, pendingUpdates: Array<any>}>}
->>>>>>> 47116326
  */
 async function processMessages(messageHandlers, messages) {
   const results = [];
@@ -391,10 +387,6 @@
       const contentToCheck = getContentToCheck(tracked.type, tracked.message);
 
       // Check if the content still has unresolved IDs (some may now be resolved)
-<<<<<<< HEAD
-      // @ts-ignore - hasUnresolvedTemporaryIds handles null values
-=======
->>>>>>> 47116326
       const stillHasUnresolved = hasUnresolvedTemporaryIds(contentToCheck, temporaryIdMap);
       const resolvedCount = temporaryIdMap.size - tracked.originalTempIdMapSize;
 
@@ -405,10 +397,6 @@
 
         try {
           // Replace temporary ID references with resolved values
-<<<<<<< HEAD
-          // @ts-ignore - replaceTemporaryIdReferences handles null values
-=======
->>>>>>> 47116326
           const updatedContent = replaceTemporaryIdReferences(contentToCheck, temporaryIdMap, tracked.result.repo);
 
           // Update based on the original type
