--- conflicted
+++ resolved
@@ -559,10 +559,6 @@
     // Add metadata for tracking (includes comment ID, item number, and repo info)
     // This is used by the handler manager to track comments with unresolved temp IDs
     try {
-<<<<<<< HEAD
-      // @ts-ignore - Add tracking metadata to comment object (works with both REST and GraphQL responses)
-=======
->>>>>>> 47116326
       comment._tracking = {
         commentId: comment.id,
         itemNumber: itemNumber,
