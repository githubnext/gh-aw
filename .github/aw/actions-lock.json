{
  "entries": {
    "actions/ai-inference@v1": {
      "repo": "actions/ai-inference",
      "version": "v1",
      "sha": "b81b2afb8390ee6839b494a404766bef6493c7d9"
    },
    "actions/cache@v4": {
      "repo": "actions/cache",
      "version": "v4",
      "sha": "0057852bfaa89a56745cba8c7296529d2fc39830"
    },
    "actions/checkout@v5": {
      "repo": "actions/checkout",
      "version": "v5",
      "sha": "08c6903cd8c0fde910a37f88322edcfb5dd907a8"
    },
    "actions/download-artifact@v6": {
      "repo": "actions/download-artifact",
      "version": "v6",
      "sha": "018cc2cf5baa6db3ef3c5f8a56943fffe632ef53"
    },
    "actions/download-artifact@v6": {
      "repo": "actions/download-artifact",
      "version": "v6",
      "sha": "018cc2cf5baa6db3ef3c5f8a56943fffe632ef53"
    },
    "actions/github-script@v8": {
      "repo": "actions/github-script",
      "version": "v8",
      "sha": "ed597411d8f924073f98dfc5c65a23a2325f34cd"
    },
    "actions/setup-dotnet@v4": {
      "repo": "actions/setup-dotnet",
      "version": "v4",
      "sha": "67a3573c9a986a3f9c594539f4ab511d57bb3ce9"
    },
    "actions/setup-go@v5": {
      "repo": "actions/setup-go",
      "version": "v5",
      "sha": "d35c59abb061a4a6fb18e82ac0862c26744d6ab5"
    },
    "actions/setup-java@v4": {
      "repo": "actions/setup-java",
      "version": "v4",
      "sha": "c5195efecf7bdfc987ee8bae7a71cb8b11521c00"
    },
    "actions/setup-node@v6": {
      "repo": "actions/setup-node",
      "version": "v6",
      "sha": "2028fbc5c25fe9cf00d9f06a71cc4710d4507903"
    },
    "actions/setup-python@v5": {
      "repo": "actions/setup-python",
      "version": "v5",
      "sha": "a26af69be951a213d495a4c3e4e4022e16d87065"
<<<<<<< HEAD
    },
    "actions/upload-artifact@v4": {
      "repo": "actions/upload-artifact",
      "version": "v4",
      "sha": "ea165f8d65b6e75b540449e92b4886f43607fa02"
=======
>>>>>>> 23a6333b
    },
    "actions/upload-artifact@v5": {
      "repo": "actions/upload-artifact",
      "version": "v5",
      "sha": "330a01c490aca151604b8cf639adc76d48f6c5d4"
    },
    "astral-sh/setup-uv@v5": {
      "repo": "astral-sh/setup-uv",
      "version": "v5",
      "sha": "e58605a9b6da7c637471fab8847a5e5a6b8df081"
    },
<<<<<<< HEAD
    "super-linter/super-linter/slim@v8": {
      "repo": "super-linter/super-linter/slim",
      "version": "v8",
      "sha": "f6d06a003575dde14f917e642302cf1251f28f4a"
=======
    "denoland/setup-deno@v2": {
      "repo": "denoland/setup-deno",
      "version": "v2",
      "sha": "e95548e56dfa95d4e1a28d6f422fafe75c4c26fb"
    },
    "erlef/setup-beam@v1": {
      "repo": "erlef/setup-beam",
      "version": "v1",
      "sha": "3559ac3b631a9560f28817e8e7fdde1638664336"
    },
    "github/codeql-action/upload-sarif@v3": {
      "repo": "github/codeql-action/upload-sarif",
      "version": "v3",
      "sha": "fb2a9d4376843ba94460a73c39ca9a98b33a12ac"
    },
    "haskell-actions/setup@v2": {
      "repo": "haskell-actions/setup",
      "version": "v2",
      "sha": "d5d0f498b388e1a0eab1cd150202f664c5738e35"
>>>>>>> 23a6333b
    },
    "oven-sh/setup-bun@v2": {
      "repo": "oven-sh/setup-bun",
      "version": "v2",
      "sha": "735343b667d3e6f658f44d0eca948eb6282f2b76"
    },
    "ruby/setup-ruby@v1": {
      "repo": "ruby/setup-ruby",
      "version": "v1",
      "sha": "e5517072e87f198d9533967ae13d97c11b604005"
    }
  }
}<|MERGE_RESOLUTION|>--- conflicted
+++ resolved
@@ -54,14 +54,6 @@
       "repo": "actions/setup-python",
       "version": "v5",
       "sha": "a26af69be951a213d495a4c3e4e4022e16d87065"
-<<<<<<< HEAD
-    },
-    "actions/upload-artifact@v4": {
-      "repo": "actions/upload-artifact",
-      "version": "v4",
-      "sha": "ea165f8d65b6e75b540449e92b4886f43607fa02"
-=======
->>>>>>> 23a6333b
     },
     "actions/upload-artifact@v5": {
       "repo": "actions/upload-artifact",
@@ -73,12 +65,6 @@
       "version": "v5",
       "sha": "e58605a9b6da7c637471fab8847a5e5a6b8df081"
     },
-<<<<<<< HEAD
-    "super-linter/super-linter/slim@v8": {
-      "repo": "super-linter/super-linter/slim",
-      "version": "v8",
-      "sha": "f6d06a003575dde14f917e642302cf1251f28f4a"
-=======
     "denoland/setup-deno@v2": {
       "repo": "denoland/setup-deno",
       "version": "v2",
@@ -98,7 +84,6 @@
       "repo": "haskell-actions/setup",
       "version": "v2",
       "sha": "d5d0f498b388e1a0eab1cd150202f664c5738e35"
->>>>>>> 23a6333b
     },
     "oven-sh/setup-bun@v2": {
       "repo": "oven-sh/setup-bun",
