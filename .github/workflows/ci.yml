name: CI

on:
  push:
    branches: [main]
  pull_request:
  workflow_dispatch:
jobs:
  test:
    runs-on: ubuntu-latest
    permissions:
      contents: read
    concurrency:
      group: ${{ github.workflow }}-${{ github.ref }}-test
      cancel-in-progress: true
    steps:
      - name: Checkout code
        uses: actions/checkout@v5

      - name: Set up Go
        uses: actions/setup-go@v5
        with:
          go-version-file: go.mod
          cache: true

      - name: Verify dependencies
        run: go mod verify

      - name: Run tests with coverage
        run: make test-coverage

      - name: Upload coverage report
        uses: actions/upload-artifact@v4
        with:
          name: coverage-report
          path: coverage.html

  build:
<<<<<<< HEAD
    name: Build Code and Recompile
=======
>>>>>>> cf8be5d1
    runs-on: ubuntu-latest
    permissions:
      contents: read
    concurrency:
<<<<<<< HEAD
      group: ${{ github.workflow }}-${{ github.ref }}-${{ github.job }}
=======
      group: ${{ github.workflow }}-${{ github.ref }}-build
>>>>>>> cf8be5d1
      cancel-in-progress: true
    steps:
      - name: Checkout code
        uses: actions/checkout@v5
      - name: Set up Node.js
        uses: actions/setup-node@v6
        with:
          node-version: "24"
          cache: npm
          cache-dependency-path: pkg/workflow/js/package-lock.json
      - name: Set up Go
        uses: actions/setup-go@v6
        with:
          go-version-file: go.mod
          cache: true
      - name: npm ci
        run: npm ci
        working-directory: ./pkg/workflow/js
      - name: Build code
        run: make build

      - name: Rebuild lock files
        run: make recompile
  js:
    runs-on: ubuntu-latest
    permissions:
      contents: read
    concurrency:
      group: ${{ github.workflow }}-${{ github.ref }}-js
      cancel-in-progress: true
    steps:
      - name: Checkout code
        uses: actions/checkout@v5
      - name: Set up Node.js
        uses: actions/setup-node@v6
        with:
          node-version: "24"
          cache: npm
          cache-dependency-path: pkg/workflow/js/package-lock.json
      - name: Install npm dependencies
        run: cd pkg/workflow/js && npm ci
      - name: Run tests
        run: cd pkg/workflow/js && npm test
  lint:
    runs-on: ubuntu-latest
    permissions:
      contents: read
    concurrency:
      group: ${{ github.workflow }}-${{ github.ref }}-lint
      cancel-in-progress: true
    steps:
      - name: Checkout code
        uses: actions/checkout@v5

      - name: Set up Go
        uses: actions/setup-go@v5
        with:
          go-version-file: go.mod
          cache: true

      - name: Install minimal dependencies
        run: |
          go mod download
          go mod tidy

      - name: Run linter
        uses: golangci/golangci-lint-action@v6
        with:
          version: latest

      - name: Check formatting
        run: make fmt-check<|MERGE_RESOLUTION|>--- conflicted
+++ resolved
@@ -36,19 +36,11 @@
           path: coverage.html
 
   build:
-<<<<<<< HEAD
-    name: Build Code and Recompile
-=======
->>>>>>> cf8be5d1
     runs-on: ubuntu-latest
     permissions:
       contents: read
     concurrency:
-<<<<<<< HEAD
-      group: ${{ github.workflow }}-${{ github.ref }}-${{ github.job }}
-=======
       group: ${{ github.workflow }}-${{ github.ref }}-build
->>>>>>> cf8be5d1
       cancel-in-progress: true
     steps:
       - name: Checkout code
