name: CI

on:
  push:
    branches: [main]
  pull_request:
    paths:
      - '**.go'
      - 'pkg/workflow/**'
      - 'actions/**'
      - '.github/workflows/ci.yml'
      - '.github/workflows/**/*.md'
  workflow_dispatch:
jobs:
  test:
    needs: [lint-go, lint-js]
    runs-on: ubuntu-latest
    permissions:
      contents: read
    concurrency:
      group: ci-${{ github.ref }}-test
      cancel-in-progress: true
    steps:
      - name: Checkout code
        uses: actions/checkout@93cb6efe18208431cddfb8368fd83d5badbf9bfd # v5

      - name: Set up Go
        id: setup-go
        uses: actions/setup-go@4dc6199c7b1a012772edbd06daecab0f50c9053c # v6
        with:
          go-version-file: go.mod
          cache: true

      - name: Report Go cache status
        run: |
          if [ "${{ steps.setup-go.outputs.cache-hit }}" == "true" ]; then
            echo "✅ Go cache hit" >> $GITHUB_STEP_SUMMARY
          else
            echo "⚠️ Go cache miss" >> $GITHUB_STEP_SUMMARY
          fi

      - name: Verify dependencies
        run: go mod verify

      - name: Run unit tests with coverage
        run: |
          go test -v -parallel=8 -timeout=3m -tags '!integration' -run='^Test' -coverprofile=coverage.out -json ./... > test-result-unit.json
          go tool cover -html=coverage.out -o coverage.html

      # Coverage reports for recent builds only - 7 days is sufficient for debugging recent changes
      - name: Upload coverage report
        uses: actions/upload-artifact@ea165f8d65b6e75b540449e92b4886f43607fa02 # v4
        with:
          name: coverage-report
          path: coverage.html
          retention-days: 7

      - name: Upload unit test results
        uses: actions/upload-artifact@ea165f8d65b6e75b540449e92b4886f43607fa02 # v4
        with:
          name: test-result-unit
          path: test-result-unit.json
          retention-days: 14

  integration:
<<<<<<< HEAD
    needs: [lint-go, lint-js]  # Run in parallel with test to reduce critical path
=======
    needs: [lint]  # Integration tests run independently (have their own checkout/setup)
>>>>>>> c37b36f3
    runs-on: ubuntu-latest
    permissions:
      contents: read
    strategy:
      fail-fast: false
      matrix:
        test-group:
          - name: "CLI Compile & Poutine"
            packages: "./pkg/cli"
            pattern: "TestCompile|TestPoutine"
          - name: "CLI MCP Playwright"
            packages: "./pkg/cli"
            pattern: "TestMCPInspectPlaywright"
          - name: "CLI MCP Gateway"
            packages: "./pkg/cli"
            pattern: "TestMCPGateway"
          - name: "CLI MCP Other"
            packages: "./pkg/cli"
            pattern: "TestMCPAdd|TestMCPInspectGitHub|TestMCPServer|TestMCPConfig"
          - name: "CLI Logs & Firewall"
            packages: "./pkg/cli"
            pattern: "TestLogs|TestFirewall|TestNoStopTime|TestLocalWorkflow"
          - name: "Workflow Compiler"
            packages: "./pkg/workflow"
            pattern: "TestCompile|TestWorkflow|TestGenerate|TestParse"
          - name: "Workflow Tools & MCP"
            packages: "./pkg/workflow"
            pattern: "TestMCP|TestTool|TestSkill|TestPlaywright|TestFirewall"
          - name: "Workflow Validation"
            packages: "./pkg/workflow"
            pattern: "TestValidat|TestLock|TestError|TestWarning"
          - name: "Workflow Safe Outputs"
            packages: "./pkg/workflow"
            pattern: "SafeOutputs|CreatePullRequest|OutputLabel|HasSafeOutputs"
          - name: "Workflow GitHub & Git"
            packages: "./pkg/workflow"
            pattern: "GitHub|Git|PushToPullRequest|BuildFromAllowed"
          - name: "Workflow Rendering & Bundling"
            packages: "./pkg/workflow"
            pattern: "Render|Bundle|Script|WritePromptText"
          - name: "Workflow Cache & Actions"
            packages: "./pkg/workflow"
            pattern: "Cache|Action|Container"
          - name: "Workflow Dependabot & Security"
            packages: "./pkg/workflow"
            pattern: "Dependabot|Security|PII"
          - name: "CMD Tests"  # All cmd/gh-aw integration tests
            packages: "./cmd/gh-aw"
            pattern: ""
          - name: "Workflow Permissions"
            packages: "./pkg/workflow"
            pattern: "TestPermissions|TestPackageExtractor|TestCollectPackagesFromWorkflow"
          - name: "Workflow Expression & Safety"
            packages: "./pkg/workflow"
            pattern: "TestExpression|TestValidateExpressionSafety|TestCheckNetworkSupport|TestValidateStrictMCPNetwork"
          - name: "Workflow Job Management"
            packages: "./pkg/workflow"
            pattern: "TestJobManager|TestWorkflowStep|TestScriptRegistry"
          - name: "Workflow Misc"  # Remaining workflow tests not matched by other patterns
            packages: "./pkg/workflow"
            pattern: ""
    concurrency:
      group: ci-${{ github.ref }}-integration-${{ matrix.test-group.name }}
      cancel-in-progress: true
    name: "Integration: ${{ matrix.test-group.name }}"
    steps:
      - name: Checkout code
        uses: actions/checkout@93cb6efe18208431cddfb8368fd83d5badbf9bfd # v5

      - name: Set up Go
        id: setup-go
        uses: actions/setup-go@4dc6199c7b1a012772edbd06daecab0f50c9053c # v6
        with:
          go-version-file: go.mod
          cache: true

      - name: Report Go cache status
        run: |
          if [ "${{ steps.setup-go.outputs.cache-hit }}" == "true" ]; then
            echo "✅ Go cache hit" >> $GITHUB_STEP_SUMMARY
          else
            echo "⚠️ Go cache miss" >> $GITHUB_STEP_SUMMARY
          fi

      - name: Verify dependencies
        run: go mod verify

      - name: Run integration tests - ${{ matrix.test-group.name }}
        run: |
          # Sanitize the test group name for use in filename
          SAFE_NAME=$(echo "${{ matrix.test-group.name }}" | sed 's/[^a-zA-Z0-9]/-/g' | sed 's/--*/-/g')
          
          if [ -z "${{ matrix.test-group.pattern }}" ]; then
            go test -v -parallel=8 -timeout=5m -tags 'integration' -json ${{ matrix.test-group.packages }} > "test-result-integration-${SAFE_NAME}.json"
          else
            go test -v -parallel=8 -timeout=5m -tags 'integration' -run '${{ matrix.test-group.pattern }}' -json ${{ matrix.test-group.packages }} > "test-result-integration-${SAFE_NAME}.json"
          fi

      - name: Upload integration test results
        uses: actions/upload-artifact@ea165f8d65b6e75b540449e92b4886f43607fa02 # v4
        with:
          name: test-result-integration-${{ matrix.test-group.name }}
          path: test-result-integration-*.json
          retention-days: 14

  build:
    needs: [lint-go, lint-js]
    runs-on: ubuntu-latest
    permissions:
      contents: read
    concurrency:
      group: ci-${{ github.ref }}-build
      cancel-in-progress: true
    steps:
      - name: Checkout code
        uses: actions/checkout@93cb6efe18208431cddfb8368fd83d5badbf9bfd # v5
      - name: Set up Node.js
        id: setup-node
        uses: actions/setup-node@395ad3262231945c25e8478fd5baf05154b1d79f # v6
        with:
          node-version: "24"
          cache: npm
          cache-dependency-path: pkg/workflow/js/package-lock.json
      - name: Report Node cache status
        run: |
          if [ "${{ steps.setup-node.outputs.cache-hit }}" == "true" ]; then
            echo "✅ Node cache hit" >> $GITHUB_STEP_SUMMARY
          else
            echo "⚠️ Node cache miss" >> $GITHUB_STEP_SUMMARY
          fi
      - name: Set up Go
        id: setup-go
        uses: actions/setup-go@4dc6199c7b1a012772edbd06daecab0f50c9053c # v6
        with:
          go-version-file: go.mod
          cache: true
      - name: Report Go cache status
        run: |
          if [ "${{ steps.setup-go.outputs.cache-hit }}" == "true" ]; then
            echo "✅ Go cache hit" >> $GITHUB_STEP_SUMMARY
          else
            echo "⚠️ Go cache miss" >> $GITHUB_STEP_SUMMARY
          fi
      - name: npm ci
        run: npm ci
        working-directory: ./pkg/workflow/js
      - name: Build code
        run: make build

      - name: Rebuild lock files
        run: make recompile
        env:
          GITHUB_TOKEN: ${{ secrets.GITHUB_TOKEN }}
  js:
    needs: [lint-go, lint-js]
    runs-on: ubuntu-latest
    permissions:
      contents: read
    concurrency:
      group: ci-${{ github.ref }}-js
      cancel-in-progress: true
    steps:
      - name: Checkout code
        uses: actions/checkout@93cb6efe18208431cddfb8368fd83d5badbf9bfd # v5
      - name: Set up Node.js
        id: setup-node
        uses: actions/setup-node@395ad3262231945c25e8478fd5baf05154b1d79f # v6
        with:
          node-version: "24"
          cache: npm
          cache-dependency-path: pkg/workflow/js/package-lock.json
      - name: Report Node cache status
        run: |
          if [ "${{ steps.setup-node.outputs.cache-hit }}" == "true" ]; then
            echo "✅ Node cache hit" >> $GITHUB_STEP_SUMMARY
          else
            echo "⚠️ Node cache miss" >> $GITHUB_STEP_SUMMARY
          fi
      - name: Install npm dependencies
        run: cd pkg/workflow/js && npm ci
      - name: Run tests
        run: cd pkg/workflow/js && npm test
  bench:
    needs: [test]
    # Only run benchmarks on main branch for performance tracking
    if: github.ref == 'refs/heads/main'
    runs-on: ubuntu-latest
    permissions:
      contents: read
    concurrency:
      group: ci-${{ github.ref }}-bench
      cancel-in-progress: true
    steps:
      - name: Checkout code
        uses: actions/checkout@93cb6efe18208431cddfb8368fd83d5badbf9bfd # v5

      - name: Set up Go
        id: setup-go
        uses: actions/setup-go@4dc6199c7b1a012772edbd06daecab0f50c9053c # v6
        with:
          go-version-file: go.mod
          cache: true

      - name: Report Go cache status
        run: |
          if [ "${{ steps.setup-go.outputs.cache-hit }}" == "true" ]; then
            echo "✅ Go cache hit" >> $GITHUB_STEP_SUMMARY
          else
            echo "⚠️ Go cache miss" >> $GITHUB_STEP_SUMMARY
          fi

      - name: Verify dependencies
        run: go mod verify

      - name: Run benchmarks
        run: make bench

      # Benchmark results for performance trend analysis - 14 days allows comparison across multiple runs
      - name: Save benchmark results
        uses: actions/upload-artifact@ea165f8d65b6e75b540449e92b4886f43607fa02 # v4
        with:
          name: benchmark-results
          path: bench_results.txt
          if-no-files-found: ignore
          retention-days: 14

  lint-go:
    runs-on: ubuntu-latest
    permissions:
      contents: read
    concurrency:
      group: ci-${{ github.ref }}-lint-go
      cancel-in-progress: true
    steps:
      - name: Checkout code
        uses: actions/checkout@93cb6efe18208431cddfb8368fd83d5badbf9bfd # v5

      - name: Set up Go
        id: setup-go
        uses: actions/setup-go@4dc6199c7b1a012772edbd06daecab0f50c9053c # v6
        with:
          go-version-file: go.mod
          cache: true

      - name: Report Go cache status
        run: |
          if [ "${{ steps.setup-go.outputs.cache-hit }}" == "true" ]; then
            echo "✅ Go cache hit" >> $GITHUB_STEP_SUMMARY
          else
            echo "⚠️ Go cache miss" >> $GITHUB_STEP_SUMMARY
          fi

      # Go formatting check (fast, no deps needed)
      - name: Check Go formatting
        run: |
          if [ -n "$(go fmt ./...)" ]; then
            echo "❌ Code is not formatted. Run 'make fmt' to fix." >> $GITHUB_STEP_SUMMARY
            exit 1
          fi
          echo "✅ Go formatting check passed" >> $GITHUB_STEP_SUMMARY

      # Install golangci-lint (cached by setup-go action)
      - name: Install golangci-lint
        run: go install github.com/golangci/golangci-lint/cmd/golangci-lint@v1.62.2

      # Run golangci-lint
      - name: Run golangci-lint
        run: golangci-lint run --timeout=5m

      # Error message linting (requires Go only)
      - name: Lint error messages
        run: make lint-errors

  lint-js:
    runs-on: ubuntu-latest
    permissions:
      contents: read
    concurrency:
      group: ci-${{ github.ref }}-lint-js
      cancel-in-progress: true
    steps:
      - name: Checkout code
        uses: actions/checkout@93cb6efe18208431cddfb8368fd83d5badbf9bfd # v5

      - name: Set up Node.js
        id: setup-node
        uses: actions/setup-node@395ad3262231945c25e8478fd5baf05154b1d79f # v6
        with:
          node-version: "24"
          cache: npm
          cache-dependency-path: pkg/workflow/js/package-lock.json

      - name: Report Node cache status
        run: |
          if [ "${{ steps.setup-node.outputs.cache-hit }}" == "true" ]; then
            echo "✅ Node cache hit" >> $GITHUB_STEP_SUMMARY
          else
            echo "⚠️ Node cache miss" >> $GITHUB_STEP_SUMMARY
          fi

      - name: Install npm dependencies
        run: cd pkg/workflow/js && npm ci

      # JavaScript and JSON formatting checks
      - name: Lint JavaScript files
        run: make lint-cjs

      - name: Check JSON formatting
        run: make fmt-check-json

  actions-build:
    needs: [lint-go, lint-js]
    runs-on: ubuntu-latest
    permissions:
      contents: read
    concurrency:
      group: ci-${{ github.ref }}-actions-build
      cancel-in-progress: true
    steps:
      - name: Checkout code
        uses: actions/checkout@93cb6efe18208431cddfb8368fd83d5badbf9bfd # v5

      - name: Set up Go
        id: setup-go
        uses: actions/setup-go@4dc6199c7b1a012772edbd06daecab0f50c9053c # v6
        with:
          go-version-file: go.mod
          cache: true

      - name: Report Go cache status
        run: |
          if [ "${{ steps.setup-go.outputs.cache-hit }}" == "true" ]; then
            echo "✅ Go cache hit" >> $GITHUB_STEP_SUMMARY
          else
            echo "⚠️ Go cache miss" >> $GITHUB_STEP_SUMMARY
          fi

      - name: Verify dependencies
        run: go mod verify

      - name: Build actions
        run: make actions-build

      - name: Validate actions
        run: make actions-validate

  fuzz:
    needs: [test]
    # Only run fuzz tests on main branch (10s is insufficient for PRs)
    if: github.ref == 'refs/heads/main'
    runs-on: ubuntu-latest
    permissions:
      contents: read
    concurrency:
      group: ci-${{ github.ref }}-fuzz
      cancel-in-progress: true
    steps:
      - name: Checkout code
        uses: actions/checkout@93cb6efe18208431cddfb8368fd83d5badbf9bfd # v5

      - name: Set up Go
        id: setup-go
        uses: actions/setup-go@4dc6199c7b1a012772edbd06daecab0f50c9053c # v6
        with:
          go-version-file: go.mod
          cache: true

      - name: Report Go cache status
        run: |
          if [ "${{ steps.setup-go.outputs.cache-hit }}" == "true" ]; then
            echo "✅ Go cache hit" >> $GITHUB_STEP_SUMMARY
          else
            echo "⚠️ Go cache miss" >> $GITHUB_STEP_SUMMARY
          fi

      - name: Verify dependencies
        run: go mod verify

      - name: Run fuzz tests
        run: |
          go test -fuzz=FuzzParseFrontmatter -fuzztime=10s ./pkg/parser/
          go test -fuzz=FuzzExpressionParser -fuzztime=10s ./pkg/workflow/

  security:
    needs: [lint-go, lint-js]  # Run in parallel with test to reduce critical path
    runs-on: ubuntu-latest
    permissions:
      contents: read
    concurrency:
      group: ci-${{ github.ref }}-security
      cancel-in-progress: true
    steps:
      - name: Checkout code
        uses: actions/checkout@93cb6efe18208431cddfb8368fd83d5badbf9bfd # v5

      - name: Set up Go
        id: setup-go
        uses: actions/setup-go@4dc6199c7b1a012772edbd06daecab0f50c9053c # v6
        with:
          go-version-file: go.mod
          cache: true

      - name: Report Go cache status
        run: |
          if [ "${{ steps.setup-go.outputs.cache-hit }}" == "true" ]; then
            echo "✅ Go cache hit" >> $GITHUB_STEP_SUMMARY
          else
            echo "⚠️ Go cache miss" >> $GITHUB_STEP_SUMMARY
          fi

      - name: Verify dependencies
        run: go mod verify

      - name: Run security regression tests
        run: make test-security

  security-scan:
    needs: [lint-go, lint-js]  # Run in parallel with test to reduce critical path
    # Only run security scans on main branch to reduce PR overhead
    if: github.ref == 'refs/heads/main'
    runs-on: ubuntu-latest
    permissions:
      contents: read
    strategy:
      fail-fast: false
      matrix:
        tool:
          - name: zizmor
            flag: --zizmor
          - name: actionlint
            flag: --actionlint
          - name: poutine
            flag: --poutine
    concurrency:
      group: ci-${{ github.ref }}-security-scan-${{ matrix.tool.name }}
      cancel-in-progress: true
    name: "Security Scan: ${{ matrix.tool.name }}"
    steps:
      - name: Checkout code
        uses: actions/checkout@93cb6efe18208431cddfb8368fd83d5badbf9bfd # v5

      - name: Set up Go
        id: setup-go
        uses: actions/setup-go@4dc6199c7b1a012772edbd06daecab0f50c9053c # v6
        with:
          go-version-file: go.mod
          cache: true

      - name: Report Go cache status
        run: |
          if [ "${{ steps.setup-go.outputs.cache-hit }}" == "true" ]; then
            echo "✅ Go cache hit" >> $GITHUB_STEP_SUMMARY
          else
            echo "⚠️ Go cache miss" >> $GITHUB_STEP_SUMMARY
          fi

      - name: Build gh-aw
        run: make build

      - name: Run ${{ matrix.tool.name }} security scan on poem workflow
        run: ./gh-aw compile poem-bot ${{ matrix.tool.flag }}

  logs-token-check:
    needs: [lint-go, lint-js]  # Run in parallel with test to reduce critical path
    runs-on: ubuntu-latest
    permissions:
      contents: read
    concurrency:
      group: ci-${{ github.ref }}-logs-token-check
      cancel-in-progress: true
    steps:
      - name: Checkout code
        uses: actions/checkout@93cb6efe18208431cddfb8368fd83d5badbf9bfd # v5

      - name: Set up Go
        id: setup-go
        uses: actions/setup-go@4dc6199c7b1a012772edbd06daecab0f50c9053c # v6
        with:
          go-version-file: go.mod
          cache: true

      - name: Report Go cache status
        run: |
          if [ "${{ steps.setup-go.outputs.cache-hit }}" == "true" ]; then
            echo "✅ Go cache hit" >> $GITHUB_STEP_SUMMARY
          else
            echo "⚠️ Go cache miss" >> $GITHUB_STEP_SUMMARY
          fi

      - name: Build gh-aw
        run: make build

      - name: Run logs command with JSON output
        id: logs_check
        run: |
          # Run the logs command and capture output
          ./gh-aw logs -c 2 --engine copilot --json > logs_output.json 2>&1 || true
          
          # Display the output for debugging
          echo "Logs command output:"
          cat logs_output.json
          
          # Check if token count is found in the JSON output
          if jq -e '.summary.total_tokens' logs_output.json > /dev/null 2>&1; then
            TOKEN_COUNT=$(jq '.summary.total_tokens' logs_output.json)
            echo "✅ Token count found: $TOKEN_COUNT" >> $GITHUB_STEP_SUMMARY
            echo "token_count=$TOKEN_COUNT" >> $GITHUB_OUTPUT
            exit 0
          else
            echo "❌ Token count not found in JSON output" >> $GITHUB_STEP_SUMMARY
            exit 1
          fi
        env:
          GITHUB_TOKEN: ${{ secrets.GITHUB_TOKEN }}<|MERGE_RESOLUTION|>--- conflicted
+++ resolved
@@ -63,11 +63,8 @@
           retention-days: 14
 
   integration:
-<<<<<<< HEAD
-    needs: [lint-go, lint-js]  # Run in parallel with test to reduce critical path
-=======
-    needs: [lint]  # Integration tests run independently (have their own checkout/setup)
->>>>>>> c37b36f3
+    needs: [lint-go, lint-js]  # Integration tests run independently (have their own checkout/setup)
+
     runs-on: ubuntu-latest
     permissions:
       contents: read
