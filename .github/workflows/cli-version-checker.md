--- conflicted
+++ resolved
@@ -137,7 +137,6 @@
 - Impact: Risk [Low/Medium/High], affects [features]
 - Migration: [Yes/No - details if yes]
 
-<<<<<<< HEAD
 ## Release Highlights (from GitHub)
 [Include key highlights from GitHub release notes if available]
 
@@ -146,10 +145,8 @@
 
 ## Changelog Links
 - **NPM Package**: https://www.npmjs.com/package/@package-name
-=======
 ## Package Links
 - **NPM Package**: https://www.npmjs.com/package/package-name-here
->>>>>>> 083c0290
 - **Repository**: [GitHub URL if available]
 - **Release Notes**: [GitHub releases URL if available]
 - **Specific Release**: [Direct link to version's release notes if available]
