--- conflicted
+++ resolved
@@ -14,18 +14,11 @@
 roles: [admin, maintainer, write]
 engine: copilot
 imports:
-<<<<<<< HEAD
-  - shared/tavily-mcp.md
-  - shared/microsoftdocs-mcp.md
-  - shared/deepwiki-mcp.md
-  - shared/context7-mcp.md
-  - shared/arxiv-mcp.md
-=======
+  - shared/mcp/arxiv.md
   - shared/mcp/tavily.md
-  - shared/mcp/microsoftdocs.md
+  - shared/mcp/microsoft-docs.md
   - shared/mcp/deepwiki.md
   - shared/mcp/context7.md
->>>>>>> fc799262
 tools:
   cache-memory: true
 safe-outputs:
