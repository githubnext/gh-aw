--- conflicted
+++ resolved
@@ -15,8 +15,6 @@
 name: Smoke Codex
 engine: codex
 strict: false
-imports:
-  - shared/gh.md
 network:
   allowed:
     - defaults
@@ -55,11 +53,8 @@
 2. **File Writing Testing**: Create a test file `/tmp/gh-aw/agent/smoke-test-codex-${{ github.run_id }}.txt` with content "Smoke test passed for Codex at $(date)" (create the directory if it doesn't exist)
 3. **Bash Tool Testing**: Execute bash commands to verify file creation was successful (use `cat` to read the file back)
 4. **Playwright MCP Testing**: Use playwright to navigate to https://github.com and verify the page title contains "GitHub"
-<<<<<<< HEAD
 5. **Cache Memory Testing**: Write a test file to `/tmp/gh-aw/cache-memory/smoke-test-${{ github.run_id }}.txt` with content "Cache memory test for run ${{ github.run_id }}" and verify it was created successfully
-=======
-5. **Safe Input gh Tool Testing**: Use the `gh` safe-input tool to run "gh issues list --limit 3" to verify the tool can access GitHub issues
->>>>>>> 1897ed07
+6. **Safe Input gh Tool Testing**: Use the `gh` safe-input tool to run "gh issues list --limit 3" to verify the tool can access GitHub issues
 
 ## Output
 
