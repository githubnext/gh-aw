---
name: Dev
on: 
  workflow_dispatch:
    inputs:
      funny:
        description: 'Make the poem funny'
        required: false
        type: boolean
  push:
    branches:
      - copilot*
      - detection
      - codex*
<<<<<<< HEAD
engine: claude
=======
engine: copilot
>>>>>>> 59b815ab
safe-outputs:
    staged: true
    create-issue:
---

# Poem Generator

{{#if ${{ github.event.inputs.funny }}}}
Be funny and creative! Make the poem humorous and entertaining.
{{/if}}

Write a poem and post it as an issue.<|MERGE_RESOLUTION|>--- conflicted
+++ resolved
@@ -12,11 +12,7 @@
       - copilot*
       - detection
       - codex*
-<<<<<<< HEAD
 engine: claude
-=======
-engine: copilot
->>>>>>> 59b815ab
 safe-outputs:
     staged: true
     create-issue:
