--- conflicted
+++ resolved
@@ -15,14 +15,9 @@
   edit:
   bash: ["*"]
 safe-outputs:
-<<<<<<< HEAD
   lock-issue:
-    labels: [copilot-no-firewall]
+    labels: [smoke-copilot-no-firewall]
     max: 5
-=======
-  create-pull-request:
-    allow-empty: true
->>>>>>> af41cba9
 steps:
   - name: Download issues data
     run: |
@@ -31,8 +26,8 @@
       GH_TOKEN: ${{ secrets.GITHUB_TOKEN }}
 ---
 
-Lock the last open issue that has the "copilot-no-firewall" label.
+Lock the last open issue that has the "smoke-copilot-no-firewall" label.
 
-Find the most recent open issue with the "copilot-no-firewall" label and lock it with:
+Find the most recent open issue with the "smoke-copilot-no-firewall" label and lock it with:
 - A comment explaining why it's being locked: "Locking this issue as it has the copilot-no-firewall label"
 - Lock reason: "resolved"