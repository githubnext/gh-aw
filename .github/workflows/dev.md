--- conflicted
+++ resolved
@@ -10,14 +10,9 @@
   actions: read
 safe-outputs:
   create-issue:
-<<<<<<< HEAD
     assign-to-bot: copilot
     github-token: ${{ secrets.GH_AW_GITHUB_TOKEN }}
     assign-to-bot-github-token: ${{ secrets.GH_AW_GITHUB_ASSIGN_COPILOT_TOKEN }}
-=======
-tools:
-  github:
->>>>>>> 1642d85f
 ---
 
 Write a poem in 3 emojis about the last pull request and publish an issue.