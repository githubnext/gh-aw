--- conflicted
+++ resolved
@@ -15,11 +15,4 @@
     staged: true
     create-issue:
 ---
-<<<<<<< HEAD
-Write a poem and post it as an issue.
-=======
-# Dev
-1. List tools defined in the current chat session (do not run commands, I am asking about tools defined in the LLM). Just the names in a table, nothing else.
-2. Fetch the content of https://example.com and show the first 200 characters of the response.
-3. Post the results in an issue.
->>>>>>> 05ead6d2
+Write a poem and post it as an issue.