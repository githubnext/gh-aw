---
on: 
  workflow_dispatch:
  push:
    branches:
      - copilot*
engine: copilot
tools:
  github:
    allowed:
      - list_pull_requests
      - get_pull_request
safe-outputs:
    staged: true
    create-issue:
---
<<<<<<< HEAD
Write a poem and post it as an issue.
=======
# Dev
List tools defined in the current chat session (do not run commands, I am asking about tools defined in the LLM). Just the names in a table, nothing else.
Post result in an issue.
>>>>>>> fbbe4e4f
<|MERGE_RESOLUTION|>--- conflicted
+++ resolved
@@ -14,10 +14,4 @@
     staged: true
     create-issue:
 ---
-<<<<<<< HEAD
-Write a poem and post it as an issue.
-=======
-# Dev
-List tools defined in the current chat session (do not run commands, I am asking about tools defined in the LLM). Just the names in a table, nothing else.
-Post result in an issue.
->>>>>>> fbbe4e4f
+Write a poem and post it as an issue.