---
on: 
  workflow_dispatch:
  push:
    branches:
      - copilot/*
      - collect-guards
engine: copilot
tools:
  github:
    allowed:
      - list_pull_requests
      - get_pull_request
safe-outputs:
    staged: true
    create-issue:
---
# Dev

<<<<<<< HEAD
Generate a comprehensive table of all accessible tools in the current chat session, detailing their names, descriptions, and usage examples.
=======
List tools defined in the current chat session (do not run commands, I am asking about tools defined in the LLM). Just the names in a table, nothing else.
Post result in an issue.
>>>>>>> de4b9ab0
<|MERGE_RESOLUTION|>--- conflicted
+++ resolved
@@ -16,10 +16,5 @@
     create-issue:
 ---
 # Dev
-
-<<<<<<< HEAD
-Generate a comprehensive table of all accessible tools in the current chat session, detailing their names, descriptions, and usage examples.
-=======
 List tools defined in the current chat session (do not run commands, I am asking about tools defined in the LLM). Just the names in a table, nothing else.
-Post result in an issue.
->>>>>>> de4b9ab0
+Post result in an issue.